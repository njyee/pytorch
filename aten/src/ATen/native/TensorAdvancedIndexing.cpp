--- conflicted
+++ resolved
@@ -358,13 +358,9 @@
 }
 
 TORCH_PRECOMPUTE_META_FUNC2(index, Tensor)
-<<<<<<< HEAD
-(const Tensor& self, const at::IOptTensorRefList& indices) {
-=======
-(const Tensor& self, at::IOptTensorListRef indices) {
+(const Tensor& self, const at::IOptTensorListRef& indices) {
   auto materialized = indices.materialize();
 
->>>>>>> 81ef7525
   TORCH_CHECK_INDEX(
       materialized.size() <= (size_t)self.dim(),
       "too many indices for tensor of dimension ",
@@ -379,11 +375,7 @@
   if (result.defined()) {
     at::assert_no_internal_overlap(result);
     at::assert_no_overlap(result, self);
-<<<<<<< HEAD
-    for (const auto& index: indices) {
-=======
     for (const at::OptionalTensorRef& index : materialized) {
->>>>>>> 81ef7525
       if (index.has_value()) {
         at::assert_no_overlap(result, *index);
       }
@@ -574,7 +566,7 @@
   index_stub(device_type(), *this, sizes, strides);
 }
 
-Tensor quantized_index(const Tensor & self, const at::IOptTensorRefList& indices) {
+Tensor quantized_index(const Tensor & self, const at::IOptTensorListRef& indices) {
   TORCH_INTERNAL_ASSERT(
       self.qscheme() == c10::kPerTensorAffine ||
       self.qscheme() == c10::kPerTensorSymmetric,
