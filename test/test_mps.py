# -*- coding: utf-8 -*-
# Owner(s): ["module: mps"]

import platform
import sys
import math
import random
import unittest
import warnings
import subprocess
import tempfile
import os
import pprint
import copy
import gc
import torch
import torch.nn as nn
import torch.nn.functional as F
import itertools
from collections import defaultdict
from torch import inf
from torch.nn import Parameter
from torch.testing._internal import opinfo
from torch.testing._internal.common_utils import \
    (gradcheck, gradgradcheck, run_tests, TestCase, download_file, IS_CI,
     TEST_WITH_UBSAN, dtype_abbrs, skipIfSlowGradcheckEnv, TEST_WITH_ASAN, suppress_warnings)
from torch.testing import make_tensor
from torch.testing._comparison import TensorLikePair
from torch.testing._internal.common_dtype import get_all_dtypes, integral_types
import torch.backends.mps
from torch.distributions import Uniform, Exponential
from functools import partial

from torch.testing._internal.common_methods_invocations import (
    op_db,
    UnaryUfuncInfo,
    ReductionOpInfo,
    SpectralFuncInfo,
    BinaryUfuncInfo,
)
from torch.testing._internal.common_device_type import ops, instantiate_device_type_tests, onlyMPS
from torch.testing._internal.common_nn import NNTestCase
import numpy as np
import torch
import torch.utils._pytree as pytree
from itertools import product


# Copied from `test_ops.py` for the purposes of duplicating `test_numpy_ref`
_ref_test_ops = tuple(
    filter(
        lambda op: not isinstance(
            op, (UnaryUfuncInfo, ReductionOpInfo, SpectralFuncInfo, BinaryUfuncInfo)
        )
        and op.ref is not None,
        op_db,
    )
)

# Same logic as test_cuda.py
if not torch.backends.mps.is_available():
    print('MPS not available, skipping tests', file=sys.stderr)
    TestCase = object  # noqa: F811
    NNTestCase = object  # noqa: F811

product_version = float('.'.join(platform.mac_ver()[0].split('.')[:2]))

# Determine whether to enable MPS memory leak check (uses same code as CUDA).
TEST_MPS_MEM_LEAK_CHECK = os.getenv('PYTORCH_TEST_MPS_MEM_LEAK_CHECK', '0') == '1'

def skipMPSMemoryLeakCheckIf(condition):
    def dec(fn):
        if getattr(fn, '_do_mps_memory_leak_check', True):
            fn._do_mps_memory_leak_check = not condition
        return fn
    return dec

class MpsMemoryLeakCheck():
    def __init__(self, testcase, name=None):
        self.name = testcase.id() if name is None else name
        self.testcase = testcase

    def __enter__(self):
        # Performs a gc if required (required if any memory is held)
        caching_allocator_mem_allocated = torch.mps.current_allocated_memory()
        if caching_allocator_mem_allocated > 0:
            gc.collect()
            torch.mps.empty_cache()

        # Acquires caching allocator and driver statistics before the test is run
        self.caching_allocator_before = torch.mps.current_allocated_memory()
        self.driver_before = torch.mps.driver_allocated_memory()

    def __exit__(self, exec_type, exec_value, traceback):
        # Don't check for leaks if an exception was thrown
        if exec_type is not None:
            return
        # Compares caching allocator before/after statistics
        # An increase in allocated memory is a discrepancy indicating a possible memory leak
        discrepancy_detected = False
        caching_allocator_mem_allocated = torch.mps.current_allocated_memory()
        if caching_allocator_mem_allocated > self.caching_allocator_before:
            discrepancy_detected = True

        # Short-circuits if no discrepancy detected
        if not discrepancy_detected:
            return
        # Validates the discrepancy persists after garbage collection and
        # is confirmed by the driver API
        gc.collect()
        torch.mps.empty_cache()

        discrepancy_detected = True
        # Query memory multiple items to ensure leak was not transient
        for n in range(3):
            caching_allocator_mem_allocated = torch.mps.current_allocated_memory()
            driver_mem_allocated = torch.mps.driver_allocated_memory()

            caching_allocator_discrepancy = False
            driver_discrepancy = False

            if caching_allocator_mem_allocated > self.caching_allocator_before:
                caching_allocator_discrepancy = True

            if driver_mem_allocated > self.driver_before:
                driver_discrepancy = True

            if not(caching_allocator_discrepancy or driver_discrepancy):
                # Leak was false positive, exit loop
                discrepancy_detected = False
                break

        if caching_allocator_discrepancy and not driver_discrepancy:
            # Just raises a warning if the leak is not validated by the driver API
            msg = ("MPS caching allocator reports a memory leak not "
                   "verified by the driver API in {}! "
                   "Caching allocator allocated memory was {} and is now reported as {}. "
                   "MPS driver allocated memory was {} and is now {}.").format(
                self.name, self.caching_allocator_before,
                caching_allocator_mem_allocated, self.driver_before, driver_mem_allocated)
            warnings.warn(msg)
        elif caching_allocator_discrepancy and driver_discrepancy:
            # A caching allocator discrepancy validated by the driver API is a failure
            msg = ("MPS driver API confirmed a leak in {}! "
                   "Caching allocator allocated memory was {} and is now reported as {}. "
                   "MPS driver allocated memory was {} and is now {}.").format(
                self.name, self.caching_allocator_before, caching_allocator_mem_allocated,
                self.driver_before, driver_mem_allocated)

            raise RuntimeError(msg)

# Expand TestCase class with Memory Leak Detection on MPS device
class TestCaseMPS(TestCase):
    _do_mps_memory_leak_check = True

    def __init__(self, method_name='runTest'):
        super().__init__(method_name)
        test_method = getattr(self, method_name, None)
        if test_method is not None:
            # Wraps the tested method if we should do MPS memory check.
            if TEST_MPS_MEM_LEAK_CHECK:
                if self._do_mps_memory_leak_check:
                    self.wrap_with_mps_policy(method_name, self.assertLeaksNoMpsTensors)

    def assertLeaksNoMpsTensors(self, name=None):
        name = self.id() if name is None else name
        return MpsMemoryLeakCheck(self, name)

    def wrap_with_mps_policy(self, method_name, policy):
        test_method = getattr(self, method_name)
        setattr(self, method_name, super().wrap_method_with_policy(test_method, policy))

    # checks for leaks even if TEST_MPS_MEM_LEAK_CHECK is 0
    def wrap_with_mps_memory_check(self, method):
        return super().wrap_method_with_policy(method, self.assertLeaksNoMpsTensors)

class TestMemoryLeak(TestCaseMPS):
    def test_mps_memory_leak_detection(self):
        l = []

        @self.wrap_with_mps_memory_check
        def no_leak():
            pass

        # Trigger an intentional memory leak
        @self.wrap_with_mps_memory_check
        def leak_gpu0():
            # increasing to 8MB to force acquiring a new block and overcome blocksize differences across platforms
            l.append(torch.randn(1024 * 1024 * 8, device=torch.device("mps")))

        no_leak()

        # check if a runtime error for memory leak was emitted which would
        # confirm whether memory leak detection worked successfully or not.
        with self.assertRaisesRegex(RuntimeError, r"MPS driver API confirmed .+"):
            leak_gpu0()

class MPSReluTest(TestCaseMPS):
    def _npRelu(self, np_features):
        return np.maximum(np_features, np.zeros(np_features.shape)).astype(np_features.dtype)

    def testNpRelu(self):
        torch.testing.assert_close(
            np.array([[0., 0.7, 0.0, 0.3, 0.0], [0.1, 0.0, 0.5, 0.0, 0.9]]),
            self._npRelu(
                np.array([[-0.9, 0.7, -0.5, 0.3, -0.1], [0.1, -0.3, 0.5, -0.7,
                                                         0.9]])))

    def _testRelu(self, np_features, device):
        np_relu = self._npRelu(np_features)
        # Convert the numpy array to a PyTorch Tensor,
        # and move the Tensor to the CPU/GPU based on the "device" parameter
        py_tensor = torch.from_numpy(np_features).to(device)
        py_relu = torch.nn.ReLU(inplace=False)(py_tensor)
        py_relu_cpu = py_relu.to("cpu")

        self.assertEqual(np_relu, py_relu_cpu)

    def _testReluInPlace(self, np_features, device):
        np_relu = self._npRelu(np_features)
        # Convert the numpy array to a PyTorch Tensor,
        # and move the Tensor to the CPU/GPU based on the "device" parameter
        py_tensor = torch.from_numpy(np_features).to(device)
        py_relu = torch.nn.ReLU(inplace=True)(py_tensor)
        py_relu_cpu = py_relu.to("cpu")

        self.assertEqual(np_relu, py_relu_cpu)
        # Inplace Relu modifies the initial input and it should match the output of Relu
        self.assertEqual(np_relu, py_tensor.to("cpu"))

    def testNumbersCPU(self):
        for t in [np.int32]:
            # Force execution on CPU even if a GPU kernel is available for the type.
            self._testRelu(
                np.array([[-9, 7, -5, 3, -1], [1, -3, 5, -7, 9]]).astype(t),
                device="cpu")
            self._testReluInPlace(
                np.array([[-9, 7, -5, 3, -1], [1, -3, 5, -7, 9]]).astype(t),
                device="cpu")

    def testNumbersGPU(self):
        for t in [np.float16, np.float32]:
            self._testRelu(
                np.array([[-9, 7, -5, 3, -1], [1, -3, 5, -7, 9]]).astype(t),
                device="mps")
            self._testReluInPlace(
                np.array([[-9, 7, -5, 3, -1], [1, -3, 5, -7, 9]]).astype(t),
                device="mps")

class MatmulTest(TestCaseMPS):
    def _helper(self, shape_tensor_1, shape_tensor_2, expand_tensor_1_shape=None, expand_tensor_2_shape=None):
        if expand_tensor_1_shape:
            tensor1_mps = torch.randn(shape_tensor_1, device="mps").expand(expand_tensor_1_shape)
        else:
            tensor1_mps = torch.randn(shape_tensor_1, device="mps")

        if expand_tensor_2_shape:
            tensor2_mps = torch.randn(shape_tensor_2, device="mps").expand(expand_tensor_2_shape)
        else:
            tensor2_mps = torch.randn(shape_tensor_2, device="mps")

        tensor1_cpu = tensor1_mps.to("cpu")
        tensor2_cpu = tensor2_mps.to("cpu")

        matmul_cpu = torch.matmul(tensor1_cpu, tensor2_cpu)
        matmul_mps = torch.matmul(tensor1_mps, tensor2_mps)

        self.assertEqual(matmul_cpu, matmul_mps.to("cpu"))

    def test_vector_x_vector(self):
        # uses `dot`
        self._helper(3, 3)

    def test_matrix_x_vector(self):
        # uses `addmv`
        self._helper((3, 4), 4)

    def test_batched_matrix_x_broadcasted_vector(self):
        self._helper((10, 3, 4), 4)

    def test_batched_matrix_x_batched_matrix(self):
        # uses `bmm.out`
        self._helper((10, 3, 4), (10, 4, 5))

    def test_batched_matrix_x_broadcasted_matrix(self):
        self._helper((10, 3, 4), (4, 5))


class MPSLeakyReluTest(TestCaseMPS):
    def _npLeakyRelu(self, np_features, negative_slope=0.1):
        return np.maximum(np_features, negative_slope * np_features).astype(np_features.dtype)

    def testNpLeakyRelu(self):
        torch.testing.assert_close(
            np.array([[-0.09, 0.7, -0.05, 0.3, -0.01],
                      [0.1, -0.03, 0.5, -0.07, 0.9]]),
            self._npLeakyRelu(
                np.array([[-0.9, 0.7, -0.5, 0.3, -0.1], [0.1, -0.3, 0.5, -0.7,
                                                         0.9]]),
                negative_slope=0.1))

    def _testLeakyRelu(self, np_features, negative_slope, device):
        cpu_x = torch.from_numpy(np_features).requires_grad_()
        mps_x = torch.from_numpy(np_features).to('mps').requires_grad_()
        relu_op = torch.nn.LeakyReLU(negative_slope)

        cpu_leaky_relu = relu_op(cpu_x)
        mps_leaky_relu = relu_op(mps_x)
        torch.testing.assert_close(cpu_leaky_relu, mps_leaky_relu.to('cpu'))

        # test backward pass
        cpu_grad = torch.ones_like(cpu_leaky_relu)
        mps_grad = cpu_grad.to('mps')
        cpu_leaky_relu.backward(gradient=cpu_grad)
        mps_leaky_relu.backward(gradient=mps_grad)
        torch.testing.assert_close(cpu_x.grad, mps_x.grad.to('cpu'))

    def testNumbersCPU(self):
        for t in [np.float32]:
            self._testLeakyRelu(
                np.array([[-9, 7, -5, 3, -1], [1, -3, 5, -7, 9]]).astype(t),
                negative_slope=0.2,
                device="cpu")


class TestAvgPool(TestCaseMPS):
    def _sum_pool2d(self, x, kernel_size):
        windows = torch.nn.functional.unfold(x, kernel_size=kernel_size, stride=kernel_size)
        return torch.sum(windows, dim=1)

    def _sum_pool3d(self, x, kernel_size):
        # Because unfold does not support 3D sliding window we will split tensor to multiple tensors and calculate sum
        h = kernel_size[0]
        splited_x = [t.sum(0) for t in x.split(h) if t.size(0) == h]
        # sum_pool2d assumes tensor in (1, 1, n, m) view, so unsqueeze two times
        splited_x = [self._sum_pool2d(t.unsqueeze(0).unsqueeze(0), kernel_size[1:]) for t in splited_x]
        joined_x = torch.cat(splited_x)
        return joined_x.view(1, joined_x.numel())

    def _avg_pool2d(self, x, kernel_size):
        size = reduce((lambda x, y: x * y), kernel_size)
        return self._sum_pool2d(x, kernel_size) / size

    def _avg_pool3d(self, x, kernel_size):
        size = reduce((lambda x, y: x * y), kernel_size)
        return self._sum_pool3d(x, kernel_size) / size

    def test_avg_pool2d_with_zero_divisor(self):
        self.assertRaisesRegex(RuntimeError, "divisor must be not zero",
                               lambda: F.avg_pool2d(torch.zeros(3, 3, 3), (2, 2), divisor_override=0))

    def test_doubletensor_avg_pool2d_with_divisor(self):
        n, m = 3, 3
        input = torch.rand(1, 1, n, m)
        for i in range(1, n + 1):
            for j in range(1, m + 1):
                for divisor in [1, 7, i * j]:
                    actual = F.avg_pool2d(input[0], (i, j), divisor_override=divisor)
                    actual = actual.view(1, actual.numel())
                    expected = self._sum_pool2d(input, (i, j)) / divisor
                    self.assertEqual(actual, expected, rtol=0, atol=1e-5)

    def test_avg_pool2d_ceil_mode(self):
        # Regression test for gh-36977
        x = 10 * torch.randn((1, 16, 4, 4))
        y = torch.nn.functional.avg_pool2d(
            x, ceil_mode=True, count_include_pad=True, kernel_size=(1, 2),
            padding=(0, 1), stride=2)
        self.assertTrue(not torch.isnan(y).any())
        y = torch.nn.functional.avg_pool2d(
            x.to('mps'), ceil_mode=True, count_include_pad=True, kernel_size=(1, 2),
            padding=(0, 1), stride=2)
        self.assertTrue(not torch.isnan(y).any())


class TestMPS(TestCaseMPS):
    def test_exp(self, device="mps", dtype=torch.float):
        for v in (2, -2) + ((1j, 1 + 1j) if dtype.is_complex else ()):
            b = torch.arange(18, device="cpu") / 3 * math.pi
            a = torch.tensor(v, dtype=dtype, device="cpu") * b
            a = a.to(dtype).to("mps")
            self.compare_with_numpy(torch.exp, np.exp, a)

    def test_exp1(self, device="mps", dtype=torch.float):
        input = torch.tensor([-0.1, 3.0, -0.9]).to('mps')
        output = torch.exp(input).to('cpu')

    def test_exp_strided_output(self):
        x = torch.rand((256, 10), device='mps')
        x_cpu = x.to("cpu")

        x = x.permute(1, 0)
        x_cpu = x_cpu.permute(1, 0)

        res = x.exp()
        res_cpu = x_cpu.exp()
        self.assertEqual(res, res_cpu)

    def _testLeakyRelu(self, np_features, negative_slope, device):
        cpu_x = torch.from_numpy(np_features).requires_grad_()
        mps_x = torch.from_numpy(np_features).to('mps').requires_grad_()
        relu_op = torch.nn.LeakyReLU(negative_slope)

        cpu_leaky_relu = relu_op(cpu_x)
        mps_leaky_relu = relu_op(mps_x)
        torch.testing.assert_close(cpu_leaky_relu, mps_leaky_relu.to('cpu'))

        # test backward pass
        cpu_grad = torch.ones_like(cpu_leaky_relu)
        mps_grad = cpu_grad.to('mps')
        cpu_leaky_relu.backward(gradient=cpu_grad)
        mps_leaky_relu.backward(gradient=mps_grad)
        torch.testing.assert_close(cpu_x.grad, mps_x.grad.to('cpu'))

    def testNumbersGPU(self):
        for t in [np.float32]:
            self._testLeakyRelu(
                np.array([[-9, 7, -5, 3, -1], [1, -3, 5, -7, 9]]).astype(t),
                negative_slope=0.1,
                device="mps")

    def test_fill(self):

        def helper(val, shape):
            tensor = torch.zeros(shape, device='mps')
            tensor_mps = tensor.fill_(val)
            tensor_mps = torch.tanh(tensor_mps)

            tensor_0 = torch.zeros(shape, device='cpu')
            tensor_cpu = tensor_0.fill_(val)
            tensor_cpu = torch.tanh(tensor_cpu)

            self.assertEqual(tensor_mps, tensor_cpu)

        helper(0, [1024])
        helper(0.2, [2, 3])

    def test_fill_storage_offset(self):
        shape = [2, 10]
        val = 0.2
        tensor = torch.ones(shape, device="mps")
        tensor_mps = tensor[:][1].fill_(val)
        tensor_0 = torch.ones(shape, device="cpu")
        tensor_cpu = tensor_0[:][1].fill_(val)

        self.assertEqual(tensor_mps, tensor_cpu)

        shape = [1, 10]
        val = 0.0
        tensor = torch.ones(shape, device="mps")
        val_tensor_mps = torch.tensor(val, device="mps")
        tensor_mps = tensor[:, 9].fill_(val_tensor_mps)
        tensor_0 = torch.ones(shape, device="cpu")
        val_tensor_cpu = torch.tensor(val, device="cpu")
        tensor_cpu = tensor_0[:, 9].fill_(val_tensor_cpu)

        self.assertEqual(tensor_mps, tensor_cpu)

    def test_cdist_large(self, device="mps"):
        for cm in ['use_mm_for_euclid_dist_if_necessary', 'use_mm_for_euclid_dist', 'donot_use_mm_for_euclid_dist']:
            x = torch.randn(100, 10, device=device)
            y = torch.randn(100, 10, device=device)
            actual = torch.cdist(x, y, p=2, compute_mode=cm)
            expected = self._brute_cdist(x, y, p=2)
            self.assertEqual(expected, actual)

    def test_cdist_large_batch(self, device="mps"):
        for cm in ['use_mm_for_euclid_dist_if_necessary', 'use_mm_for_euclid_dist', 'donot_use_mm_for_euclid_dist']:
            x = torch.randn(4, 3, 100, 10, device=device)
            y = torch.randn(4, 3, 100, 10, device=device)
            actual = torch.cdist(x, y, p=2, compute_mode=cm)
            expected = self._brute_cdist(x, y, p=2)
            self.assertEqual(expected, actual)

    def test_cdist_non_contiguous(self, device="mps"):
        for cm in ['use_mm_for_euclid_dist', 'donot_use_mm_for_euclid_dist']:
            x = torch.randn(5, 7, device=device).mT
            y = torch.randn(5, 3, device=device).mT
            actual = torch.cdist(x, y, p=2, compute_mode=cm)
            expected = self._brute_cdist(x, y, p=2)
            self.assertFalse(x.is_contiguous())
            self.assertFalse(y.is_contiguous())
            self.assertEqual(expected, actual)

            x = torch.randn(7, 5, device=device)
            y = torch.randn(5, 3, device=device).t()
            actual = torch.cdist(x, y, p=2, compute_mode=cm)
            expected = self._brute_cdist(x, y, p=2)
            self.assertTrue(x.is_contiguous())
            self.assertFalse(y.is_contiguous())
            self.assertEqual(expected, actual)

            x = torch.randn(5, 7, device=device).t()
            y = torch.randn(3, 5, device=device)
            actual = torch.cdist(x, y, p=2, compute_mode=cm)
            expected = self._brute_cdist(x, y, p=2)
            self.assertFalse(x.is_contiguous())
            self.assertTrue(y.is_contiguous())
            self.assertEqual(expected, actual)

    def test_cdist_non_contiguous_batch(self, device="mps"):
        for cm in ['use_mm_for_euclid_dist', 'donot_use_mm_for_euclid_dist']:
            x = torch.randn(4, 3, 2, 5, 7, device=device).mT
            y = torch.randn(4, 3, 2, 5, 3, device=device).mT
            actual = torch.cdist(x, y, p=2, compute_mode=cm)
            expected = self._brute_cdist(x, y, p=2)
            self.assertFalse(x.is_contiguous())
            self.assertFalse(y.is_contiguous())
            self.assertEqual(expected, actual)

            x = torch.randn(7, 2, 7, 5, device=device)
            y = torch.randn(7, 2, 5, 3, device=device).mT
            actual = torch.cdist(x, y, p=2, compute_mode=cm)
            expected = self._brute_cdist(x, y, p=2)
            self.assertTrue(x.is_contiguous())
            self.assertFalse(y.is_contiguous())
            self.assertEqual(expected, actual)

            x = torch.randn(4, 5, 7, device=device).mT
            y = torch.randn(4, 3, 5, device=device)
            actual = torch.cdist(x, y, p=2, compute_mode=cm)
            expected = self._brute_cdist(x, y, p=2)
            self.assertFalse(x.is_contiguous())
            self.assertTrue(y.is_contiguous())
            self.assertEqual(expected, actual)

    def test_cdist_euclidean_large(self, device="mps"):
        def _test_euclidean_large_cdist(sizex, sizey=None):
            if sizey is None:
                sizey = sizex
            x = torch.randn(sizex, device=device, dtype=torch.float)
            y = torch.randn(sizey, device=device, dtype=torch.float)
            eps = 1e-6
            # to avoid extremum
            x = x - (((x - y) < eps).float() * 2 * eps)
            x.requires_grad = True
            y.requires_grad = True
            dist = torch.cdist(x, y, p=2)
            # Do a backward pass to check that it is valid for large
            # matrices
            loss = dist.sum()
            loss.backward()

        _test_euclidean_large_cdist((2000, 5))

    def test_cdist_same_inputs(self, device="mps"):
        # Test to detect issues in cdist gradient calculation
        # When the distances are 0
        sizex = (1, 27, 32)
        for p in [0, 1, 2, 3, 1.5, 2.5, float('inf')]:
            x = torch.randn(sizex, device=device, dtype=torch.float)
            dist_grad = torch.randn((1, 27, 27), device=device, dtype=torch.float)
            y = x.clone()
            eps = 1e-6
            x.requires_grad = True
            d = torch.cdist(x, y)
            d.backward(dist_grad)
            # Check that the backward passs does not contain invalid
            # values such as nan or inf
            assert torch.isfinite(x.grad).all()


    def _brute_cdist(self, x, y, p=2):
        r1 = x.shape[-2]
        r2 = y.shape[-2]
        if r1 == 0 or r2 == 0:
            return torch.empty(r1, r2, device=x.device)
        return torch.norm(x[..., None, :] - y[..., None, :, :], p=p, dim=-1)

    def test_cdist_norm(self, device="mps"):
        for r1 in [3, 4]:
            for m in [2, 3]:
                for r2 in [4, 6]:
                    for p in [0, 1, 1.5, 2.5, float('inf')]:
                        x = torch.randn(r1, m, device=device)
                        y = torch.randn(r2, m, device=device)
                        if p == 2:
                            for cm in ['use_mm_for_euclid_dist', 'donot_use_mm_for_euclid_dist']:
                                actual = torch.cdist(x, y, p=2, compute_mode=cm)
                                expected = self._brute_cdist(x, y, p=2)
                                self.assertEqual(expected, actual, rtol=0, atol=0.02)
                        else:
                            actual = torch.cdist(x, y, p=p)
                            expected = self._brute_cdist(x, y, p=p)
                            self.assertEqual(expected, actual)

    def test_cdist_norm_batch(self, device="mps"):
        for r1 in [3, 4]:
            for m in [2, 3]:
                for r2 in [4, 6]:
                    for p in [0, 3, 1.5, 2.5, float('inf')]:
                        x = torch.randn(2, 3, 6, r1, m, device=device)
                        y = torch.randn(2, 3, 6, r2, m, device=device)
                        if p == 2:
                            for cm in ['use_mm_for_euclid_dist', 'donot_use_mm_for_euclid_dist']:
                                actual = torch.cdist(x, y, p=2, compute_mode=cm)
                                expected = self._brute_cdist(x, y, p=2)
                                self.assertEqual(expected, actual, rtol=0, atol=0.02)
                        else:
                            actual = torch.cdist(x, y, p=p)
                            expected = self._brute_cdist(x, y, p=p)
                            self.assertEqual(expected, actual)

    def test_mm(self):
        B = torch.ones(5, 6).to("mps")
        C = torch.ones(6, 5).to("mps")
        D = torch.mm(B, C).cpu()
        torch.testing.assert_close(D, torch.full((5, 5), 6.0))

    def test_linalg_cross(self):
        def helper(dtype):
            device = "mps"
            if dtype is torch.int32 or dtype is torch.int64:
                x = torch.randint(0, 99999, (100, 3, 100), dtype=dtype, device=device)
                y = torch.randint(0, 99999, (100, 3, 100), dtype=dtype, device=device)
            else:
                x = torch.rand(100, 3, 100, dtype=dtype, device=device)
                y = torch.rand(100, 3, 100, dtype=dtype, device=device)
            x_cpu = x.to("cpu")
            y_cpu = y.to("cpu")
            res1 = torch.linalg.cross(x, y, dim=1)
            res2 = torch.tensor((), dtype=dtype, device=device)
            res1_cpu = torch.linalg.cross(x_cpu, y_cpu, dim=1)
            res2_cpu = torch.tensor((), dtype=dtype, device="cpu")
            torch.linalg.cross(x, y, dim=1, out=res2)
            torch.linalg.cross(x_cpu, y_cpu, dim=1, out=res2_cpu)
            self.assertEqual(res1, res2)
            self.assertEqual(res1, res1_cpu)
            self.assertEqual(res2, res2_cpu)

            # test for broadcastable inputs
            if dtype is torch.int32 or dtype is torch.int64:
                x = torch.randint(0, 99999, (1, 3, 2), dtype=dtype, device=device)
                y = torch.randint(0, 99999, (4, 3, 1), dtype=dtype, device=device)
            else:
                x = torch.rand(1, 3, 2, dtype=dtype, device=device)
                y = torch.rand(4, 3, 1, dtype=dtype, device=device)
            x_cpu = x.to("cpu")
            y_cpu = y.to("cpu")
            res1 = torch.linalg.cross(x, y, dim=1)
            res2 = torch.tensor((), dtype=dtype, device=device)
            res1_cpu = torch.linalg.cross(x_cpu, y_cpu, dim=1)
            res2_cpu = torch.tensor((), dtype=dtype, device="cpu")
            torch.linalg.cross(x, y, dim=1, out=res2)
            torch.linalg.cross(x_cpu, y_cpu, dim=1, out=res2_cpu)
            self.assertEqual(res1, res2)
            self.assertEqual(res1, res1_cpu)
            self.assertEqual(res2, res2_cpu)
        [helper(dtype) for dtype in [torch.int32, torch.int64, torch.float32]]

    def test_cross(self):
        a = torch.randn(4, 3, device="mps")
        b = torch.randn(4, 3, device="mps")
        a_cpu = a.to("cpu")
        b_cpu = b.to("cpu")
        res = torch.cross(a, b, dim=1)
        res_cpu = torch.cross(a_cpu, b_cpu, dim=1)
        self.assertEqual(res, res_cpu)

    def test_addmm(self):
        A = torch.ones(5, 5).to("mps")
        B = torch.ones(5, 6).to("mps")
        C = torch.ones(6, 5).to("mps")
        D = torch.addmm(A, B, C).to("cpu")
        torch.testing.assert_close(D, torch.full((5, 5), 7.0))

    def test_bmm(self):
        batch1_cpu = torch.randn(10, 3, 4)
        batch2_cpu = torch.randn(10, 4, 5)

        batch1_mps = batch1_cpu.detach().clone().to("mps")
        batch2_mps = batch2_cpu.detach().clone().to("mps")

        output_cpu = torch.bmm(batch1_cpu, batch2_cpu)
        output_mps = torch.bmm(batch1_mps, batch2_mps)

        self.assertEqual(output_cpu, output_mps)
        self.assertEqual(output_cpu.size(), output_mps.size())

    def test_addr(self):
        A = torch.ones(5, 10).to("mps")
        B = torch.ones(5).to("mps")
        C = torch.ones(10).to("mps")
        D = torch.addr(A, B, C).to("cpu")
        torch.testing.assert_close(D, torch.full((5, 10), 2.0))

    def test_trace(self):
        M_cpu = torch.randn(3, 3)
        M_mps = M_cpu.detach().clone().to("mps")

        output_cpu = torch.trace(M_cpu)
        output_mps = torch.trace(M_mps)

        self.assertEqual(output_cpu, output_mps)
        self.assertEqual(output_cpu.size(), output_mps.size())

    def test_addbmm(self):
        M_cpu = torch.randn(3, 5)
        batch1_cpu = torch.randn(10, 3, 4)
        batch2_cpu = torch.randn(10, 4, 5)

        M_mps = M_cpu.detach().clone().to("mps")
        batch1_mps = batch1_cpu.detach().clone().to("mps")
        batch2_mps = batch2_cpu.detach().clone().to("mps")

        output_cpu = torch.addbmm(M_cpu, batch1_cpu, batch2_cpu)
        output_mps = torch.addbmm(M_mps, batch1_mps, batch2_mps)

        self.assertEqual(output_cpu, output_mps)
        self.assertEqual(output_cpu.size(), output_mps.size())

    def test_baddbmm(self):
        def helper(input_shape, batch1_shape, batch2_shape):
            M_cpu = torch.randn(input_shape)
            batch1_cpu = torch.randn(batch1_shape)
            batch2_cpu = torch.randn(batch2_shape)
            alpha = 1.2
            beta = 0.8

            M_mps = M_cpu.detach().clone().to("mps")
            batch1_mps = batch1_cpu.detach().clone().to("mps")
            batch2_mps = batch2_cpu.detach().clone().to("mps")

            output_cpu = torch.baddbmm(M_cpu, batch1_cpu, batch2_cpu, beta=beta, alpha=alpha)
            output_mps = torch.baddbmm(M_mps, batch1_mps, batch2_mps, beta=beta, alpha=alpha)

            self.assertEqual(output_cpu, output_mps)
            self.assertEqual(output_cpu.size(), output_mps.size())

        helper(input_shape=(3, 5), batch1_shape=(10, 3, 4), batch2_shape=(10, 4, 5))
        helper(input_shape=(10, 3, 5), batch1_shape=(10, 3, 4), batch2_shape=(10, 4, 5))
        helper(input_shape=(1, 77, 77), batch1_shape=(8, 77, 64), batch2_shape=(8, 64, 77))

    def test_local_scalar_dense_mps(self):
        x_cpu = torch.randn(1)
        y_mps = x_cpu.to("mps")
        torch.testing.assert_close(x_cpu.item(), y_mps.item())

    def test_linear_1d_weight(self):
        device = 'cpu'
        projected = torch.rand([8]).to(device)
        x = torch.rand([1, 2, 2, 8]).to(device)
        x_mps = x.to('mps')
        projected_mps = projected.to('mps')
        linear = F.linear(x, projected)
        linear_mps = F.linear(x_mps, projected_mps)

        self.assertEqual(linear, linear_mps)

        projected = torch.rand([1, 8]).to(device)
        x = torch.rand([1, 2, 2, 8]).to(device)
        x_mps = x.to('mps')
        projected_mps = projected.to('mps')
        linear = F.linear(x, projected)
        linear_mps = F.linear(x_mps, projected_mps)

        self.assertEqual(linear, linear_mps)

    def _linear_helper(self, in_features, out_features, shape, bias=True, backward_pass=False):
        cpu_linear = torch.nn.Linear(in_features=in_features, out_features=out_features, device="cpu", bias=bias)
        mps_linear = torch.nn.Linear(in_features=in_features, out_features=out_features, device="mps", bias=bias)

        # Use the same weights and bias as the ones from the cpu
        mps_linear.weight.data = cpu_linear.weight.data.detach().clone().to("mps")

        if bias:
            mps_linear.bias.data = cpu_linear.bias.data.detach().clone().to("mps")

        linear_mps_input = torch.randn(shape).to('mps')
        linear_cpu_input = linear_mps_input.detach().clone().to('cpu')

        if backward_pass:
            linear_mps_input = linear_mps_input.requires_grad_()
            linear_cpu_input = linear_cpu_input.requires_grad_()

        linear_cpu_output = cpu_linear(linear_cpu_input)
        linear_mps_output = mps_linear(linear_mps_input)

        self.assertEqual(linear_cpu_output, linear_mps_output.to('cpu'))
        self.assertEqual(linear_cpu_output.size(), linear_mps_output.size())

        if backward_pass:
            cpu_grad = torch.ones_like(linear_cpu_output)
            grad = cpu_grad.to('mps')

            linear_cpu_output.backward(gradient=cpu_grad)
            linear_mps_output.backward(gradient=grad)

            self.assertEqual(linear_cpu_input.grad.size(), linear_mps_input.grad.size())
            self.assertEqual(linear_cpu_input.grad, linear_mps_input.grad.to("cpu"), atol=8e-04, rtol=10.4e-05)

            self.assertEqual(cpu_linear.weight.grad.size(), mps_linear.weight.grad.size())
            self.assertEqual(cpu_linear.weight.grad, mps_linear.weight.grad.to("cpu"), atol=8e-04, rtol=10.4e-05)
            if bias:
                self.assertEqual(cpu_linear.bias.grad.size(), mps_linear.bias.grad.size())
                self.assertEqual(cpu_linear.bias.grad, mps_linear.bias.grad.to("cpu"), atol=8e-04, rtol=10.4e-05)

    def test_linear1D(self):
        self._linear_helper(in_features=2, out_features=3, shape=([2]), bias=True, backward_pass=False)

    def test_linear1D_backward(self):
        self._linear_helper(in_features=2, out_features=3, shape=([2]), bias=True, backward_pass=True)

    def test_linear2D(self):
        self._linear_helper(in_features=2, out_features=3, shape=((4, 2)), bias=True, backward_pass=False)

    def test_linear2D_backward(self):
        self._linear_helper(in_features=2, out_features=3, shape=((4, 2)), bias=True, backward_pass=True)

    def test_linear2D_no_bias(self):
        self._linear_helper(in_features=2, out_features=3, shape=((4, 2)), bias=False, backward_pass=False)

    def test_linear2D_no_bias_backward(self):
        self._linear_helper(in_features=2, out_features=3, shape=((4, 2)), bias=False, backward_pass=True)

    def test_linear3D(self):
        self._linear_helper(in_features=2, out_features=3, shape=((4, 5, 2)), bias=True, backward_pass=False)

    def test_linear3D_backward(self):
        self._linear_helper(in_features=2, out_features=3, shape=((4, 5, 2)), bias=True, backward_pass=True)

    def test_linear3D_no_bias(self):
        self._linear_helper(in_features=2, out_features=3, shape=((4, 5, 2)), bias=True, backward_pass=False)

    def test_linear3D_no_bias_backward(self):
        self._linear_helper(in_features=2, out_features=3, shape=((4, 5, 2)), bias=True, backward_pass=True)

    def test_uniform(self):
        low = torch.zeros(5, 5, requires_grad=True)
        high = (torch.ones(5, 5) * 3).requires_grad_()
        low_1d = torch.zeros(1, requires_grad=True)
        high_1d = (torch.ones(1) * 3).requires_grad_()
        self.assertEqual(Uniform(low, high).sample().size(), (5, 5))
        self.assertEqual(Uniform(low, high).sample((7,)).size(), (7, 5, 5))
        self.assertEqual(Uniform(low_1d, high_1d).sample().size(), (1,))
        self.assertEqual(Uniform(low_1d, high_1d).sample((1,)).size(), (1, 1))
        self.assertEqual(Uniform(0.0, 1.0).sample((1,)).size(), (1,))

        # Check log_prob computation when value outside range
        uniform = Uniform(low_1d, high_1d, validate_args=False)
        above_high = torch.tensor([4.0])
        below_low = torch.tensor([-1.0])
        self.assertEqual(uniform.log_prob(above_high).item(), -inf)
        self.assertEqual(uniform.log_prob(below_low).item(), -inf)

        # check cdf computation when value outside range
        self.assertEqual(uniform.cdf(below_low).item(), 0)
        self.assertEqual(uniform.cdf(above_high).item(), 1)

        state = torch.get_rng_state()
        rand = low.new(low.size()).uniform_()
        torch.set_rng_state(state)
        u = Uniform(low, high).rsample()
        u.backward(torch.ones_like(u))
        self.assertEqual(low.grad, 1 - rand)
        self.assertEqual(high.grad, rand)
        low.grad.zero_()
        high.grad.zero_()

    def test_randperm(self, device="mps"):
        rng_device = None
        for n in (5, 100, 50000, 100000):
            for dtype in (torch.long, torch.half, torch.float):
                if n > 2049 and dtype == torch.half:  # Large n for torch.half will raise an exception, do not test here.
                    continue
                if n > 256 and dtype == torch.bfloat16:
                    continue
                with torch.random.fork_rng(devices=rng_device):
                    res1 = torch.randperm(n, dtype=dtype, device=device)
                res2 = torch.empty(0, dtype=dtype, device=device)
                torch.randperm(n, out=res2, dtype=dtype, device=device)
                self.assertEqual(res1.cpu().sort().values.long(), torch.arange(n, device=device))

        # Default type is long
        for n in (100, 10000):
            self.assertEqual(torch.randperm(n, device=device).dtype, torch.long)

        # randperm of 0 elements is an empty tensor
        res1 = torch.randperm(0)
        res2 = torch.tensor(5, dtype=dtype, device=device)
        torch.randperm(0, out=res2)
        self.assertEqual(res1.numel(), 0)
        self.assertEqual(res2.numel(), 0)

        # Test non-contiguous tensors
        for n in (4, 5, 6, 10, 20):
            non_contiguous_tensor = torch.zeros((2, 3), dtype=torch.long, device=device).t()
            self.assertFalse(non_contiguous_tensor.is_contiguous())
            with torch.random.fork_rng(devices=rng_device):
                res = torch.randperm(n, dtype=torch.long, device=device)
            torch.randperm(n, out=non_contiguous_tensor)
            self.assertEqual(res.cpu().sort().values.long(), torch.arange(n, device=device))

    # Test forward maxpool2d
    def test_max_pool2d(self):
        def helper(shape, ks, padding=0, dilation=1, ceil_mode=False, return_indices=False, test_ties=False):

            cpu_x = None
            if (test_ties):
                cpu_x = torch.ones(shape, device='cpu', dtype=torch.float, requires_grad=True)
            else:
                cpu_x = torch.randn(shape, device='cpu', dtype=torch.float, requires_grad=True)
            x = cpu_x.detach().clone().to('mps').requires_grad_()

            pool = torch.nn.MaxPool2d(kernel_size=ks, padding=padding, dilation=dilation,
                                      ceil_mode=ceil_mode, return_indices=return_indices)

            if (return_indices is False):
                y = pool(x)
                ref_y = pool(cpu_x)

                cpu_grad = torch.ones_like(ref_y)
                grad = cpu_grad.to('mps')

                y.backward(gradient=grad)
                ref_y.backward(gradient=cpu_grad)

                self.assertEqual(y, ref_y)
                self.assertEqual(x.grad, cpu_x.grad)
            else:
                y, idx = pool(x)
                ref_y, ref_idx = pool(cpu_x)

                cpu_grad = torch.ones_like(ref_y)
                grad = cpu_grad.to('mps')

                y.backward(gradient=grad)
                ref_y.backward(gradient=cpu_grad)

                self.assertEqual(y, ref_y)
                self.assertEqual(idx, ref_idx)
                self.assertEqual(x.grad, cpu_x.grad)

        # Test with no batch dimension
        helper((8, 4, 4), ks=2)
        helper((2, 8, 4, 4), ks=2)
        helper((1, 1000, 32, 32), ks=4)
        helper((1, 1000, 1, 4), ks=(1, 4))  # test for max_pool1d
        # Test padding
        helper((1, 1000, 32, 32), ks=4, padding=1)
        helper((1, 1000, 1, 4), ks=(1, 4), padding=(0, 1))  # test for max_pool1d
        # Test dilation
        helper((1, 1000, 32, 32), ks=4, dilation=2)
        helper((1, 1000, 1, 4), ks=(1, 4), padding=(0, 2))  # test for max_pool1d
        # Test ceil mode
        helper((1, 1000, 32, 32), ks=4, ceil_mode=True)
        helper((1, 1000, 1, 4), ks=(1, 4), ceil_mode=True)  # test for max_pool1d

        # Test return indices
        for test_ties in [False, True]:
            # Test with no batch dimension
            helper((8, 4, 4), ks=2, return_indices=True, test_ties=test_ties)
            helper((2, 8, 4, 4), ks=2, return_indices=True, test_ties=test_ties)
            helper((1, 1000, 32, 32), ks=4, return_indices=True, test_ties=test_ties)
            helper((1, 1000, 1, 4), ks=(1, 4), return_indices=True, test_ties=test_ties)  # test for max_pool1d
            # Test padding
            helper((1, 1000, 32, 32), ks=4, padding=1, return_indices=True, test_ties=test_ties)
            helper((1, 1000, 1, 4), ks=(1, 4), padding=(0, 1),
                   return_indices=True, test_ties=test_ties)  # test for max_pool1d
            # Test dilation
            helper((1, 1000, 32, 32), ks=4, dilation=2, return_indices=True, test_ties=test_ties)
            helper((1, 1000, 1, 4), ks=(1, 4), padding=(0, 2),
                   return_indices=True, test_ties=test_ties)  # test for max_pool1d
            # Test ceil mode
            helper((1, 1000, 32, 32), ks=4, ceil_mode=True, return_indices=True, test_ties=test_ties)
            helper((1, 1000, 1, 4), ks=(1, 4), ceil_mode=True,
                   return_indices=True, test_ties=test_ties)  # test for max_pool1d

    def test_adaptive_avg_pool2d_output_size_one(self):
        def helper(size, memory_format):
            x = torch.randint(1, 10, size, dtype=torch.float, device='mps', requires_grad=True)
            if memory_format == 'non_contiguous':
                x = x[::2, ::2, ::2, ::2]
            else:
                x = x.to(memory_format=memory_format)

            net = torch.nn.AdaptiveAvgPool2d((1, 1))
            out = net(x)
            ref_out = x.contiguous().mean((-1, -2)).view((x.size(0), x.size(1), 1, 1))

            out.sum().backward()    # make sure it doesn't crash

            self.assertEqual(out, ref_out)
            if memory_format == torch.channels_last:
                self.assertTrue(out.is_contiguous(memory_format=torch.channels_last))
                c = out.size(1)
                self.assertEqual(out.stride(), [c, 1, c, c])
            else:
                self.assertTrue(out.is_contiguous())
                c = out.size(1)
                self.assertEqual(out.stride(), [c, 1, 1, 1])

        helper((2, 3, 6, 6), torch.contiguous_format)

    def test_masked_fill(self):
        device = "mps"
        dtype = torch.float32
        mask_dtype = torch.bool

        with warnings.catch_warnings(record=True) as w:
            warnings.simplefilter("always")
            num_dest = 10
            dst = torch.zeros(num_dest, dtype=dtype, device=device)
            mask = torch.randint(2, (num_dest,), dtype=mask_dtype, device=device)
            val = random.random()
            dst2 = torch.zeros(num_dest, dtype=dtype)
            mask_cpu = mask.to("cpu")

            dst.masked_fill_(mask, val)
            for i in range(num_dest):
                if mask_cpu[i]:
                    dst2[i] = val
            self.assertEqual(dst.to("cpu"), dst2, atol=0, rtol=0)

            # test non-contiguous case
            dst = ((torch.randn(num_dest, num_dest, num_dest) * 10).to(dtype)).permute((2, 0, 1))
            dst2 = dst.contiguous()
            if dtype.is_complex:
                mask = dst.abs() > 0
            else:
                mask = dst > 0
            self.assertTrue(not dst.is_contiguous())
            self.assertTrue(dst2.is_contiguous())
            dst.masked_fill_(mask.to(mask_dtype), val)
            dst2.masked_fill_(mask.to(mask_dtype), val)
            self.assertEqual(dst, dst2, atol=0, rtol=0)

            if mask_dtype == torch.uint8:
                self.assertEqual(len(w), 3)

                warn = 'masked_fill_ received a mask with dtype torch.uint8,'
                for wi in w:
                    self.assertEqual(str(wi.message)[0:52], str(warn))
            else:
                self.assertEqual(len(w), 0)

    def test_nhwc_operation(self):
        def helper(shape, channels_last=False):
            import numpy as np
            np.random.seed(332)
            arr = (256 - 128) * np.random.random_sample(size=shape) + 128
            cpu_x = torch.tensor(arr, device='cpu', dtype=torch.float, requires_grad=True)
            if (channels_last):
                cpu_x = cpu_x.to(memory_format=torch.channels_last)
                cpu_x.retain_grad()
            x = cpu_x.detach().clone().to('mps').requires_grad_()

            # This passes
            self.assertEqual(x, cpu_x)

        helper((2, 2, 2, 2), True)

    # Test forward batch norm
    def test_batch_norm(self):
        def helper(shape, eps=1, momentum=0.1, wts=False, training=False, channels_last=False,
                   track_running_stats=True, test_module=False):

            import numpy as np
            np.random.seed(332)
            arr = (256 - 128) * np.random.random_sample(size=shape) + 128
            cpu_x = torch.tensor(arr, device='cpu', dtype=torch.float, requires_grad=True)
            if (channels_last):
                cpu_x = cpu_x.to(memory_format=torch.channels_last)
                cpu_x.retain_grad()
            x = cpu_x.detach().clone().to('mps').requires_grad_()

            mean_shape = [shape[1]]
            cpu_running_mean = None
            cpu_running_var = None
            running_mean = None
            running_var = None
            if (track_running_stats):
                mean_arr = (240 - 140) * np.random.random_sample(size=mean_shape) + 140
                cpu_running_mean = torch.tensor(mean_arr, device='cpu', dtype=torch.float)
                var_arr = 32 * np.random.random_sample(size=mean_shape)
                cpu_running_var = torch.tensor(var_arr, device='cpu', dtype=torch.float)
                running_mean = cpu_running_mean.detach().clone().to('mps')
                running_var = cpu_running_var.detach().clone().to('mps')

            weight = None
            cpu_weight = None
            bias = None
            cpu_bias = None
            if (wts):
                cpu_weight = torch.randn(mean_shape, device='cpu', dtype=torch.float, requires_grad=True)
                weight = cpu_weight.detach().clone().to('mps').requires_grad_()
                cpu_bias = torch.randn(mean_shape, device='cpu', dtype=torch.float, requires_grad=True)
                bias = cpu_bias.detach().clone().to('mps').requires_grad_()

            y = None
            ref_y = None

            if (not test_module):
                y = torch.nn.functional.batch_norm(x, running_mean, running_var,
                                                   weight=weight,
                                                   bias=bias,
                                                   training=training,
                                                   momentum=momentum, eps=eps)
                ref_y = torch.nn.functional.batch_norm(cpu_x, cpu_running_mean, cpu_running_var,
                                                       weight=cpu_weight,
                                                       bias=cpu_bias,
                                                       training=training,
                                                       momentum=momentum, eps=eps)

            else:

                batchnorm_op = None
                mps_batchnorm_op = None

                if (len(shape) == 3):
                    batchnorm_op = torch.nn.BatchNorm1d(shape[1],
                                                        eps=eps,
                                                        momentum=momentum,
                                                        affine=wts,
                                                        track_running_stats=track_running_stats,
                                                        device='cpu')
                    mps_batchnorm_op = torch.nn.BatchNorm1d(shape[1],
                                                            eps=eps,
                                                            momentum=momentum,
                                                            affine=wts,
                                                            track_running_stats=track_running_stats,
                                                            device='mps')
                elif (len(shape) == 4):
                    batchnorm_op = torch.nn.BatchNorm2d(shape[1],
                                                        eps=eps,
                                                        momentum=momentum,
                                                        affine=wts,
                                                        track_running_stats=track_running_stats,
                                                        device='cpu')
                    mps_batchnorm_op = torch.nn.BatchNorm2d(shape[1],
                                                            eps=eps,
                                                            momentum=momentum,
                                                            affine=wts,
                                                            track_running_stats=track_running_stats,
                                                            device='mps')
                elif (len(shape) == 5):
                    batchnorm_op = torch.nn.BatchNorm3d(shape[1],
                                                        eps=eps,
                                                        momentum=momentum,
                                                        affine=wts,
                                                        track_running_stats=track_running_stats,
                                                        device='cpu')
                    mps_batchnorm_op = torch.nn.BatchNorm3d(shape[1],
                                                            eps=eps,
                                                            momentum=momentum,
                                                            affine=wts,
                                                            track_running_stats=track_running_stats,
                                                            device='mps')

                if (track_running_stats):
                    batchnorm_op.running_mean = cpu_running_mean
                    batchnorm_op.running_var = cpu_running_var
                    mps_batchnorm_op.running_mean = running_mean
                    mps_batchnorm_op.running_var = running_var
                if (wts):
                    batchnorm_op.weight = torch.nn.Parameter(cpu_weight)
                    batchnorm_op.bias = torch.nn.Parameter(cpu_bias)
                    mps_batchnorm_op.weight = torch.nn.Parameter(weight)
                    mps_batchnorm_op.bias = torch.nn.Parameter(bias)

                ref_y = batchnorm_op(cpu_x)
                y = mps_batchnorm_op(x)

            self.assertEqual(y, ref_y)
            if (not test_module):
                self.assertEqual(running_mean, cpu_running_mean)
                self.assertEqual(running_var, cpu_running_var)
            else:
                self.assertEqual(mps_batchnorm_op.running_mean, batchnorm_op.running_mean)
                self.assertEqual(mps_batchnorm_op.running_var, batchnorm_op.running_var)

            cpu_grad = torch.randn(ref_y.shape)
            grad = cpu_grad.to('mps')
            ref_y.backward(gradient=cpu_grad)
            y.backward(gradient=grad)

            self.assertEqual(x.grad, cpu_x.grad)
            if (wts):
                if (not test_module):
                    self.assertEqual(weight.grad, cpu_weight.grad)
                    self.assertEqual(bias.grad, cpu_bias.grad)
                else:
                    self.assertEqual(mps_batchnorm_op.weight.grad, batchnorm_op.weight.grad)
                    self.assertEqual(mps_batchnorm_op.bias.grad, batchnorm_op.bias.grad)

        for shape in [(2, 3, 2, 2), (2, 3, 2, 2, 2), (2, 3, 2)]:
            for test_module in [False, True]:
                for track_running_stats in [True, False]:
                    for channels_last in [False]:
                        if (channels_last and len(shape) != 4):
                            continue
                        # Running stats must be tracked in eval mode
                        if (track_running_stats):
                            helper(shape, eps=0, momentum=1, channels_last=channels_last,
                                   track_running_stats=track_running_stats, test_module=test_module)
                            helper(shape, channels_last=channels_last,
                                   track_running_stats=track_running_stats, test_module=test_module)
                            helper(shape, eps=1e-05, momentum=0.1, wts=False, training=False, channels_last=channels_last,
                                   track_running_stats=track_running_stats, test_module=test_module)
                            helper(shape, eps=0, momentum=1.0, wts=False, training=False, channels_last=channels_last,
                                   track_running_stats=track_running_stats, test_module=test_module)
                            helper(shape, eps=1, momentum=1, wts=True, training=False, channels_last=channels_last,
                                   track_running_stats=track_running_stats, test_module=test_module)
                            helper(shape, eps=3, momentum=0.67, wts=True, training=False, channels_last=channels_last,
                                   track_running_stats=track_running_stats, test_module=test_module)
                        helper(shape, eps=1e-05, momentum=0.1, wts=False, training=True, channels_last=channels_last,
                               track_running_stats=track_running_stats, test_module=test_module)
                        helper(shape, eps=0, momentum=1.0, wts=False, training=True, channels_last=channels_last,
                               track_running_stats=track_running_stats, test_module=test_module)
                        helper(shape, eps=1, momentum=1, wts=True, training=True, channels_last=channels_last,
                               track_running_stats=track_running_stats, test_module=test_module)
                        helper(shape, eps=3, momentum=0.67, wts=True, training=True, channels_last=channels_last,
                               track_running_stats=track_running_stats, test_module=test_module)

    def test_norm(self):
        a = torch.arange(9, dtype=torch.float, device="mps") - 4
        b = a.reshape((3, 3))

        a_cpu = torch.arange(9, dtype=torch.float, device="cpu") - 4
        b_cpu = a_cpu.reshape((3, 3))

        res = torch.norm(a)
        res_cpu = torch.norm(a_cpu)
        self.assertEqual(res, res_cpu)

        res = torch.norm(b)
        res_cpu = torch.norm(b_cpu)
        self.assertEqual(res, res_cpu)

        res = torch.norm(a, float('inf'))
        res_cpu = torch.norm(a_cpu, float('inf'))
        self.assertEqual(res, res_cpu)

        res = torch.norm(b, float('inf'))
        res_cpu = torch.norm(b_cpu, float('inf'))
        self.assertEqual(res, res_cpu)

        c = torch.tensor([[1, 2, 3], [-1, 1, 4]], dtype=torch.float, device="mps")
        c_cpu = torch.tensor([[1, 2, 3], [-1, 1, 4]] , dtype=torch.float, device="cpu")

        res = torch.norm(c, dim=0)
        res_cpu = torch.norm(c_cpu, dim=0)
        self.assertEqual(res, res_cpu)

        res = torch.norm(c, dim=1)
        res_cpu = torch.norm(c_cpu, dim=1)
        self.assertEqual(res, res_cpu)

        res = torch.norm(c, p=1, dim=1)
        res_cpu = torch.norm(c_cpu, p=1, dim=1)
        self.assertEqual(res, res_cpu)

        d = torch.arange(8, dtype=torch.float, device="mps").reshape(2, 2, 2)
        d_cpu = torch.arange(8, dtype=torch.float, device="cpu").reshape(2, 2, 2)

        res = torch.norm(d, dim=(1, 2))
        res_cpu = torch.norm(d_cpu, dim=(1, 2))
        self.assertEqual(res, res_cpu)

        res = torch.norm(d[0, :, :]), torch.norm(d[1, :, :])
        res_cpu = torch.norm(d_cpu[0, :, :]), torch.norm(d_cpu[1, :, :])
        self.assertEqual(res, res_cpu)

    def test_layer_norm(self):
        # TODO: Test non-contiguous
        def helper(input_shape, normalized_shape, eps=1e-05, elementwise_affine=True, dtype=torch.float32):
            cpu_x = torch.randn(input_shape, device='cpu', dtype=dtype, requires_grad=True)
            x = cpu_x.detach().clone().to('mps').requires_grad_()

            cpu_op = torch.nn.LayerNorm(normalized_shape, eps=eps, elementwise_affine=elementwise_affine, device='cpu', dtype=dtype)
            mps_op = torch.nn.LayerNorm(normalized_shape, eps=eps, elementwise_affine=elementwise_affine, device='mps', dtype=dtype)
            cpu_wt = torch.randn(normalized_shape, device='cpu', dtype=dtype, requires_grad=True)
            wt = cpu_wt.detach().clone().to('mps').requires_grad_()
            cpu_bias = torch.randn(normalized_shape, device='cpu', dtype=dtype, requires_grad=True)
            bias = cpu_bias.detach().clone().to('mps').requires_grad_()

            if (elementwise_affine):
                cpu_op.weight = torch.nn.Parameter(cpu_wt)
                mps_op.weight = torch.nn.Parameter(wt)
                cpu_op.bias = torch.nn.Parameter(cpu_bias)
                mps_op.bias = torch.nn.Parameter(bias)

            cpu_result = cpu_op(cpu_x)
            result = mps_op(x)

            cpu_grad = torch.randn(cpu_result.shape)
            grad = cpu_grad.to('mps')

            cpu_result.backward(cpu_grad)
            result.backward(grad)

            self.assertEqual(result, cpu_result)
            self.assertEqual(x.grad, cpu_x.grad)
            if (elementwise_affine):
                self.assertEqual(mps_op.weight.grad, cpu_op.weight.grad)
                self.assertEqual(mps_op.bias.grad, cpu_op.bias.grad)

        for elementwise_affine in [True, False]:
            helper((2, 2, 2, 2), (2, 2), elementwise_affine=elementwise_affine)
            helper((2, 3, 4, 5), (4, 5), elementwise_affine=elementwise_affine)
            helper((2, 3, 4, 5, 6), (4, 5, 6), elementwise_affine=elementwise_affine)

    def test_instance_norm(self):
        def helper(shape, eps=1, momentum=0.1, wts=False, channels_last=False, track_running_stats=True, test_module=False):

            import numpy as np
            np.random.seed(332)
            arr = (256 - 128) * np.random.random_sample(size=shape) + 128
            cpu_x = torch.tensor(arr, device='cpu', dtype=torch.float, requires_grad=True)
            if (channels_last):
                cpu_x = cpu_x.to(memory_format=torch.channels_last)
                cpu_x.retain_grad()
            x = cpu_x.detach().clone().to('mps').requires_grad_()

            mean_shape = [shape[1]]
            cpu_running_mean = None
            cpu_running_var = None
            running_mean = None
            running_var = None
            if (track_running_stats):
                mean_arr = (240 - 140) * np.random.random_sample(size=mean_shape) + 140
                cpu_running_mean = torch.tensor(mean_arr, device='cpu', dtype=torch.float)
                var_arr = 32 * np.random.random_sample(size=mean_shape)
                cpu_running_var = torch.tensor(var_arr, device='cpu', dtype=torch.float)
                running_mean = cpu_running_mean.detach().clone().to('mps')
                running_var = cpu_running_var.detach().clone().to('mps')

            weight = None
            cpu_weight = None
            bias = None
            cpu_bias = None
            if (wts):
                cpu_weight = torch.randn(mean_shape, device='cpu', dtype=torch.float, requires_grad=True)
                weight = cpu_weight.detach().clone().to('mps').requires_grad_()
                cpu_bias = torch.randn(mean_shape, device='cpu', dtype=torch.float, requires_grad=True)
                bias = cpu_bias.detach().clone().to('mps').requires_grad_()

            y = None
            ref_y = None

            if (not test_module):
                ref_y = torch.nn.functional.instance_norm(cpu_x, cpu_running_mean, cpu_running_var,
                                                          weight=cpu_weight,
                                                          bias=cpu_bias,
                                                          momentum=momentum, eps=eps)
                y = torch.nn.functional.instance_norm(x, running_mean, running_var,
                                                      weight=weight,
                                                      bias=bias,
                                                      momentum=momentum, eps=eps)

            else:

                instancenorm_op = None
                mps_instancenorm_op = None

                if (len(shape) == 3):
                    instancenorm_op = torch.nn.InstanceNorm1d(shape[1],
                                                              eps=eps,
                                                              momentum=momentum,
                                                              affine=wts,
                                                              track_running_stats=track_running_stats,
                                                              device='cpu')
                    mps_instancenorm_op = torch.nn.InstanceNorm1d(shape[1],
                                                                  eps=eps,
                                                                  momentum=momentum,
                                                                  affine=wts,
                                                                  track_running_stats=track_running_stats,
                                                                  device='mps')
                elif (len(shape) == 4):
                    instancenorm_op = torch.nn.InstanceNorm2d(shape[1],
                                                              eps=eps,
                                                              momentum=momentum,
                                                              affine=wts,
                                                              track_running_stats=track_running_stats,
                                                              device='cpu')
                    mps_instancenorm_op = torch.nn.InstanceNorm2d(shape[1],
                                                                  eps=eps,
                                                                  momentum=momentum,
                                                                  affine=wts,
                                                                  track_running_stats=track_running_stats,
                                                                  device='mps')
                elif (len(shape) == 5):
                    instancenorm_op = torch.nn.InstanceNorm3d(shape[1],
                                                              eps=eps,
                                                              momentum=momentum,
                                                              affine=wts,
                                                              track_running_stats=track_running_stats,
                                                              device='cpu')
                    mps_instancenorm_op = torch.nn.InstanceNorm3d(shape[1],
                                                                  eps=eps,
                                                                  momentum=momentum,
                                                                  affine=wts,
                                                                  track_running_stats=track_running_stats,
                                                                  device='mps')

                if (track_running_stats):
                    instancenorm_op.running_mean = cpu_running_mean
                    instancenorm_op.running_var = cpu_running_var
                    mps_instancenorm_op.running_mean = running_mean
                    mps_instancenorm_op.running_var = running_var
                if (wts):
                    instancenorm_op.weight = torch.nn.Parameter(cpu_weight)
                    instancenorm_op.bias = torch.nn.Parameter(cpu_bias)
                    mps_instancenorm_op.weight = torch.nn.Parameter(weight)
                    mps_instancenorm_op.bias = torch.nn.Parameter(bias)

                ref_y = instancenorm_op(cpu_x)
                y = mps_instancenorm_op(x)

            self.assertEqual(y, ref_y)
            if (not test_module):
                self.assertEqual(running_mean, cpu_running_mean)
                self.assertEqual(running_var, cpu_running_var)
            else:
                self.assertEqual(mps_instancenorm_op.running_mean, instancenorm_op.running_mean)
                self.assertEqual(mps_instancenorm_op.running_var, instancenorm_op.running_var)

            cpu_grad = torch.randn(ref_y.shape)
            grad = cpu_grad.to('mps')
            ref_y.backward(gradient=cpu_grad)
            y.backward(gradient=grad)

            self.assertEqual(x.grad, cpu_x.grad)
            if (wts):
                if (not test_module):
                    self.assertEqual(weight.grad, cpu_weight.grad)
                    self.assertEqual(bias.grad, cpu_bias.grad)
                else:
                    self.assertEqual(mps_instancenorm_op.weight.grad, instancenorm_op.weight.grad)
                    self.assertEqual(mps_instancenorm_op.bias.grad, instancenorm_op.bias.grad)

        for shape in [(2, 3, 2, 2), (2, 3, 2, 2, 2), (2, 3, 2)]:
            for test_module in [False, True]:
                for track_running_stats in [True, False]:
                    for channels_last in [False]:
                        if (channels_last and len(shape) != 4):
                            continue
                        # Running stats must be tracked in eval mode
                        if (track_running_stats):
                            helper(shape, eps=0, momentum=1, channels_last=channels_last,
                                   track_running_stats=track_running_stats, test_module=test_module)
                            helper(shape, channels_last=channels_last,
                                   track_running_stats=track_running_stats, test_module=test_module)
                            helper(shape, eps=1e-05, momentum=0.1, wts=False, channels_last=channels_last,
                                   track_running_stats=track_running_stats, test_module=test_module)
                            helper(shape, eps=0, momentum=1.0, wts=False, channels_last=channels_last,
                                   track_running_stats=track_running_stats, test_module=test_module)
                            helper(shape, eps=1, momentum=1, wts=True, channels_last=channels_last,
                                   track_running_stats=track_running_stats, test_module=test_module)
                            helper(shape, eps=3, momentum=0.67, wts=True, channels_last=channels_last,
                                   track_running_stats=track_running_stats, test_module=test_module)
                        helper(shape, eps=1e-05, momentum=0.1, wts=False, channels_last=channels_last,
                               track_running_stats=track_running_stats, test_module=test_module)
                        helper(shape, eps=0, momentum=1.0, wts=False, channels_last=channels_last,
                               track_running_stats=track_running_stats, test_module=test_module)
                        helper(shape, eps=1, momentum=1, wts=True, channels_last=channels_last,
                               track_running_stats=track_running_stats, test_module=test_module)
                        helper(shape, eps=3, momentum=0.67, wts=True, channels_last=channels_last,
                               track_running_stats=track_running_stats, test_module=test_module)

    # Test conv2d
    def test_conv2d_unit(self):
        def helper(input_shape, wt_shape,
                   stride=1, padding=0,
                   dilation=1, groups=1,
                   bias_shape=None):

            cpu_x = torch.randn(input_shape, device='cpu', dtype=torch.float, requires_grad=True)
            x = cpu_x.detach().clone().to('mps').requires_grad_()

            cpu_wt = torch.randn(wt_shape, device='cpu', dtype=torch.float, requires_grad=True)
            wt = cpu_wt.detach().clone().to('mps').requires_grad_()

            cpu_bias = None
            bias = None

            if (bias_shape is not None):
                cpu_bias = torch.randn(bias_shape, device='cpu', dtype=torch.float, requires_grad=True)
                bias = cpu_bias.detach().clone().to('mps').requires_grad_()

            y = torch.nn.functional.conv2d(x, wt, bias=bias, stride=stride,
                                           padding=padding, dilation=dilation, groups=groups)
            ref_y = torch.nn.functional.conv2d(cpu_x, cpu_wt, bias=cpu_bias, stride=stride,
                                               padding=padding, dilation=dilation, groups=groups)

            cpu_grad = torch.ones_like(ref_y)
            grad = cpu_grad.to('mps')

            y.backward(gradient=grad)
            ref_y.backward(gradient=cpu_grad)

            self.assertEqual(y, ref_y, rtol=2.6e-05, atol=2e-04)
            self.assertEqual(x.grad, cpu_x.grad, rtol=2.6e-06, atol=2e-05)
            self.assertEqual(wt.grad, cpu_wt.grad, atol=8e-04, rtol=10.4e-05)
            if (bias_shape is not None):
                self.assertEqual(bias.grad, cpu_bias.grad, atol=8e-04, rtol=10.4e-05)

        N = 1
        C_in = 3
        C_out = 64
        H = 64
        W = 64
        kH = 4
        kW = 4
        stride = 2
        padding = 1

        helper((N, C_in, H, W), (C_out, C_in, kH, kW), stride=stride, padding=padding)

        N = 4
        C_in = 16
        H = 32
        W = 32

        C_out = 8
        kH = 3
        kW = 3

        for groups in [1, 2, 4]:
            helper((N, C_in, H, W), (C_out, C_in // groups, kH, kW), groups=groups)
            helper((N, C_in, H, W), (C_out, C_in // groups, kH, kW), groups=groups)

            helper((N, C_in, H, W), (C_out, C_in // groups, kH, kW), bias_shape=(C_out), groups=groups)
            helper((N, C_in, H, W), (C_out, C_in // groups, kH, kW), bias_shape=(C_out), groups=groups)

            helper((N, C_in * 2, H * 2, W * 2), (C_out * 2, (C_in * 2) // groups, kH + 2, kW + 2), groups=groups)
            helper((N, C_in * 2, H * 2, W * 2), (C_out * 2, (C_in * 2) // groups, kH + 2, kW + 2), groups=groups)

            helper((N, C_in * 2, H * 2, W * 2), (C_out * 2, (C_in * 2) // groups,
                   kH + 2, kW + 2), bias_shape=(C_out * 2), groups=groups)
            helper((N, C_in * 2, H * 2, W * 2), (C_out * 2, (C_in * 2) // groups,
                   kH + 2, kW + 2), bias_shape=(C_out * 2), groups=groups)

    # Test conv transpose 2d
    def test_conv_transpose2d(self):
        def helper(input_shape, wt_shape,
                   stride=1, padding=0,
                   output_padding=0,
                   dilation=1, groups=1,
                   bias_shape=None):

            cpu_x = torch.randn(input_shape, device='cpu', dtype=torch.float, requires_grad=True)
            x = cpu_x.detach().clone().to('mps').requires_grad_()

            cpu_wt = torch.randn(wt_shape, device='cpu', dtype=torch.float, requires_grad=True)
            wt = cpu_wt.detach().clone().to('mps').requires_grad_()

            cpu_bias = None
            bias = None

            if (bias_shape is not None):
                cpu_bias = torch.randn(bias_shape, device='cpu', dtype=torch.float, requires_grad=True)
                bias = cpu_bias.detach().clone().to('mps').requires_grad_()

            y = torch.nn.functional.conv_transpose2d(
                x, wt, bias=bias, stride=stride, padding=padding, output_padding=output_padding, groups=groups, dilation=dilation)
            ref_y = torch.nn.functional.conv_transpose2d(
                cpu_x, cpu_wt, bias=cpu_bias, stride=stride, padding=padding,
                output_padding=output_padding, groups=groups, dilation=dilation)

            cpu_grad = torch.randn(ref_y.shape)
            grad = cpu_grad.to('mps')

            y.backward(gradient=grad)
            ref_y.backward(gradient=cpu_grad)

            self.assertEqual(y, ref_y, rtol=2.6e-05, atol=2e-04)
            self.assertEqual(x.grad, cpu_x.grad, rtol=2.6e-06, atol=2e-05)
            self.assertEqual(wt.grad, cpu_wt.grad, atol=8e-04, rtol=10.4e-05)

            # if (bias_shape is not None):
            #  print(cpu_bias.grad)
            #  print(bias.grad.to('cpu'))
            #  self.assertEqual(bias.grad, cpu_bias.grad)

        N = 4
        C_in = 2
        H = 32
        W = 32

        C_out = 8
        groups = 1
        kH = 3
        kW = 3

        for stride in [1, 2, 3]:
            for padding in [0, 1, 2]:
                for output_padding in [0, 1, 2]:
                    for dilation in [1, 2]:
                        if (output_padding >= stride or output_padding >= dilation):
                            continue
                        helper((N, C_out, H, W), (C_out, C_in, kH, kW), stride=stride,
                               padding=padding, output_padding=output_padding, dilation=dilation)
                        helper((N, C_out, H, W), (C_out, C_in, kH, kW), stride=stride,
                               padding=padding, output_padding=output_padding, dilation=dilation)

                        helper((N, C_out, H, W), (C_out, C_in, kH, kW), bias_shape=(C_in), stride=stride,
                               padding=padding, output_padding=output_padding, dilation=dilation)
                        helper((N, C_out, H, W), (C_out, C_in, kH, kW), bias_shape=(C_in), stride=stride,
                               padding=padding, output_padding=output_padding, dilation=dilation)

    # Test sigmoid
    def test_sigmoid(self):
        def helper(shape):

            cpu_x = torch.randn(shape, device='cpu', dtype=torch.float, requires_grad=True)
            x = cpu_x.detach().clone().to('mps').requires_grad_()

            sigmoid_op = torch.nn.Sigmoid()

            y = sigmoid_op(x)
            ref_y = sigmoid_op(cpu_x)

            cpu_grad = torch.ones_like(ref_y)
            grad = cpu_grad.to('mps')

            y.backward(gradient=grad)
            ref_y.backward(gradient=cpu_grad)

            self.assertEqual(y, ref_y)
            self.assertEqual(x.grad, cpu_x.grad)

        helper((2, 3, 4, 5))
        helper((2, 3, 4))
        helper((2, 8, 4, 5))

    # Test tanh
    def test_tanh(self):
        def helper(shape):

            cpu_x = torch.randn(shape, device='cpu', dtype=torch.float, requires_grad=True)
            x = cpu_x.detach().clone().to('mps').requires_grad_()

            tanh_op = torch.nn.Tanh()

            y = tanh_op(x)
            ref_y = tanh_op(cpu_x)

            cpu_grad = torch.ones_like(ref_y)
            grad = cpu_grad.to('mps')

            y.backward(gradient=grad)
            ref_y.backward(gradient=cpu_grad)

            self.assertEqual(y, ref_y)
            self.assertEqual(x.grad, cpu_x.grad)

        helper((2, 3, 4, 5))
        helper((2, 3, 4))
        helper((2, 8, 4, 5))

    def test_threshold(self):
        def helper(threshold, value, num_elems, inplace=False, requires_grad=True):
            m = nn.Threshold(threshold=threshold, value=value, inplace=inplace)

            input_cpu = torch.randn(num_elems, requires_grad=requires_grad, dtype=torch.float)
            input_mps = input_cpu.detach().clone().to('mps').requires_grad_(requires_grad)

            output_cpu = m(input_cpu)
            output_mps = m(input_mps)

            cpu_grad = torch.ones_like(output_cpu)
            mps_grad = cpu_grad.to('mps')

            self.assertEqual(output_cpu, output_mps)

            if requires_grad:
                output_cpu.backward(gradient=cpu_grad)
                output_mps.backward(gradient=mps_grad)

                self.assertEqual(input_cpu.grad, input_mps.grad)

        helper(threshold=0.1, value=20, num_elems=2)
        helper(threshold=-0.1, value=10, num_elems=10)
        helper(threshold=0.5, value=-15, num_elems=100)
        helper(threshold=1, value=10, num_elems=100, inplace=True, requires_grad=False)

    # Test pow
    def test_pow(self):
        def helper(shape):
            # aten::pow.Tensor_Tensor
            cpu_x = torch.randn(shape, device='cpu', dtype=torch.float, requires_grad=False)
            x = cpu_x.detach().clone().to('mps')
            cpu_y = torch.randn(shape, device='cpu', dtype=torch.float, requires_grad=False)
            y = cpu_y.detach().clone().to('mps')
            z = torch.pow(x, y)
            ref_z = torch.pow(cpu_x, cpu_y)

            self.assertEqual(z, ref_z)

            # aten::pow.Tensor_Scalar
            cpu_x = torch.randn(shape, device='cpu', dtype=torch.float, requires_grad=False)
            x = cpu_x.detach().clone().to('mps')
            exp = random.random()
            z = torch.pow(x, exp)
            ref_z = torch.pow(cpu_x, exp)

            self.assertEqual(z, ref_z)

            # aten::pow.Scalar
            x = random.random()
            cpu_y = torch.randn(shape, device='cpu', dtype=torch.float, requires_grad=False)
            y = cpu_y.detach().clone().to('mps')
            z = torch.pow(x, y)
            ref_z = torch.pow(x, cpu_y)

            self.assertEqual(z, ref_z)

        helper((2, 8, 4, 5))

    # Test addcmul
    def test_addcmul(self):
        def helper(shape, value):

            cpu_x = torch.randn(shape, device='cpu', dtype=torch.float, requires_grad=False)
            x = cpu_x.detach().clone().to('mps')

            cpu_y = torch.randn(shape, device='cpu', dtype=torch.float, requires_grad=False)
            y = cpu_y.detach().clone().to('mps')

            cpu_z = torch.randn(shape, device='cpu', dtype=torch.float, requires_grad=False)
            z = cpu_z.detach().clone().to('mps')

            y = torch.addcmul(x, y, z, value=value)
            ref_y = torch.addcmul(cpu_x, cpu_y, cpu_z, value=value)

            self.assertEqual(y, ref_y)

        helper((2, 3, 4, 5), 0.1)
        helper((2, 8, 4, 5), 0.1)
        helper((2, 3, 4, 5), 0.2)
        helper((2, 8, 4, 5), 0.2)

    # Test addcdiv
    def test_addcdiv(self):
        def helper(shape, value):
            cpu_x = torch.randn(shape, device='cpu', dtype=torch.float, requires_grad=False)
            cpu_y = torch.randn(shape, device='cpu', dtype=torch.float, requires_grad=False)
            # clamp to avoid division by 0
            cpu_z = torch.randn(shape, device='cpu', dtype=torch.float, requires_grad=False).clamp_min_(0.1)
            cpu_out = torch.randn(shape, device='cpu', dtype=torch.float, requires_grad=False)

            mps_x = cpu_x.detach().clone().to('mps')
            mps_y = cpu_y.detach().clone().to('mps')
            mps_z = cpu_z.detach().clone().to('mps')
            mps_out = cpu_out.detach().clone().to('mps')

            result_div_mps = torch.addcdiv(mps_x, mps_y, mps_z, value=value)
            result_div_cpu = torch.addcdiv(cpu_x, cpu_y, cpu_z, value=value)
            self.assertEqual(result_div_mps, result_div_cpu)
            # test .out variant
            self.assertEqual(torch.addcdiv(mps_x, mps_y, mps_z, out=mps_out, value=value), result_div_cpu)

        helper((2, 3, 4, 5), 0.1)
        helper((2, 8, 4, 5), 0.2)
        helper((2, 3, 4, 5), 1.0)  # value of 1 should be ignored internally

    def test_buffer_size_match(self):
        # this test shouldn't cause any crash
        size = 16
        cpu_A = torch.rand(size, device='cpu')
        cpu_F = torch.rand(size, size, size, device='cpu')

        mps_A = cpu_A.to('mps')
        mps_F = cpu_F.to('mps')
        self.assertEqual(cpu_A @ cpu_F, mps_A @ mps_F)

    def test_transpose_inplace(self):
        values = [[1.0, 2.0, 3.0], [4.0, 5.0, 6.0], [7.0, 8.0, 9.0]]
        cpu_x = torch.tensor(values, device='cpu')
        mps_x = torch.tensor(values, device='mps')

        cpu_x.transpose_(0, 1)
        mps_x.transpose_(0, 1)
        self.assertEqual(cpu_x, mps_x.to('cpu'))

    def test_expand_cpu_to_mps_copy(self):
        # https://github.com/pytorch/pytorch/issues/78642

        x = torch.tensor(1).expand([10]).to("mps")
        x_cpu = torch.tensor(1).expand([10])

        self.assertEqual(x_cpu, x.cpu())

    def test_cpu_to_strided_mps_copy(self):
        # https://github.com/pytorch/pytorch/issues/86975

        a1 = torch.Tensor([[1, 2], [3, 4], [5, 6]]).to(torch.device("mps"))
        b1 = torch.Tensor([-1, -1])
        a1[1:, 1] = b1

        a2 = torch.Tensor([[1, 2], [3, 4], [5, 6]]).to(torch.device("mps"))
        b2 = torch.Tensor([-1, -1]).to(torch.device("mps"))
        a2[1:, 1] = b2

        self.assertEqual(a1, a2)

    def test_view_slice_reshape(self):
        x = torch.randn([1, 4, 4], device="mps")
        y = x[0, :1, 1:]

        x_cpu = x.to("cpu")
        y_cpu = x_cpu[0, :1, 1:]

        r = y + 1
        r_cpu = y_cpu + 1
        self.assertEqual(r, r_cpu)

    def test_slice_reshape(self):
        x = torch.randn([1, 6, 4, 2], dtype=torch.float, device="mps")
        x_cpu = x.detach().clone().to("cpu")

        x = x[:, 3:].view(2, 3, 4, 1)
        x_cpu = x_cpu[:, 3:].view(2, 3, 4, 1)
        self.assertEqual(x, x_cpu)

        x = x + 2
        x_cpu = x_cpu + 2
        self.assertEqual(x, x_cpu)

    def test_slice_casting(self):
        # generate random binary numbers
        cpu_in = torch.bernoulli(torch.empty(1, 1, 128, 128).uniform_(0, 1)).to(torch.uint8)
        mps_in = cpu_in.detach().clone().to("mps")
        # check copy_cast(unit8 -> bool) on tensors with storage offset
        cpu_out = cpu_in[:, :, 11 : 12, :12].to(torch.bool)
        mps_out = mps_in[:, :, 11 : 12, :12].to(torch.bool)
        self.assertEqual(cpu_out, mps_out)

    def test_slice_reshape_contg_view(self):
        import torch

        x_mps = torch.randn(1, 4800, 2, device="mps")
        x_cpu = x_mps.detach().clone().cpu()

        r_mps = x_mps + 2
        r_cpu = x_cpu + 2

        self.assertEqual(r_mps, r_cpu)

    def test_contiguous_slice_2d(self):
        def helper(shape):
            for i in range(0, shape[0]):
                for j in range(0, shape[1]):
                    t_mps = torch.randn(shape, device="mps")
                    t_cpu = t_mps.detach().clone().cpu()

                    y_mps = t_mps[i:, :j]
                    y_cpu = t_cpu[i:, :j]
                    self.assertEqual(y_mps + 1, y_cpu + 1)

                    y_mps = t_mps[i:, j]
                    y_cpu = t_cpu[i:, j]
                    self.assertEqual(y_mps + 1, y_cpu + 1)

                    y_mps = t_mps[i, :j]
                    y_cpu = t_cpu[i, :j]
                    self.assertEqual(y_mps + 1, y_cpu + 1)

                    y_mps = t_mps[:i, :j]
                    y_cpu = t_cpu[:i, :j]
                    self.assertEqual(y_mps + 1, y_cpu + 1)

                    y_mps = t_mps[:i, j]
                    y_cpu = t_cpu[:i, j]
                    self.assertEqual(y_mps + 1, y_cpu + 1)

                    y_mps = t_mps[:i, j:]
                    y_cpu = t_cpu[:i, j:]
                    self.assertEqual(y_mps + 1, y_cpu + 1)

        l = []
        for N in range(1, 3):
            l.append(N)
            for C in range(1, 3):
                l.append(C)
                helper(l)
                for D in range(1, 3):
                    l.append(D)
                    helper(l)
                    for H in range(1, 3):
                        l.append(H)
                        helper(l)
                        for W in range(1, 3):
                            l.append(W)
                            helper(l)
                            l.pop()
                        l.pop()
                    l.pop()
                l.pop()
            l.pop()

        helper([9, 15, 4])
        helper([9, 3, 2])
        helper([3, 4, 18, 22])
        helper([3, 4, 18, 22, 150])

    def test_view_slice(self):
        # https://github.com/pytorch/pytorch/issues/83995
        NUM_SAMPLES = 60
        s = (0, 1)

        X = torch.rand(8000, 3, dtype=torch.float32, device='cpu')
        X_mps = X.detach().clone().to("cpu")

        idx = torch.randint(0, X.shape[0], (1,)).repeat(len(s))
        pts = torch.randint(0, X.shape[0], (NUM_SAMPLES, X.shape[1]))
        idx_mps = idx.to("mps")
        pts_mps = pts.to("mps")
        pts[:, s] = idx
        pts_mps[:, s] = idx_mps

        actual_pts = torch.zeros(NUM_SAMPLES, X.shape[1], dtype=torch.float)
        actual_pts_mps = torch.zeros(NUM_SAMPLES, X.shape[1], dtype=torch.float, device="mps")

        for i in range(NUM_SAMPLES):
            for j in range(X.shape[1]):
                actual_pts_mps[i, j] = X_mps[pts_mps[i, j], j]
                actual_pts[i, j] = X[pts[i, j], j]
                self.assertEqual(actual_pts[i, j], actual_pts_mps[i, j])

    def test_slice_scatter(self):
        shape = (4, 4)
        tensor = torch.randint(10, shape, device="mps")
        tensor_before = tensor.clone()
        torch.empty(shape[0], shape[1] * 2, device="mps")[:, ::2].copy_(tensor)
        torch.testing.assert_close(tensor, tensor_before)

    def test_slice(self):
        values = [[1.0, 2.0, 3.0], [4.0, 5.0, 6.0], [7.0, 8.0, 9.0]]
        cpu_x = torch.tensor(values, device='cpu')
        mps_x = (torch.tensor(values, device='mps', dtype=torch.float))

        cpu_slice1 = cpu_x[:2, :]
        mps_slice1 = mps_x[:2, :]
        self.assertEqual(cpu_slice1, mps_slice1)

        cpu_slice2 = cpu_x[:, :1]
        mps_slice2 = mps_x[:, :1]
        self.assertEqual(cpu_slice2, mps_slice2)

        cpu_slice3 = cpu_x[1:2, :]
        mps_slice3 = mps_x[1:2, :]
        self.assertEqual(cpu_slice3, mps_slice3.to('cpu'))

        cpu_slice4 = cpu_x[1, :]
        mps_slice4 = mps_x[1, :].to('cpu')
        self.assertEqual(cpu_slice4, mps_slice4)

    def test_scalar_from_slice_unary(self):
        # https://github.com/pytorch/pytorch/issues/82543
        tensor_list = torch.tensor([1.0, 1.2], device="mps")

        for scalar in tensor_list:
            r_mps = torch.ceil(scalar)
            r_cpu = torch.ceil(scalar.to("cpu"))
            self.assertEqual(r_mps.cpu(), r_cpu)

    def test_scalar_from_slice_binary(self):
        # https://github.com/pytorch/pytorch/issues/82543
        def helper(binary_op):
            tensor_list = torch.tensor([1.0, 1.2, 2.5, 1.0], device="mps")

            for scalar in tensor_list:
                r_mps = binary_op(scalar, 1.0)
                r_cpu = binary_op(scalar.cpu(), 1.0)
                self.assertEqual(r_mps.cpu(), r_cpu)
        helper(torch.sub)
        helper(torch.add)
        helper(torch.not_equal)
        helper(torch.eq)

    def test_slice_contiguous_view(self):
        # https://github.com/pytorch/pytorch/issues/77750

        def helper(operator):
            t_mps = torch.tensor([1, 2, 3, 4], device="mps")
            t_cpu = torch.tensor([1, 2, 3, 4], device="cpu")

            # contiguous view
            x_mps = t_mps[2:]  # 3, 4
            y_mps = t_mps[:2]  # 1, 2

            x_cpu = t_cpu[2:]
            y_cpu = t_cpu[:2]

            res_mps = res_cpu = None
            if operator == "<=":
                res_mps = x_mps <= y_mps
                res_cpu = x_cpu <= y_cpu
            elif operator == "<":
                res_mps = x_mps < y_mps
                res_cpu = x_cpu < y_cpu
            elif operator == ">=":
                res_mps = x_mps >= y_mps
                res_cpu = x_cpu >= y_cpu
            elif operator == ">":
                res_mps = x_mps >= y_mps
                res_cpu = x_cpu >= y_cpu
            elif operator == "==":
                res_mps = x_mps == y_mps
                res_cpu = x_cpu == y_cpu
            elif operator == "!=":
                res_mps = x_mps != y_mps
                res_cpu = x_cpu != y_cpu
            elif operator == "stack":
                res_mps = torch.stack((y_mps, x_mps), dim=-1)
                res_cpu = torch.stack((y_cpu, x_cpu), dim=-1)

            self.assertEqual(res_mps, res_cpu)

        for op in ["<=", "<", ">=", ">", "==", "!=", "stack"]:
            helper(op)

    def test_slice_of_slice(self):
        x = torch.tensor([0.5, 0.5], device="cpu")
        x_mps = torch.tensor([0.5, 0.5], device="mps")

        tensor = x[1][None]
        tensor_mps = x_mps[1][None]

        res = tensor.ne(0)
        res_mps = tensor_mps.ne(0)

        self.assertEqual(res, res_mps)

    def test_index_storage_offset(self):
        # https://github.com/pytorch/pytorch/issues/78107

        a = torch.tensor([8.2670e-01, -1.0293e+00])
        b_cpu = a[0]
        c_cpu = a[1]

        # both 'b' and 'c' are views of 'a'
        # 'b' has a storage offset of 0, while 'c' has a storage offset of 1
        # when copying from 'cpu' to 'mps', c will have a storage_offset of 1 which needs to be taking into account,
        # otherwise it ends with same value as 'b'
        b = b_cpu.to('mps')
        c = c_cpu.to('mps')

        res_mps = b > c
        res_cpu = b_cpu > c_cpu
        self.assertEqual(res_mps, res_cpu)

        res_mps = c > b
        res_cpu = c_cpu > b_cpu
        self.assertEqual(res_mps, res_cpu)

    def test_flatten(self):
        values = [[[1.0, 2.0, 3.0], [4.0, 5.0, 6.0]], [[7.0, 8.0, 9.0], [10.0, 11.0, 12.0]]]
        cpu_x = torch.tensor(values, device='cpu')
        mps_x = torch.tensor(values, device='mps')

        cpu_flatten1 = cpu_x.flatten()
        mps_flatten1 = mps_x.flatten().to('cpu')
        self.assertEqual(cpu_flatten1, mps_flatten1)

        cpu_flatten2 = cpu_x.flatten(start_dim=1)
        mps_flatten2 = mps_x.flatten(start_dim=1).to('cpu')
        self.assertEqual(cpu_flatten2, mps_flatten2)

        cpu_flatten3 = cpu_x.flatten(end_dim=1)
        mps_flatten3 = mps_x.flatten(end_dim=1).to('cpu')
        self.assertEqual(cpu_flatten3, mps_flatten3)

    # Test repeat
    def test_repeat(self):
        def helper(shape, repeats):

            cpu_x = torch.randn(shape, device='cpu', dtype=torch.float, requires_grad=True)
            x = cpu_x.detach().clone().to('mps').requires_grad_()

            y = x.repeat(repeats)
            ref_y = cpu_x.repeat(repeats)

            cpu_grad = torch.randn(ref_y.shape)
            grad = cpu_grad.to('mps')

            y.backward(gradient=grad)
            ref_y.backward(gradient=cpu_grad)

            self.assertEqual(y, ref_y)
            self.assertEqual(x.grad, cpu_x.grad)

        helper((2, 3, 4, 5), (2, 3, 4, 5))
        helper((2, 3, 4), (4, 3, 2, 5, 7, 2))
        helper((3, 4, 5), (2, 3, 4, 5))
        helper((3, 4, 5), (2, 2, 2))

    def test_torch_repeat_interleave(self, device="mps"):
        y = torch.tensor([[1, 2], [3, 4]], device=device)
        # exercise single argument function signature
        temp = y.repeat_interleave(2)
        self.assertEqual(torch.Size([8]), temp.size())

        for dtype in [torch.int, torch.long]:
            lengths = torch.tensor([1, 2], dtype=dtype, device="mps")
            output_size = torch.sum(lengths)
            a = torch.repeat_interleave(
                y,
                lengths,
                dim=0,
            )
            self.assertEqual(a.dtype, y.dtype)
            self.assertEqual(a.size(), torch.Size([3, 2]))

            a_with_output = torch.repeat_interleave(
                y,
                lengths,
                dim=0,
                output_size=output_size,
            )
            self.assertEqual(a_with_output.dtype, y.dtype)
            self.assertEqual(a_with_output.size(), torch.Size([3, 2]))

    def test_repeat_interleave(self, device="mps"):
        x = torch.tensor([0, 1, 2, 3], device=device)
        expected = torch.tensor([1, 2, 2, 3, 3, 3], dtype=torch.int32, device=device)
        self.assertEqual(torch.repeat_interleave(x), expected)

        with self.assertRaises(RuntimeError):
            torch.repeat_interleave(torch.arange(4, device=device).reshape(2, 2))

        with self.assertRaises(RuntimeError):
            torch.repeat_interleave(torch.arange(4.0, device=device))

        with self.assertRaises(RuntimeError):
            torch.repeat_interleave(torch.tensor([1, 2, -1, 3, 4], device=device))

        y = torch.tensor([[1, 2], [3, 4]], device=device)

        y1_v1 = torch.repeat_interleave(y, 2)
        y1_v2 = torch.repeat_interleave(y, torch.tensor(2, device=device))
        y1_v3 = torch.repeat_interleave(y, torch.tensor([2], device=device))
        y1_expect = torch.tensor([1, 1, 2, 2, 3, 3, 4, 4], device=device)
        self.assertEqual(y1_v1, y1_expect)
        self.assertEqual(y1_v2, y1_expect)
        self.assertEqual(y1_v3, y1_expect)

        y2 = torch.repeat_interleave(y, 3, dim=1)
        y2_expect = torch.tensor([[1, 1, 1, 2, 2, 2],
                                  [3, 3, 3, 4, 4, 4]], device=device)
        self.assertEqual(y2, y2_expect)

        y3 = torch.repeat_interleave(y, torch.tensor([1, 2], device=device), dim=0)
        y3_expect = torch.tensor([[1, 2],
                                  [3, 4],
                                  [3, 4]], device=device)
        self.assertEqual(y3, y3_expect)

        with self.assertRaises(RuntimeError):
            torch.repeat_interleave(y, torch.tensor([1, 2, 3], device=device), dim=0)

        with self.assertRaises(RuntimeError):
            torch.repeat_interleave(y, torch.arange(9, device=device).reshape(3, 3), dim=0)

        # test zero sized dimension
        x = torch.zeros((5, 0), device=device)
        y = torch.repeat_interleave(x, repeats=3, dim=1)
        self.assertEqual(y, x.new_zeros(5, 0, device=device))

        x = torch.tensor([], dtype=torch.int64, device=device)
        y = torch.repeat_interleave(x, x)
        self.assertEqual(y, x)

    def test_repeat_interleave_simple(self):
        def helper(shape, dtype=torch.float32, num_repeats=torch.Tensor(), dim=None):
            x = torch.randn(shape, dtype=dtype, device="mps")
            x_cpu = x.detach().clone().cpu()

            num_repeats_cpu = num_repeats.detach().clone().cpu()

            repeats = torch.repeat_interleave(x, num_repeats, dim)
            repeats_cpu = torch.repeat_interleave(x_cpu, num_repeats_cpu, dim)

            self.assertEqual(repeats, repeats_cpu)
        helper(shape=3, num_repeats=torch.tensor([100], device="mps"))
        helper(shape=(2, 2), num_repeats=torch.tensor([3, 3], device="mps"), dim=0)
        helper(shape=(10, 15, 8), num_repeats=torch.arange(10, device="mps"), dim=0)
        helper(shape=(10, 15, 8), num_repeats=torch.randint(0, 100, (15, ), device="mps"), dim=1)
        helper(shape=(10, 15, 30), num_repeats=torch.randint(0, 100, (30, ), device="mps"), dim=2)

    def test_count_nonzero(self):
        def helper(dtype):
            n = [
                [[1, 0, 2], [3, 0, 2], [7, 9, -4]],
                [[0, 2, 3], [3, 2, 1], [2, 0, 0]],
            ]
            cpu_x = torch.tensor(n, dtype=dtype)
            mps_x = torch.tensor(n, dtype=dtype).to('mps')

            # All non-zeros
            self.assertEqual(
                torch.count_nonzero(cpu_x),
                torch.count_nonzero(mps_x)
            )

            # dim=1
            self.assertEqual(
                torch.count_nonzero(cpu_x, dim=1),
                torch.count_nonzero(mps_x, dim=1)
            )

            # dim=(0, 1)
            self.assertEqual(
                torch.count_nonzero(cpu_x, dim=(0, 1)),
                torch.count_nonzero(mps_x, dim=(0, 1))
            )
        helper(torch.int32)
        helper(torch.int64)
        helper(torch.float16)
        helper(torch.float32)

    def _test_module_empty_input(self, module, inp, check_size=True):
        inp.requires_grad_(True)
        out = module(inp)
        gO = torch.rand_like(out)
        out.backward(gO)
        if check_size:
            self.assertEqual(out.size(), inp.size())
        for p in module.parameters():
            if p.requires_grad:
                self.assertEqual(p.grad, torch.zeros_like(p.grad))
        self.assertEqual(inp.grad, torch.zeros_like(inp))

    # Test dtype casting, with and without simultaneous device change
    def test_to(self):
        values = [[[1.0, 2.0, 3.0], [4.0, 5.0, 6.0]], [[7.0, 8.0, 9.0], [10.0, 11.0, 12.0]]]
        cpu_x = torch.tensor(values, device='cpu')
        mps_x = torch.tensor(values, device='mps')

        self.assertEqual(cpu_x.int(), mps_x.int().cpu())
        self.assertEqual(cpu_x.bool(), mps_x.bool().cpu())
        self.assertEqual(cpu_x.float(), mps_x.float().cpu())

        self.assertEqual(torch.tensor(1.3, device='mps').int().cpu(),
                         torch.tensor(1, dtype=torch.int32))
        self.assertEqual(torch.tensor(0.0, device='mps').bool().cpu(), torch.tensor(False))
        self.assertEqual(torch.tensor(0.1, device='mps').bool().cpu(), torch.tensor(True))
        self.assertEqual(torch.tensor(0.1, device='mps').bool().int().cpu(),
                         torch.tensor(1, dtype=torch.int32))
        self.assertEqual(torch.tensor(0.1, device='mps').bool().int().float().cpu(),
                         torch.tensor(1.0))
        self.assertEqual(torch.tensor(4.25, device='mps').to('cpu', torch.int),
                         torch.tensor(4, dtype=torch.int32))
        self.assertEqual(torch.tensor(4.25, device='cpu').to('mps', torch.int).cpu(),
                         torch.tensor(4, dtype=torch.int32))
        self.assertEqual(torch.tensor(-8.34, device='cpu').to('mps', torch.int),
                         torch.tensor(-8.34, device='cpu').to('mps').to(torch.int))
        # Cast int8 and uint8 to float and compare results
        # See https://github.com/pytorch/pytorch/issues/80009 for more details
        cpu_byte = torch.tensor([60, 160, 20, 220], dtype=torch.uint8)
        cpu_char = torch.tensor([60, -60, 20, -120], dtype=torch.uint8)
        for x_cpu in [cpu_byte, cpu_char]:
            x_mps = x_cpu.to('mps')
            self.assertEqual(x_mps.to(torch.float32), x_cpu.to(torch.float32))


    def test_setitem_scalar(self) -> None:
        device = 'mps'
        for dtype in [torch.int32, torch.float32, torch.int64]:
            for i in range(3, 6):
                for j in range(3, 6):
                    t = torch.zeros(i, j, dtype=dtype, device=device)
                    self.assertEqual(t.sum(), 0)
                    t[1, 1] = 1
                    t[2, 1] = j
                    t[1, 2] = i
                    self.assertEqual(t[1, 1], 1)
                    self.assertEqual(t[1, 2], i)
                    self.assertEqual(t[2, 1], j)
                    self.assertEqual(t.sum(), 1 + i + j)

    def test_stride_of_strides(self) -> None:
        x = torch.rand(32, 1, device='mps')
        y = x.as_strided(size=(32, 2), stride=(1, 0))
        # Casting stride of strided tensor to CPU use to crash with "buffer is not large enough." assert
        # See https://github.com/pytorch/pytorch/issues/79181#issuecomment-1154683435
        z = y.as_strided(size=(32, 3), stride=(1, 0)).to("cpu")
        self.assertEqual(x.to("cpu").as_strided(size=(32, 3), stride=(1, 0)), z)

    def test_type_casting(self):
        # https://github.com/pytorch/pytorch/issues/81567
        def helper(data, to_dtype):
            a_cpu = torch.tensor(data)
            a_mps = a_cpu.to(torch.device('mps'))

            res_cpu = a_cpu.type(to_dtype)
            res_mps = a_mps.type(to_dtype)
            self.assertEqual(res_cpu, res_mps)

        helper([9.0, 3.0, 5.0, 4.0], torch.LongTensor)
        helper([9.0, 3.0, 5.0, 4.0], torch.FloatTensor)
        helper([9.0, 3.0, 5.0, 4.0], torch.IntTensor)
        helper([9.0, 3.0, 5.0, 4.0], torch.ShortTensor)
        helper([9.0, 3.0, 5.0, 4.0], torch.HalfTensor)
        helper([9.0, 3.0, 5.0, 4.0], torch.CharTensor)
        helper([9.0, 3.0, 5.0, 4.0], torch.ByteTensor)

    def test_to_casting(self):
        # https://github.com/pytorch/pytorch/issues/81567
        def helper(data, to_dtype):
            a_cpu = torch.tensor(data)
            a_mps = a_cpu.to(torch.device('mps'))

            res_cpu = a_cpu.to(to_dtype)
            res_mps = a_mps.to(to_dtype)
            self.assertEqual(res_cpu, res_mps)

        helper([9.0, 3.0, 5.0, 4.0], torch.int64)
        helper([9.0, 3.0, 5.0, 4.0], torch.float)
        helper([9.0, 3.0, 5.0, 4.0], torch.int32)
        helper([9.0, 3.0, 5.0, 4.0], torch.short)
        helper([9.0, 3.0, 5.0, 4.0], torch.half)
        helper([9.0, 3.0, 5.0, 4.0], torch.int8)
        helper([9.0, 3.0, 5.0, 4.0], torch.uint8)

    def test_storage_offset_greater_than_src_nbytes(self):
        # https://github.com/pytorch/pytorch/issues/80844
        n_tensors = 100
        n_tensor_elems = 784
        elems = torch.arange(n_tensors * n_tensor_elems, dtype=torch.float32)

        tensor_list = []
        for i in range(0, n_tensors - 1):
            # create a list of contiguous view tensors (view tensor created by the slice op)
            t = elems[n_tensor_elems * i : n_tensor_elems * (i + 1)]
            tensor_list.append(t)

        for i in range(0, n_tensors - 1):
            t = tensor_list[i].view(1, n_tensor_elems)
            t_mps = t.to("mps")
            self.assertEqual(t, t_mps.cpu(), f"i={i}")

    # See https://github.com/pytorch/pytorch/issues/82427
    # and https://github.com/pytorch/pytorch/issues/83692
    def test_full_bugs(self):
        # Test should not crash
        x = torch.full((3, 3), True, device='mps')
        # torch.full should work for uint8
        y_mps = torch.full((2, 2), 247, device='mps', dtype=torch.uint8)
        y_cpu = torch.full((2, 2), 247, device='cpu', dtype=torch.uint8)
        self.assertEqual(y_mps, y_cpu)

    @unittest.skipIf(product_version < 13.0, "Skipped on macOS 12")
    # See https://github.com/pytorch/pytorch/issues/84995
    def test_div_bugs(self):
        for (dtype, mode) in itertools.product(integral_types(), ['trunc', 'floor']):
            if dtype != torch.int64:
                x = torch.tensor(list(range(1, 11)), device='mps', dtype=dtype)
                y = torch.div(x, 101, rounding_mode=mode)
                self.assertEqual(y.sum(), 0)

    # See https://github.com/pytorch/pytorch/issues/82663
    def test_bool_expand(self):
        x = torch.tensor([[1], [0]], dtype=torch.bool, device='mps')
        y = torch.tensor([0, 1], dtype=torch.bool, device='mps')
        self.assertFalse(torch.equal(x.expand(2, 2), y.expand(2, 2)))

    # Empty unary op should return tensor of the same size
    def test_empty_neg(self):
        x = torch.tensor([[]], device='mps')
        y = -x
        self.assertEqual(x, y)

    def _test_unique_scalar_empty(self, dtype, device, f):
        # test scalar
        x = torch.tensor(0, dtype=dtype, device=device)
        unique, inverse, counts = f(x, return_inverse=True, return_counts=True)
        expected_unique = torch.tensor([0], dtype=dtype, device=device)
        expected_inverse = torch.tensor(0, device=device)
        expected_counts = torch.tensor([1], device=device)
        self.assertEqual(unique, expected_unique)
        self.assertEqual(inverse, expected_inverse)
        self.assertEqual(counts, expected_counts)

        # test zero sized tensor
        x = torch.zeros((0, 0, 3), dtype=dtype, device=device)
        unique, inverse, counts = f(x, return_inverse=True, return_counts=True)
        expected_unique = torch.tensor([], dtype=dtype, device=device)
        expected_inverse = torch.empty((0, 0, 3), dtype=torch.long, device=device)
        expected_counts = torch.tensor([], dtype=torch.long, device=device)
        self.assertEqual(unique, expected_unique)
        self.assertEqual(inverse, expected_inverse)
        self.assertEqual(counts, expected_counts)

    def _test_unique_with_expects(self, device, dtype, f, x, expected_unique, expected_inverse, expected_counts, additional_shape):
        def ensure_tuple(x):
            if isinstance(x, torch.Tensor):
                return (x,)
            return x

        for return_inverse in [True, False]:
            for return_counts in [True, False]:
                # test with expected
                ret = ensure_tuple(f(x, return_inverse=return_inverse, return_counts=return_counts))
                self.assertEqual(len(ret), 1 + int(return_inverse) + int(return_counts))
                self.assertEqual(expected_unique, ret[0])
                if return_inverse:
                    self.assertEqual(expected_inverse, ret[1])
                if return_counts:
                    count_index = 1 + int(return_inverse)
                    self.assertEqual(expected_counts, ret[count_index])

                # tests per-element unique on a higher rank tensor.
                y = x.view(additional_shape)
                y_unique, y_inverse, y_counts = f(y, return_inverse=True, return_counts=True)
                self.assertEqual(expected_unique, y_unique)
                self.assertEqual(expected_inverse.view(additional_shape), y_inverse)
                self.assertEqual(expected_counts, y_counts)

    def test_unique_all_dtypes(self, device="mps"):
        def helper(dtype):
            def ensure_tuple(x):
                if isinstance(x, torch.Tensor):
                    return (x,)
                return x

            if dtype is torch.bool:
                x = torch.tensor([True, False, False, False, True, False, True, False], dtype=torch.bool, device=device)
                expected_unique = torch.tensor([False, True], dtype=torch.bool, device=device)
                expected_inverse = torch.tensor([1, 0, 0, 0, 1, 0, 1, 0], dtype=torch.long, device=device)
                expected_counts = torch.tensor([5, 3], dtype=torch.long, device=device)
            else:
                x = torch.tensor([1, 2, 3, 2, 8, 5, 2, 3], dtype=dtype, device=device)
                expected_unique = torch.tensor([1, 2, 3, 5, 8], dtype=dtype, device=device)
                expected_inverse = torch.tensor([0, 1, 2, 1, 4, 3, 1, 2], device=device)
                expected_counts = torch.tensor([1, 3, 2, 1, 1], device=device)

            # test sorted unique
            fs = (
                lambda x, **kwargs: torch.unique(x, sorted=True, **kwargs),
                lambda x, **kwargs: x.unique(sorted=True, **kwargs),
            )
            x_sliced = torch.empty(x.size(0) * 2, dtype=dtype, device=device)[::2].copy_(x)
            xs = (x, x_sliced)
            for f, x in product(fs, xs):
                self._test_unique_with_expects(device, dtype, f, x, expected_unique, expected_inverse, expected_counts, (2, 2, 2))
                self._test_unique_scalar_empty(dtype, device, f)

            # test unsorted unique
            fs = (
                lambda x, **kwargs: torch.unique(x, sorted=False, **kwargs),
                lambda x, **kwargs: x.unique(sorted=False, **kwargs)
            )
            for f, x in product(fs, xs):
                self._test_unique_scalar_empty(dtype, device, f)
                for return_inverse, return_counts in product((True, False), repeat=2):
                    ret = ensure_tuple(f(x, return_inverse=return_inverse, return_counts=return_counts))
                    self.assertEqual(len(ret), 1 + int(return_inverse) + int(return_counts))
                    x_list = x.tolist()
                    x_unique_list = ret[0].tolist()
                    self.assertEqual(expected_unique.tolist(), sorted(x_unique_list))
                    if return_inverse:
                        x_inverse_list = ret[1].tolist()
                        for i, j in enumerate(x_inverse_list):
                            self.assertEqual(x_list[i], x_unique_list[j])
                    if return_counts:
                        count_index = 1 + int(return_inverse)
                        x_counts_list = ret[count_index].tolist()
                        for i, j in zip(x_unique_list, x_counts_list):
                            count = 0
                            for k in x_list:
                                if k == i:
                                    count += 1
                            self.assertEqual(j, count)
        [helper(dtype) for dtype in [torch.float32, torch.int64, torch.int32, torch.int16, torch.uint8]]

    def test_unique(self):
        def helper(x, return_inverse, return_counts):
            cpu_x = x
            x = cpu_x.detach().clone().to('mps')

            result = torch.unique(x, return_inverse=return_inverse, return_counts=return_counts)
            result_cpu = torch.unique(cpu_x, return_inverse=return_inverse, return_counts=return_counts)

            self.assertEqual(result, result_cpu)
        helper(torch.tensor([1, 2, 4, 2, 1]), False, False)
        helper(torch.randint(3, (10, )), False, False)
        helper(torch.randint(3, (10, )), True, False)
        helper(torch.randint(3, (10, )), False, True)
        helper(torch.randint(3, (10, )), True, True)
        helper(torch.randint(3, (1, )), True, True)
        helper(torch.randint(3, (0, )), True, True)

    def test_unique_consecutive(self):
        def helper(x, dim, return_inverse, return_counts):
            cpu_x = x
            x = cpu_x.detach().clone().to('mps')

            result = torch.unique_consecutive(x, dim=dim, return_inverse=return_inverse, return_counts=return_counts)
            result_cpu = torch.unique_consecutive(cpu_x, dim=dim, return_inverse=return_inverse, return_counts=return_counts)

            self.assertEqual(result, result_cpu)
        helper(torch.tensor([1, 2, 4, 2, 1]), 0, False, False)
        helper(torch.randint(3, (10, )), 0, False, False)
        helper(torch.randint(3, (10, )), 0, True, False)
        helper(torch.randint(3, (10, )), 0, False, True)
        helper(torch.randint(3, (10, )), 0, True, True)
        helper(torch.randint(3, (10, )), 0, True, True)
        helper(torch.randint(3, (1, )), 0, True, True)
        helper(torch.randint(3, (0, )), 0, True, True)

        helper(torch.tensor([[1, 1, 2, 3, 3, 2], [1, 1, 1, 2, 2, 1]]), 0, False, False)
        helper(torch.tensor([[1, 1, 2, 3, 3, 2], [1, 1, 1, 2, 2, 1]]), 0, True, True)
        helper(torch.randint(2, (20, 2)), 0, True, True)
        helper(torch.randint(2, (1, 2)), 0, True, True)
        helper(torch.randint(2, (0, 2)), 0, True, True)

        helper(torch.tensor([[1, 1, 2, 3, 3, 2], [1, 1, 1, 2, 2, 1]]), 1, False, False)
        helper(torch.tensor([[1, 1, 2, 3, 3, 2], [1, 1, 1, 2, 2, 1]]), 1, True, True)
        helper(torch.randint(2, (2, 20)), 1, True, True)
        helper(torch.randint(2, (2, 1)), 1, True, True)
        helper(torch.randint(2, (2, 0)), 1, True, True)

    # See https://github.com/pytorch/pytorch/issues/85675
    def test_cat_non_contiguous(self):
        def rotate_subset(data, dim):
            x1 = data[:, :, :2, :]
            x2 = data[:, :, 2:, :]
            self.assertFalse(x1.is_contiguous())
            self.assertFalse(x2.is_contiguous())
            return torch.concat((x1, x2), dim=dim)
        for dtype in MPS_DTYPES:
            if dtype == torch.bool:
                continue
            data = torch.arange(48, dtype=dtype).reshape(1, 2, 4, 6)
            data = data.to(memory_format=torch.channels_last)
            mps_data = data.to("mps")
            self.assertEqual(data, mps_data)
            for dim in range(data.dim()):
                cpu_result = rotate_subset(data, dim)
                mps_result = rotate_subset(mps_data, dim)
                self.assertEqual(cpu_result, mps_result.to("cpu"))
                # TODO: enable memory format test
                # self.assertEqual(cpu_result.is_contiguous(), mps_result.is_contiguous())

    # See https://github.com/pytorch/pytorch/issues/85967
    def test_from_numpy_non_contiguous(self):
        a = np.arange(9).reshape(3, 3)[:, :2]
        t_cpu = torch.tensor(a, device="cpu")
        t_mps = torch.tensor(a, device="mps")
        self.assertEqual(t_cpu, t_mps.to("cpu"))

    # See https://github.com/pytorch/pytorch/issues/86954
    def test_copy_non_contiguous(self):
        x = torch.arange(27).reshape(3, 3, 3).permute(2, 0, 1)
        self.assertFalse(x.is_contiguous())
        y = x.to('mps')
        self.assertFalse(y.is_contiguous())
        self.assertEqual(x, y.to('cpu'))

        x = torch.arange(4**3).reshape(4, 4, 4).permute((2, 0, 1))[1:, ::2]
        y = x.to('mps')
        self.assertEqual(x, y.to('cpu'))

        x = torch.full((4, 4, 4, 4), 13, device="cpu")
        y = torch.full((4, 4, 4, 4), 13, device="mps")
        z = torch.arange(4**4).reshape(4, 4, 4, 4).permute(3, 2, 0, 1)[1::, ::2]
        x.permute(3, 2, 1, 0)[1::, ::2] = z
        # As y is on MPS and z on CPU, this dispatches to a copy operator
        y.permute(3, 2, 1, 0)[1::, ::2] = z
        self.assertEqual(x, y.to('cpu'))

    # See https://github.com/pytorch/pytorch/pull/84742
    # and https://github.com/pytorch/pytorch/pull/78319
    def test_binops_dtype_precedence(self):
        # Test dtype precedence (casting order) in binary operations by comparing to CPU result
        # Example values for all dtypes supported on the MPS backend
        sample_vals = {
            torch.bool: [False, True],
            torch.int16: [-15, 0, 1, 10],
            torch.int32: [-376, 0, 1, 13],
            torch.int64: [-8, 0, 1, 77],
            torch.float16: [-234.5, 0.0, 1.0, 2.0],
            torch.float32: [-1.0, 0.0, 0.1, 111.99],
        }
        # Test all combinations of dtypes, operations, dimensionality
        for dtype1, dtype2, binop in itertools.product(
                sample_vals.keys(), sample_vals.keys(), ['add', 'sub', 'mul', 'div']):
            # bool minus bool is generally unsupported, so skip
            if binop == 'sub' and (dtype1 == torch.bool or dtype2 == torch.bool):
                continue
            full_shape = (10,)
            for val1, val2 in itertools.product(sample_vals[dtype1], sample_vals[dtype2]):
                # print(f'{dtype1},{dtype2}: ({val1}).{binop}({val2})')
                # print(getattr(torch.tensor(val1, dtype=dtype1, device='mps'), binop)
                #            (torch.tensor(val2, dtype=dtype2, device='mps')))
                # print(getattr(torch.tensor(val1, dtype=dtype1, device='cpu'), binop)
                #            (torch.tensor(val2, dtype=dtype2, device='cpu')))
                self.assertEqual(
                    getattr(torch.tensor(val1, dtype=dtype1, device='mps'), binop)
                           (torch.tensor(val2, dtype=dtype2, device='mps')),
                    getattr(torch.tensor(val1, dtype=dtype1, device='cpu'), binop)
                           (torch.tensor(val2, dtype=dtype2, device='cpu')))
                self.assertEqual(
                    getattr(torch.tensor([val1], dtype=dtype1, device='mps'), binop)
                           (torch.tensor([val2], dtype=dtype2, device='mps')),
                    getattr(torch.tensor([val1], dtype=dtype1, device='cpu'), binop)
                           (torch.tensor([val2], dtype=dtype2, device='cpu')))
                self.assertEqual(
                    getattr(torch.tensor(val1, dtype=dtype1, device='mps'), binop)
                           (torch.tensor([val2], dtype=dtype2, device='mps')),
                    getattr(torch.tensor(val1, dtype=dtype1, device='cpu'), binop)
                           (torch.tensor([val2], dtype=dtype2, device='cpu')))
                self.assertEqual(
                    getattr(torch.tensor([val1], dtype=dtype1, device='mps'), binop)
                           (torch.tensor(val2, dtype=dtype2, device='mps')),
                    getattr(torch.tensor([val1], dtype=dtype1, device='cpu'), binop)
                           (torch.tensor(val2, dtype=dtype2, device='cpu')))
                # Test tensors created with torch.full
                x1 = torch.full(full_shape, val1, dtype=dtype1, device='mps')
                y1 = torch.tensor(val2, dtype=dtype2, device='mps')
                x2 = torch.full(full_shape, val1, dtype=dtype1, device='cpu')
                y2 = torch.tensor(val2, dtype=dtype2, device='cpu')
                self.assertEqual(getattr(x1, binop)(y1), getattr(x2, binop)(y2))
                x3 = torch.tensor(val1, dtype=dtype1, device='mps')
                y3 = torch.full(full_shape, val2, dtype=dtype2, device='mps')
                x4 = torch.tensor(val1, dtype=dtype1, device='cpu')
                y4 = torch.full(full_shape, val2, dtype=dtype2, device='cpu')
                self.assertEqual(getattr(x3, binop)(y3), getattr(x4, binop)(y4))
                self.assertEqual(
                    getattr(torch.tensor(val1, dtype=dtype1, device='mps'), binop)
                           (torch.full(full_shape, val2, dtype=dtype2, device='mps')),
                    getattr(torch.tensor(val1, dtype=dtype1, device='cpu'), binop)
                           (torch.full(full_shape, val2, dtype=dtype2, device='cpu')))

    def test_nansum(self):
        def helper(dtype, noncontiguous, dim):
            zero_cpu = torch.zeros((), dtype=dtype)

            # Randomly scale the values
            scale = random.randint(10, 100)
            x_cpu: torch.Tensor = make_tensor(
                (5, 5), dtype=dtype, device='cpu',
                low=-scale, high=scale, noncontiguous=noncontiguous)

            if dtype.is_floating_point:
                nan_mask_cpu = x_cpu < (0.2 * scale)
                x_no_nan_cpu = torch.where(nan_mask_cpu, zero_cpu, x_cpu)
                x_cpu[nan_mask_cpu] = np.nan
            else:
                x_no_nan_cpu = x_cpu

            x_mps = x_cpu.to('mps')
            actual_out_mps = torch.empty(0, dtype=dtype, device='mps')
            expect_out_cpu = torch.empty(0, dtype=dtype)
            dim_kwargs = {"dim": dim} if dim is not None else {}
            expect = torch.sum(x_no_nan_cpu, **dim_kwargs)

            actual_cpu = torch.nansum(x_cpu, **dim_kwargs)
            # Sanity check on CPU
            self.assertEqual(expect, actual_cpu)

            # Test MPS
            actual_mps = torch.nansum(x_mps, **dim_kwargs)
            # Test out= variant
            torch.nansum(x_mps, out=actual_out_mps, **dim_kwargs)
            torch.nansum(x_cpu, out=expect_out_cpu, **dim_kwargs)
            self.assertEqual(expect, actual_mps)
            self.assertEqual(expect_out_cpu, actual_out_mps)

        args = itertools.product(
            (torch.float16, torch.float32, torch.int32, torch.int64),   # dtype
            (True, False),                                              # noncontiguous
            (0, 1, None),                                               # dim
        )

        for dtype, noncontiguous, dim in args:
            with self.subTest(dtype=dtype, noncontiguous=noncontiguous, dim=dim):
                helper(dtype, noncontiguous, dim)

    def test_cumsum_all_dtypes(self):
        def helper(dtype):
            t = torch.tensor([1, 1, 1, 1], device="mps", dtype=dtype)
            t_cpu = torch.tensor([1, 1, 1, 1], device="cpu")

            a = t.cumsum(0, dtype=dtype)
            a_cpu = t_cpu.cumsum(0, dtype=dtype)

            self.assertEqual(a.cpu(), a_cpu)
        [helper(dtype) for dtype in [torch.int8, torch.int16, torch.int32, torch.float32]]

        try:
            helper(torch.int64)
        except Exception as e:
            e_string = str(e)
            self.assertEqual(e_string, "MPS does not support cumsum op with int64 input")

    def test_cumsum_minus_one_axis(self):
        def helper(dtype):
            # Test with axis -1
            cpu_x = None
            if(dtype == torch.float32):
                cpu_x = torch.randn(10, 3, device='cpu', dtype=torch.float32)
            else:
                cpu_x = torch.randint(0, 20, (10, 3), device='cpu', dtype=torch.float32)
            x = cpu_x.detach().clone().to('mps')

            cpu_y = cpu_x.cumsum(-1)
            y = x.cumsum(-1)

            self.assertEqual(y, cpu_y)

        [helper(dtype) for dtype in [torch.float32, torch.int16, torch.int32, torch.uint8]]

    def test_median_int16(self):
        def helper(shape, dtype):
            cpu_x = torch.randint(-9999, 9999, shape, device='cpu', dtype=dtype)
            x = cpu_x.detach().clone().to('mps')

            median_result = torch.median(x)
            median_result_cpu = torch.median(cpu_x)
            self.assertEqual(median_result, median_result_cpu)

        helper((2, 8, 4, 5), torch.int16)

class TestLogical(TestCaseMPS):
    def _wrap_tensor(self, x, device="cpu", dtype=None, requires_grad=False):
        return torch.tensor(x, device=device, dtype=dtype, requires_grad=requires_grad)

    def test_logical_not(self):
        def helper(x):
            cpu_x = x
            x = cpu_x.detach().clone().to('mps')

            result = torch.logical_not(x)
            result_cpu = torch.logical_not(cpu_x)

            self.assertEqual(result, result_cpu)

        helper(self._wrap_tensor([1, 1, 0, 0]))
        helper(self._wrap_tensor([1, 1, 0, 0], dtype=torch.float, requires_grad=True))
        helper(self._wrap_tensor([True, True, False, False]))
        helper(self._wrap_tensor(1))
        helper(self._wrap_tensor(0))
        helper(self._wrap_tensor(True))
        helper(self._wrap_tensor(False))

    def test_logical_and(self):
        def helper(x, other):
            cpu_x = x
            x = cpu_x.detach().clone().to('mps')

            cpu_other = other
            other = cpu_other.detach().clone().to('mps')

            result = torch.logical_and(x, other)
            result_cpu = torch.logical_and(cpu_x, cpu_other)
            self.assertEqual(result, result_cpu)

        helper(self._wrap_tensor([1, 1, 0, 0]), self._wrap_tensor(([1, 0, 0, 1])))
        helper(
            self._wrap_tensor([1, 1, 0, 0], dtype=torch.float, requires_grad=True),
            self._wrap_tensor([1, 0, 0, 1], dtype=torch.float)
        )
        helper(self._wrap_tensor([True, True, False, False]), self._wrap_tensor([True, False, False, True]))
        helper(self._wrap_tensor((1, 0, 1, 0)), self._wrap_tensor(1))
        helper(self._wrap_tensor((1, 0, 1, 0)), self._wrap_tensor(0))
        helper(self._wrap_tensor((1, 0, 1, 0)), self._wrap_tensor(True))
        helper(self._wrap_tensor((1, 0, 1, 0)), self._wrap_tensor(False))

    def test_logical_or(self):
        def helper(x, other):
            cpu_x = x
            x = cpu_x.detach().clone().to('mps')

            cpu_other = other
            other = cpu_other.detach().clone().to('mps')

            result = torch.logical_or(x, other)
            result_cpu = torch.logical_or(cpu_x, cpu_other)

            self.assertEqual(result, result_cpu)

        helper(self._wrap_tensor([1, 1, 0, 0]), self._wrap_tensor(([1, 0, 0, 1])))
        helper(
            self._wrap_tensor([1, 1, 0, 0], dtype=torch.float, requires_grad=True),
            self._wrap_tensor([1, 0, 0, 1], dtype=torch.float)
        )
        helper(self._wrap_tensor([True, True, False, False]), self._wrap_tensor([True, False, False, True]))
        helper(self._wrap_tensor((1, 0, 1, 0)), self._wrap_tensor(1))
        helper(self._wrap_tensor((1, 0, 1, 0)), self._wrap_tensor(0))
        helper(self._wrap_tensor((1, 0, 1, 0)), self._wrap_tensor(True))
        helper(self._wrap_tensor((1, 0, 1, 0)), self._wrap_tensor(False))

    def test_logical_xor(self):
        def helper(x, other):
            cpu_x = x
            x = cpu_x.detach().clone().to('mps')

            cpu_other = other
            other = cpu_other.detach().clone().to('mps')

            result = torch.logical_xor(x, other)
            result_cpu = torch.logical_xor(cpu_x, cpu_other)

            self.assertEqual(result, result_cpu)

        helper(self._wrap_tensor([1, 1, 0, 0]), self._wrap_tensor(([1, 0, 0, 1])))
        helper(
            self._wrap_tensor([1, 1, 0, 0], dtype=torch.float, requires_grad=True),
            self._wrap_tensor([1, 0, 0, 1], dtype=torch.float)
        )
        helper(self._wrap_tensor([True, True, False, False]), self._wrap_tensor([True, False, False, True]))
        helper(self._wrap_tensor((1, 0, 1, 0)), self._wrap_tensor(1))
        helper(self._wrap_tensor((1, 0, 1, 0)), self._wrap_tensor(0))
        helper(self._wrap_tensor((1, 0, 1, 0)), self._wrap_tensor(True))
        helper(self._wrap_tensor((1, 0, 1, 0)), self._wrap_tensor(False))

    def test_min_max(self):
        def helper(dtype):
            for _ in range(10):
                if dtype == torch.float32 or dtype == torch.float16:
                    x = torch.randn((30, 15), device='mps', dtype=dtype)
                else:
                    x = torch.randint(0, 100, (30, 15), device="mps", dtype=dtype)
                x_cpu = x.to("cpu")

                y = x.max()
                y_cpu = x_cpu.max()
                self.assertEqual(y, y_cpu)

                z = x.min()
                z_cpu = x_cpu.min()
                self.assertEqual(z, z_cpu)

        [helper(dtype) for dtype in [torch.float32, torch.float16, torch.int32, torch.int16, torch.uint8, torch.int8, torch.bool]]

class TestSmoothL1Loss(TestCaseMPS):

    def _smooth_l1_loss_helper(self, reduction="mean", requires_grad=False):
        # CPU
        input_cpu = torch.randn(4, 7, requires_grad=requires_grad)
        target_cpu = torch.randn(4, 7)

        # MPS
        input_mps = input_cpu.detach().clone().to('mps').requires_grad_()
        target_mps = target_cpu.detach().clone().to('mps')

        smooth_l1_loss_cpu = F.smooth_l1_loss(input_cpu, target_cpu, beta=1.0, reduction=reduction)
        smooth_l1_loss_mps = F.smooth_l1_loss(input_mps, target_mps, beta=1.0, reduction=reduction)

        self.assertEqual(smooth_l1_loss_cpu, smooth_l1_loss_mps)

        if requires_grad:
            smooth_l1_loss_cpu.backward()
            smooth_l1_loss_mps.backward()
            self.assertEqual(input_cpu.grad, input_mps.grad.to("cpu"))

        return smooth_l1_loss_cpu, smooth_l1_loss_mps

    def test_smooth_l1_loss_reduction_none(self):
        self._smooth_l1_loss_helper(reduction="none")

    def test_smooth_l1_loss_reduction_mean(self):
        self._smooth_l1_loss_helper(reduction="mean")

    def test_smooth_l1_loss_reduction_sum(self):
        self._smooth_l1_loss_helper(reduction="sum")

    def test_smooth_l1_loss_reduction_mean_backward(self):
        self._smooth_l1_loss_helper(reduction="mean", requires_grad=True)

    def test_smooth_l1_loss_reduction_mean_sum_backward(self):
        self._smooth_l1_loss_helper(reduction="sum", requires_grad=True)


class TestNLLLoss(TestCaseMPS):
    def test_nll_loss_mismatched_batch(self, device='mps'):
        x = torch.randn((10, 3), requires_grad=True, device=device)
        # t should have size (10,)
        t = torch.zeros((3,), dtype=torch.int64, device=device)
        with self.assertRaisesRegex(ValueError, 'Expected.*batch_size'):
            F.nll_loss(x, t)

    def test_nll_loss_out_of_bounds_ignore_index(self):

        def _test_nll_loss_out_of_bounds_ignore_index(device):
            output = []
            x = torch.tensor([[0.3, 0.5, 0.2], [0.1, 0.7, 0.2], [0.4, 0.5, 0.1], [
                             0.3, 0.5, 0.2], [0.1, 0.7, 0.2], [0.4, 0.5, 0.1]], device=device)
            t = torch.tensor([0, 1, 255, 0, 1, 2], dtype=torch.int64, device=device)
            for reduction in ['mean', 'none']:
                output.append(F.nll_loss(x, t, ignore_index=255, reduction=reduction))
            return output

        output_cpu = _test_nll_loss_out_of_bounds_ignore_index(device='cpu')
        output_mps = _test_nll_loss_out_of_bounds_ignore_index(device='mps')

        for cpu, mps in zip(output_cpu, output_mps):
            self.assertEqual(cpu, mps.to('cpu'))

    def test_nll_loss_invalid_target_dim(self):

        def _test_nll_loss_invalid_target_dim(device):
            output = []
            x = torch.tensor([[0.3, 0.5, 0.2], [0.1, 0.7, 0.2], [0.4, 0.5, 0.1], [
                             0.3, 0.5, 0.2], [0.1, 0.7, 0.2], [0.4, 0.5, 0.1]], device=device)
            t = torch.zeros((6, 2), dtype=torch.int64, device=device)
            with self.assertRaisesRegex(RuntimeError, "1D target tensor expected"):
                F.nll_loss(x, t)

        _test_nll_loss_invalid_target_dim(device='cpu')
        _test_nll_loss_invalid_target_dim(device='mps')

    def test_nll_loss_invalid_weights(self):

        def _test_nll_loss_invalid_weights(device):
            x = torch.tensor([[0.3, 0.5, 0.2], [0.1, 0.7, 0.2], [0.4, 0.5, 0.1], [
                             0.3, 0.5, 0.2], [0.1, 0.7, 0.2], [0.4, 0.5, 0.1]], device=device)
            t = torch.tensor([0, 1, 2, 1, 1, 2], dtype=torch.int64, device=device)
            invalid_weights = [
                torch.zeros(4, device=device),
                torch.zeros((1, 3), device=device),
            ]
            msg = "weight tensor should be defined either for all 3 classes or no classes"
            for weight in invalid_weights:
                with self.assertRaisesRegex(RuntimeError, msg):
                    F.nll_loss(x, t, weight=weight)

        _test_nll_loss_invalid_weights(device='cpu')
        _test_nll_loss_invalid_weights(device='mps')

    def _nll_loss_helper(self, input_size, reduction, expected):

        # CPU
        input = torch.rand(input_size, requires_grad=True, device='cpu')
        num_channels = input_size[1]
        target_size = (input_size[0], ) + tuple(input_size[2:])
        target = torch.randint(num_channels, target_size, device='cpu')
        weights = torch.randn(num_channels)

        # MPS
        input_mps = input.detach().clone().to('mps').requires_grad_()
        target_mps = target.detach().clone().to('mps')
        weights_mps = weights.to("mps")

        output_cpu = F.nll_loss(input, target, weight=weights, reduction=reduction)
        output_mps = F.nll_loss(input_mps, target_mps, weight=weights_mps, reduction=reduction)
        self.assertEqual(output_cpu, output_mps.to('cpu'))

        output_cpu.sum().backward()
        output_mps.sum().backward()
        self.assertEqual(input.grad, input_mps.grad.to('cpu'))

    def _nll_loss_1d_helper(self, input_size, reduction):

        # CPU
        input = torch.rand(input_size, requires_grad=True, device='cpu')
        num_channels = input_size[0]
        target = torch.randint(num_channels, [], device='cpu')

        # MPS
        input_mps = input.detach().clone().to('mps').requires_grad_()
        target_mps = target.detach().clone().to('mps')

        output_cpu = F.nll_loss(input, target, reduction=reduction)
        output_mps = F.nll_loss(input_mps, target_mps, reduction=reduction)
        self.assertEqual(output_cpu, output_mps.to('cpu'))

        output_cpu.sum().backward()
        output_mps.sum().backward()
        self.assertEqual(input.grad, input_mps.grad.to('cpu'))

    def test_as_strided(self):
        values = [[1.0, 2.0, 3.0], [4.0, 5.0, 6.0], [7.0, 8.0, 9.0]]
        values_1 = [[1.0, 1.0], [1.0, 1.0]]
        cpu_x = torch.tensor(values, device='cpu')
        ones1 = torch.tensor(values_1, device='mps')
        x = cpu_x.detach().clone().to('mps').requires_grad_()
        strided_cpu = torch.as_strided(cpu_x, (2, 2), (1, 2))
        strided_mps = torch.as_strided(x, (2, 2), (1, 2))
        self.assertEqual(strided_mps, strided_cpu)
        strided_cpu_out = strided_cpu + ones1.to('cpu')
        strided_mps_out = strided_mps + ones1
        self.assertEqual(strided_cpu_out, strided_mps_out)

        # test with storage offsets
        cpu_x = torch.rand(3, 3, device='cpu')
        mps_x = cpu_x.to('mps')
        strided_cpu1 = torch.as_strided(cpu_x, (2, 2), (1, 2), 0)
        strided_mps1 = torch.as_strided(mps_x, (2, 2), (1, 2), 0)
        strided_cpu2 = torch.as_strided(cpu_x, (2, 2), (1, 2), 1)
        strided_mps2 = torch.as_strided(mps_x, (2, 2), (1, 2), 1)
        strided_cpu_out = strided_cpu1 - strided_cpu2
        strided_mps_out = strided_mps1 - strided_mps2
        self.assertEqual(strided_cpu_out, strided_mps_out)

    def test_unfold(self):
        x = torch.arange(1., 8)
        x_mps = torch.arange(1., 8, device="mps")

        y = x.unfold(0, 2, 1)
        y_mps = x_mps.unfold(0, 2, 1)

        self.assertEqual(y, y_mps)

    def test_unfold_all_devices_and_dtypes(self):
        supported_dtypes = [torch.float32, torch.float16, torch.int64, torch.int32, torch.int16, torch.uint8]
        for dt in supported_dtypes:
            x = torch.empty((0, 1, 3, 0), dtype=dt, device="mps")
            self.assertEqual((0, 1, 1, 0, 3), x.unfold(2, 3, 2).shape)

    def test_unfold_scalars(self):
        x = torch.tensor(0.5, device="mps")
        # unfold on a 0-dimensional tensor should always return a 1-d dimensional
        # tensor of shape [size] (i.e., the second parameter to unfold)

        self.assertEqual(torch.empty(0, device="mps"), x.unfold(0, 0, 1))
        self.assertEqual(torch.empty(0, device="mps"), x.unfold(0, 0, 2))
        self.assertEqual(torch.tensor([0.5], device="mps"), x.unfold(0, 1, 1))

    def test_bincount_simple(self):
        input = torch.randint(0, 8, (5,), dtype=torch.int32, device="mps")
        input_cpu = input.to("cpu")
        weights = torch.linspace(0, 1, steps=5, device="mps", dtype=torch.float32)
        weights_cpu = weights.to("cpu")

        x = torch.bincount(input)
        x_cpu = torch.bincount(input_cpu)
        self.assertEqual(x, x_cpu)

        y = input.bincount(weights)
        y_cpu = input_cpu.bincount(weights_cpu)
        self.assertEqual(y, y_cpu)

    def test_bincount_reduction(self):
        device = "mps"
        # negative input throws
        with self.assertRaisesRegex(RuntimeError, '1-d non-negative integral'):
            torch.bincount(torch.tensor([1, -1], device=device, dtype=torch.int32))
        # n-d input, with n > 1 throws
        with self.assertRaisesRegex(RuntimeError, '1-d non-negative integral'):
            torch.bincount(torch.tensor([[1, 2], [3, 4]], device=device))
        # minlength < 0 throws
        with self.assertRaisesRegex(RuntimeError, 'minlength should be >= 0'):
            torch.bincount(torch.tensor([1, 3], device=device),
                           torch.tensor([.2, .2], device=device),
                           minlength=-1)
        # n-d weights, with n > 1 throws
        with self.assertRaisesRegex(RuntimeError, '1-d'):
            torch.bincount(torch.tensor([1, 0], device=device, dtype=torch.int32),
                           torch.tensor([[1., 0.3], [1., 0.3]], device=device, dtype=torch.float))
        # input and weights dim mismatch
        with self.assertRaisesRegex(RuntimeError, 'same length'):
            torch.bincount(torch.tensor([1, 0], device=device, dtype=torch.int32),
                           torch.tensor([1., 0.3, 0.5], device=device, dtype=torch.float))
        # 1-d input with no elements and default minlength
        self.assertEqual(torch.bincount(torch.tensor([], device=device, dtype=torch.long)),
                         torch.zeros(0, dtype=torch.long, device=device))
        # 1-d input with no elements and specified minlength
        self.assertEqual(torch.bincount(torch.tensor([], device=device, dtype=torch.long), minlength=10),
                         torch.zeros(10, dtype=torch.long, device=device))

        # test tensor method without weights
        long_counts = torch.tensor(
            [0, 3, 2, 1, 3], dtype=torch.uint8, device=device).bincount()
        self.assertEqual(
            torch.tensor([1, 1, 1, 2], dtype=torch.int64, device=device),
            long_counts)
        # test avoiding overflow for uint8 (#76979)
        count_uint8 = torch.tensor([0, 1, 2, 3, 255], dtype=torch.uint8, device=device).bincount()
        count_int16 = torch.tensor([0, 1, 2, 3, 255], dtype=torch.int16, device=device).bincount()
        self.assertEqual(count_uint8, count_int16)
        # test minlength functionality
        int_counts = torch.bincount(
            torch.tensor([1, 1, 1, 1], device=device, dtype=torch.int32), minlength=5)
        self.assertEqual(
            torch.tensor([0, 4, 0, 0, 0], dtype=torch.int64, device=device),
            int_counts)
        # test weights
        byte_counts = torch.bincount(
            torch.tensor([0, 1, 1, 1, 4], device=device, dtype=torch.int32),
            torch.tensor([.1, .2, .3, .4, .5], device=device))
        self.assertEqual(
            torch.tensor([0.1, 0.9, 0, 0, 0.5], device=device), byte_counts)
        byte_counts = torch.bincount(
            torch.tensor([0, 1, 1, 1, 4], device=device, dtype=torch.int32),
            torch.tensor([1, 2, 3, 4, 5], dtype=torch.int8, device=device))
        self.assertEqual(
            torch.tensor([1, 9, 0, 0, 5], device=device, dtype=torch.int32), byte_counts)
        # test non-contiguous inputs and weights
        inputs = torch.tensor([[0, 0], [3, 1], [2, 1], [1, 1], [3, 4]], device=device, dtype=torch.int32)
        weights = torch.tensor([[.1, 1], [.2, 2], [.3, 3], [.4, 4], [.5, 5]], device=device)
        for i in [0, 1]:
            assert not inputs[:, i].is_contiguous(), "Inputs are supposed to be non-contiguous"
            assert not weights[:, i].is_contiguous(), "Weights are supposed to be non-contiguous"
        # inputs are non-contiguous but weights are contiguous
        self.assertEqual(inputs[:, 0].bincount(), torch.tensor([1, 1, 1, 2]))
        # inputs and weights are non-contiguous
        self.assertEqual(
            inputs[:, 1].bincount(weights[:, 1]),
            torch.tensor([1, 9, 0, 0, 5], dtype=torch.float32))
        # weights are non-contiguous but inputs are contiguous
        self.assertEqual(inputs[:, 1].contiguous().bincount(weights[:, 1]),
                         torch.tensor([1, 9, 0, 0, 5], dtype=torch.float32))

        # test bincount on non-contiguous slices
        all0s = torch.zeros((32, 2), dtype=torch.int32, device=device)
        self.assertEqual(all0s[:, 0].bincount(), torch.tensor([32]))

        all1s = torch.ones((32, 2), dtype=torch.int32, device=device)
        self.assertEqual(all1s[:, 0].bincount(), torch.tensor([0, 32]))

        # test large number of bins - global memory use
        big_exp = torch.zeros(100, device=device)
        big_exp[-1] = 50.0
        big_w = torch.tensor([.5] * 100, device=device)
        big_out = torch.tensor([99] * 100, device=device, dtype=torch.int32).bincount(big_w)
        self.assertEqual(big_exp, big_out)
        # test large input size
        big_exp = torch.zeros(2, device=device, dtype=torch.int64)
        big_exp[1] = 10
        big_out = torch.ones(10, dtype=torch.int8, device=device).bincount()
        self.assertEqual(big_exp, big_out)

    def test_bincount(self):
        device = "mps"
        input_size = (5000,)
        w = torch.randn(input_size, dtype=torch.float, device=device)
        w_cpu = w.cpu()

        t = torch.randint(50, input_size, dtype=torch.int8, device=device)
        self.assertEqual(t.cpu().bincount(), t.bincount())
        self.assertEqual(t.cpu().bincount(w_cpu), t.bincount(w))

        t = torch.randint(500, input_size, dtype=torch.int32, device=device)
        self.assertEqual(t.cpu().bincount(), t.bincount())
        self.assertEqual(t.cpu().bincount(w_cpu), t.bincount(w))

        t = torch.randint(2000, input_size, dtype=torch.int32, device=device)
        self.assertEqual(t.cpu().bincount(), t.bincount())
        self.assertEqual(t.cpu().bincount(w_cpu), t.bincount(w))

        t = torch.zeros([10], dtype=torch.int32, device=device)
        t[0] = 35488
        counted = t.bincount(minlength=65536)
        self.assertEqual(torch.sum(counted), 10)

    def test_sum_backward(self):
        def helper(n, c):
            values = [[1.0, 2.0, 3.0], [4.0, 5.0, 6.0], [7.0, 8.0, 9.0]]
            cpu_x = torch.tensor(values, device='cpu', requires_grad=True)
            x = cpu_x.detach().clone().to('mps').requires_grad_()

            all_sum = torch.sum(x)
            all_sum_cpu = torch.sum(cpu_x)

            all_sum.backward()
            all_sum_cpu.backward()
            self.assertEqual(all_sum, all_sum_cpu)
            self.assertEqual(x.grad, cpu_x.grad)

        helper(3, 3)

    def test_nll_loss_1d(self, device='cpu'):
        self._nll_loss_1d_helper([10], "none")
        self._nll_loss_1d_helper([10], "mean")
        self._nll_loss_1d_helper([10], "sum")

    def test_nll_loss_empty_tensor_reduction_none(self, device='cpu'):
        self._nll_loss_helper([1, 3], "none", torch.empty([0], device=device))
        self._nll_loss_helper([3, 5, 7], "none", torch.empty([5, 7], device=device))
        self._nll_loss_helper([2, 3, 1, 7], "none", torch.empty([2, 1, 7], device=device))
        self._nll_loss_helper([2, 3, 5, 1], "none", torch.empty([2, 5, 1], device=device))
        self._nll_loss_helper([2, 3, 5, 7, 1], "none", torch.empty([2, 5, 7, 1], device=device))

    @unittest.skipIf(TEST_WITH_UBSAN, "division-by-zero error with UBSAN")
    def test_nll_loss_empty_tensor_reduction_mean(self, device='cpu'):
        nan = torch.tensor(float('nan'), device=device)
        self._nll_loss_helper([1, 3], "mean", nan)
        self._nll_loss_helper([1, 3, 5, 7], "mean", nan)
        self._nll_loss_helper([2, 3, 1, 7], "mean", nan)
        self._nll_loss_helper([2, 3, 5, 1], "mean", nan)
        self._nll_loss_helper([2, 3, 5, 7, 1], "mean", nan)

    def test_nll_loss_empty_tensor_reduction_sum(self, device='cpu'):
        zero = torch.tensor(0, device=device)
        self._nll_loss_helper([1, 3], "sum", zero)
        self._nll_loss_helper([1, 3, 5, 7], "sum", zero)
        self._nll_loss_helper([2, 3, 1, 7], "sum", zero)
        self._nll_loss_helper([2, 3, 5, 1], "sum", zero)
        self._nll_loss_helper([2, 3, 5, 7, 1], "sum", zero)

    def test_nll_loss_byte_target_matches_long(self, device='cpu'):
        N, C = 10, 4
        input = torch.randn(N, C, device=device, requires_grad=True)
        target = torch.empty(N, dtype=torch.long, device=device).random_(0, C)

        def compute_result_and_gradient(reduction, target_dtype):
            result, grad = {}, {}
            for dev in ['cpu', 'mps']:
                input_dev = input.to(dev)
                input_ = input_dev.detach()
                input_.requires_grad_()

                target_dev = target.to(dev)

                prob = F.log_softmax(input_, dim=-1)
                loss = nn.NLLLoss(reduction=reduction)
                result[dev] = loss(prob, target_dev.to(target_dtype))
                result[dev].sum().backward()
                grad[dev] = input_.grad

            return result, grad

        for reduction in ["none", "mean", "sum"]:
            result_long, grad_long = compute_result_and_gradient(reduction, torch.long)
            result_byte, grad_byte = compute_result_and_gradient(reduction, torch.uint8)

            self.assertEqual(result_long['mps'].to('cpu'), result_long['cpu'])
            self.assertEqual(grad_long['mps'].to('cpu'), grad_long['cpu'])

    # L1 loss
    def test_l1_loss(self):
        def helper(shape, reduction):
            # create the criterion
            loss = torch.nn.L1Loss(reduction=reduction)

            inputCPU = torch.randn(shape, device='cpu', dtype=torch.float, requires_grad=True)
            targetCPU = torch.randn(shape, device='cpu', dtype=torch.float, requires_grad=False)
            inputMPS = inputCPU.detach().clone().to('mps').requires_grad_()
            targetMPS = targetCPU.detach().clone().to('mps')

            # forward pass
            outputCPU = loss(inputCPU, targetCPU)
            outputMPS = loss(inputMPS, targetMPS)
            self.assertEqual(outputCPU, outputMPS)

            # backward pass
            if reduction != 'none':
                # chose 2 just to make the grad_output > 1 in backward pass
                outputCPU.backward(gradient=torch.full_like(outputCPU, 2))
                outputMPS.backward(gradient=torch.full_like(outputMPS, 2))
                self.assertEqual(inputCPU.grad, inputMPS.grad)

        helper([8, 5, 4], 'none')
        helper([7, 5, 2, 4], 'sum')
        # verify if changes in shape would cause cached graph lookup problems
        helper([7, 5, 2, 4, 6], 'sum')
        helper([8, 4, 5, 7, 6], 'mean')

    # Mean Squared Error
    def test_mse_loss(self):
        def helper(shape, reduction):
            # create the criterion
            loss = torch.nn.MSELoss(reduction=reduction)

            inputCPU = torch.randn(shape, device='cpu', dtype=torch.float, requires_grad=True)
            targetCPU = torch.randn(shape, device='cpu', dtype=torch.float, requires_grad=False)
            inputMPS = inputCPU.detach().clone().to('mps').requires_grad_()
            targetMPS = targetCPU.detach().clone().to('mps')

            # forward pass
            outputCPU = loss(inputCPU, targetCPU)
            outputMPS = loss(inputMPS, targetMPS)
            self.assertEqual(outputCPU, outputMPS)

            # backward pass
            if reduction != 'none':
                # chose 2 just to make the grad_output > 1 in backward pass
                outputCPU.backward(gradient=torch.full_like(outputCPU, 2))
                outputMPS.backward(gradient=torch.full_like(outputMPS, 2))
                self.assertEqual(inputCPU.grad, inputMPS.grad)

        helper([8, 5, 4], 'none')
        helper([7, 5, 2, 4], 'sum')
        # verify if changes in shape would cause cached graph lookup problems
        helper([7, 5, 2, 4, 6], 'sum')
        helper([8, 4, 5, 7, 6], 'mean')

    # Binary Cross Enropy
    def test_bce_loss_simple(self):
        def helper(shape, reduction):
            # create the criterion
            loss = torch.nn.BCELoss(reduction=reduction)

            # input and target must be within [0..1]
            input_t = np.random.random_sample(size=shape).astype(np.float32)
            target_t = np.random.random_sample(size=shape).astype(np.float32)
            inputCPU = torch.tensor(input_t, device='cpu', dtype=torch.float, requires_grad=True)
            targetCPU = torch.tensor(target_t, device='cpu', dtype=torch.float, requires_grad=False)
            inputMPS = inputCPU.detach().clone().to('mps').requires_grad_()
            targetMPS = targetCPU.detach().clone().to('mps')

            # forward pass
            outputCPU = loss(inputCPU, targetCPU)
            outputMPS = loss(inputMPS, targetMPS)
            self.assertEqual(outputCPU, outputMPS)

            # backward pass
            if reduction != 'none':
                # chose 0.6 just to have the grad_output != 1
                outputCPU.backward(gradient=torch.full_like(outputCPU, 0.6))
                outputMPS.backward(gradient=torch.full_like(outputMPS, 0.6))
                self.assertEqual(inputCPU.grad, inputMPS.grad)

        helper([8, 5, 4], 'none')
        helper([7, 5, 2, 4], 'sum')
        # verify if changes in shape would cause cached graph lookup problems
        helper([7, 5, 2, 4, 6], 'sum')
        helper([8, 4, 5, 7, 6], 'mean')
        helper([1, 1, 32, 32], 'mean')

    def test_bce_loss_always_nonnegative(self):
        target = torch.ones(5, device='mps')
        input = torch.ones(5, device='mps')
        self.assertEqual((nn.BCELoss()(input, target) < 0).sum(), 0)

        target = torch.zeros(5, device='mps')
        input = torch.zeros(5, device='mps')
        self.assertEqual((nn.BCELoss()(input, target) < 0).sum(), 0)

    def test_bce_loss_size_mismatch(self):
        bceloss = nn.BCELoss()
        a = torch.rand(25, device='mps')
        b = torch.rand(25, 1, device='mps')
        with self.assertRaisesRegex(ValueError, r'Using a target size \('):
            bceloss(a, b)

    def test_bce_with_logits_gives_same_result_as_sigmoid_and_bce_loss_large_tensors_with_grad(self):
        x_size = 1024
        y_size = 256
        target = torch.rand(x_size, y_size, device='mps')

        for reduction in ['none', 'mean', 'sum']:
            output_sig = torch.rand(x_size, y_size, device='mps') - 0.5
            output_logits = output_sig.clone().detach()

            output_sig.requires_grad = True
            output_logits.requires_grad = True
            weight = torch.rand(y_size, device='mps')

            loss_sig = nn.BCELoss(weight, reduction=reduction)(
                torch.sigmoid(output_sig), target
            )
            loss_logits = nn.BCEWithLogitsLoss(weight, reduction=reduction)(
                output_logits, target
            )

            self.assertEqual(loss_logits, loss_sig)

            if reduction == 'none':
                grad = torch.rand(x_size, y_size, device='mps')
                loss_sig.backward(grad)
                loss_logits.backward(grad)
            else:
                loss_sig.backward()
                loss_logits.backward()

            self.assertEqual(output_sig.grad, output_logits.grad)

    def test_bce_with_logits_has_correct_grad_at_zero(self):
        output = torch.zeros(3, 1, requires_grad=True, device='mps')
        target = torch.zeros(3, 1, device='mps')
        nn.BCEWithLogitsLoss(reduction='sum')(output, target).backward()
        expected_grad = torch.empty(3, 1, device='mps').fill_(0.5)
        self.assertEqual(output.grad, expected_grad)

    def test_bce_with_logits_broadcasts_weights(self):
        target = torch.rand(16, 4, device='mps')
        output = torch.rand(16, 4, device='mps') - 0.5

        weight = torch.rand(4, device='mps')
        out1 = nn.BCEWithLogitsLoss(weight)(output, target)

        weight = weight.expand(16, 4).contiguous()
        out2 = nn.BCEWithLogitsLoss(weight)(output, target)

        self.assertEqual(out1, out2)

        weight = torch.rand(16, 1, device='mps')
        out1 = nn.BCEWithLogitsLoss(weight)(output, target)

        weight = weight.expand(16, 4).contiguous()
        out2 = nn.BCEWithLogitsLoss(weight)(output, target)

        self.assertEqual(out1, out2)

    def test_bce_with_logits_ones_in_pos_weights_are_the_same_as_none(self):
        target = torch.rand(64, 4, device='mps')
        output = torch.rand(64, 4, device='mps') - 0.5
        pos_weight = torch.ones(64, 4, device='mps')

        self.assertEqual(nn.BCEWithLogitsLoss()(output, target),
                         nn.BCEWithLogitsLoss(pos_weight=pos_weight)(output, target))

    def test_bce_with_logits_broadcasts_pos_weights(self):
        target = torch.rand(64, 4, device='mps')
        output = torch.rand(64, 4, device='mps') - 0.5
        pos_weight = torch.rand(4, device='mps')
        out1 = nn.BCEWithLogitsLoss(pos_weight=pos_weight)(output, target)

        pos_weight1 = pos_weight.expand(1, 4)
        out2 = nn.BCEWithLogitsLoss(pos_weight=pos_weight1)(output, target)

        pos_weight2 = pos_weight.expand(64, 4)
        out3 = nn.BCEWithLogitsLoss(pos_weight=pos_weight2)(output, target)

        self.assertEqual(out1, out2)
        self.assertEqual(out1, out3)

    def test_bce_with_logits_with_pos_weight_has_correct_grad_at_zero(self):
        output = torch.zeros(3, 1, requires_grad=True, device='mps')
        target = torch.zeros(3, 1, device='mps')
        pos_weight = torch.ones(3, 1, device='mps')
        nn.BCEWithLogitsLoss(pos_weight=pos_weight, reduction='sum')(output, target).backward()
        expected_grad = torch.empty(3, 1, device='mps').fill_(0.5)
        grad = output.grad
        self.assertEqual(grad, expected_grad)

    def test_bce_with_logits_stability(self):
        output = torch.tensor([0., -120.], device='mps')
        target = torch.tensor([0., 1.], device='mps')
        pos_weight = torch.tensor([1., 1.], device='mps')

        out1 = nn.BCEWithLogitsLoss()(output, target)
        self.assertTrue(torch.isfinite(out1).all().item())

        out2 = nn.BCEWithLogitsLoss(pos_weight=pos_weight)(output, target)
        self.assertTrue(torch.isfinite(out2).all().item())

    def test_bce_loss_broadcasts_weights(self):
        sigmoid = nn.Sigmoid()
        target = torch.rand(16, 4, device='mps')
        output = torch.rand(16, 4, device='mps') - 0.5

        weight = torch.rand(4, device='mps')
        out1 = nn.BCELoss(weight)(sigmoid(output), target)

        weight = weight.expand(16, 4).contiguous()
        out2 = nn.BCELoss(weight)(sigmoid(output), target)

        self.assertEqual(out1, out2)

        weight = torch.rand(16, 1, device='mps')
        out1 = nn.BCELoss(weight)(sigmoid(output), target)

        weight = weight.expand(16, 4).contiguous()
        out2 = nn.BCELoss(weight)(sigmoid(output), target)

        self.assertEqual(out1, out2)

    def test_log_softmax(self):
        values = [[[1.0, 2.0, 3.0], [4.0, 5.0, 6.0]], [[7.0, 8.0, 9.0], [10.0, 11.0, 12.0]]]
        cpu_x = torch.tensor(values, device='cpu', requires_grad=True)
        mps_x = torch.tensor(values, device='mps', requires_grad=True)

        cpu_log_softmax = F.log_softmax(cpu_x, dim=0)
        mps_log_softmax = F.log_softmax(mps_x, dim=0)
        self.assertEqual(cpu_log_softmax, mps_log_softmax.to('cpu'))

        cpu_grad = torch.ones_like(cpu_log_softmax)
        mps_grad = torch.ones_like(cpu_log_softmax).to('mps')

        cpu_log_softmax.backward(gradient=cpu_grad)
        mps_log_softmax.backward(gradient=mps_grad)

        self.assertEqual(cpu_x.grad, mps_x.grad.to('cpu'))

    def test_log_softmax_large_numbers(self):
        values = [
            [10.0, 100.0, 1000.0, 10000.0, 100000.0, 1000000.0],
            [-10.0, -100.0, -1000.0, -10000.0, -100000.0, -1000000.0]
        ]
        cpu_x = torch.tensor(values, device='cpu', requires_grad=True)
        mps_x = torch.tensor(values, device='mps', requires_grad=True)

        cpu_log_softmax = F.log_softmax(cpu_x, dim=-1)
        mps_log_softmax = F.log_softmax(mps_x, dim=-1)
        self.assertEqual(cpu_log_softmax, mps_log_softmax.to('cpu'))

        cpu_grad = torch.ones_like(cpu_log_softmax)
        mps_grad = torch.ones_like(cpu_log_softmax).to('mps')

        cpu_log_softmax.backward(gradient=cpu_grad)
        mps_log_softmax.backward(gradient=mps_grad)

        self.assertEqual(cpu_x.grad, mps_x.grad.to('cpu'))

    def test_eq(self):
        values1 = [[[1.0, 2.0, 3.0], [4.0, 5.0, 6.0]], [[7.0, 8.0, 9.0], [10.0, 11.0, 12.0]]]
        values2 = [[[1.0, 2.0, 15.0], [4.0, 5.0, 6.0]], [[7.0, 8.0, 9.0], [0.0, 11.0, 12.0]]]
        mps_x = torch.tensor(values1, device='mps')
        mps_y = torch.tensor(values2, device='mps')
        cpu_x = torch.tensor(values1, device='cpu')
        cpu_y = torch.tensor(values2, device='cpu')
        result_mps = torch.eq(mps_x, mps_y)
        result_cpu = torch.eq(cpu_x, cpu_y)

        self.assertEqual(result_cpu, result_mps.to('cpu'))

    @unittest.skipIf(product_version < 13.0, "Skipped on macOS 12")
    def test_signed_vs_unsigned_comparison(self):
        cpu_x = torch.tensor((-1, 2, 3), device='cpu', dtype=torch.uint8)
        mps_x = torch.tensor((-1, 2, 3), device='mps', dtype=torch.uint8)
        # in the comparison of signed vs. unsigned we should always cast to unsigned
        self.assertEqual(cpu_x == -1, mps_x == -1)
        self.assertEqual(cpu_x > -1, mps_x > -1)
        self.assertEqual(cpu_x < -1, mps_x < -1)

    def test_eq_int64(self):
        values1 = [[[1, 2, 3], [4, 5, 6]], [[7, 8, 9], [10, 11, 12]]]
        values2 = [[[1, 2, 15], [4, 5, 6]], [[7, 8, 9], [0, 11, 12]]]
        mps_x = torch.tensor(values1, device='mps')
        mps_y = torch.tensor(values2, device='mps')
        cpu_x = torch.tensor(values1, device='cpu')
        cpu_y = torch.tensor(values2, device='cpu')
        result_mps = torch.eq(mps_x, mps_y)
        result_cpu = torch.eq(cpu_x, cpu_y)

        self.assertEqual(result_cpu, result_mps.to('cpu'))

    def test_ne(self):
        def helper(shape):
            cpu_x = torch.randn(shape, device='cpu', dtype=torch.float)
            cpu_y = torch.randn(shape, device='cpu', dtype=torch.float)
            mps_x = cpu_x.detach().clone().to('mps')
            mps_y = cpu_y.detach().clone().to('mps')
            result_mps = torch.ne(mps_x, mps_y)
            result_cpu = torch.ne(cpu_x, cpu_y)

            self.assertEqual(result_cpu, result_mps.to('cpu'))

        helper((2, 3, 4, 5))

    def test_ne_scalar(self):
        def helper(shape):
            cpu_x = torch.randn(shape, device='cpu', dtype=torch.float)
            mps_x = cpu_x.detach().clone().to('mps')
            result_mps = torch.ne(mps_x, 0.0)
            result_cpu = torch.ne(cpu_x, 0.0)

            self.assertEqual(result_cpu, result_mps.to('cpu'))

        helper((2, 3, 4, 5))

    def test_lt(self):
        def helper(shape):
            cpu_x = torch.randn(shape, device='cpu', dtype=torch.float)
            cpu_y = torch.randn(shape, device='cpu', dtype=torch.float)
            mps_x = cpu_x.detach().clone().to('mps')
            mps_y = cpu_y.detach().clone().to('mps')
            result_mps = torch.lt(mps_x, mps_y)
            result_cpu = torch.lt(cpu_x, cpu_y)

            self.assertEqual(result_cpu, result_mps.to('cpu'))

        helper((2, 3, 4, 5))

    def test_lt_scalar(self):
        def helper(shape):
            cpu_x = torch.randn(shape, device='cpu', dtype=torch.float)
            mps_x = cpu_x.detach().clone().to('mps')
            result_mps = torch.lt(mps_x, 0.0)
            result_cpu = torch.lt(cpu_x, 0.0)

            self.assertEqual(result_cpu, result_mps.to('cpu'))

        helper((2, 3, 4, 5))

    def test_le(self):
        def helper(shape):
            cpu_x = torch.randn(shape, device='cpu', dtype=torch.float)
            cpu_y = torch.randn(shape, device='cpu', dtype=torch.float)
            mps_x = cpu_x.detach().clone().to('mps')
            mps_y = cpu_y.detach().clone().to('mps')
            result_mps = torch.le(mps_x, mps_y)
            result_cpu = torch.le(cpu_x, cpu_y)

            self.assertEqual(result_cpu, result_mps.to('cpu'))

        helper((2, 3, 4, 5))

    def test_le_scalar(self):
        def helper(shape):
            cpu_x = torch.randn(shape, device='cpu', dtype=torch.float)
            mps_x = cpu_x.detach().clone().to('mps')
            result_mps = torch.le(mps_x, 0.0)
            result_cpu = torch.le(cpu_x, 0.0)

            self.assertEqual(result_cpu, result_mps.to('cpu'))

        helper((2, 3, 4, 5))

    def test_ge(self):
        def helper(shape):
            cpu_x = torch.randn(shape, device='cpu', dtype=torch.float)
            cpu_y = torch.randn(shape, device='cpu', dtype=torch.float)
            mps_x = cpu_x.detach().clone().to('mps')
            mps_y = cpu_y.detach().clone().to('mps')
            result_mps = torch.ge(mps_x, mps_y)
            result_cpu = torch.ge(cpu_x, cpu_y)

            self.assertEqual(result_cpu, result_mps.to('cpu'))

        helper((2, 3, 4, 5))

    def test_ge_scalar(self):
        def helper(shape):
            cpu_x = torch.randn(shape, device='cpu', dtype=torch.float)
            mps_x = cpu_x.detach().clone().to('mps')
            result_mps = torch.ge(mps_x, 0.0)
            result_cpu = torch.ge(cpu_x, 0.0)

            self.assertEqual(result_cpu, result_mps.to('cpu'))

        helper((2, 3, 4, 5))

    def test_gt(self):
        def helper(shape):
            cpu_x = torch.randn(shape, device='cpu', dtype=torch.float)
            cpu_y = torch.randn(shape, device='cpu', dtype=torch.float)
            mps_x = cpu_x.detach().clone().to('mps')
            mps_y = cpu_y.detach().clone().to('mps')
            result_mps = torch.gt(mps_x, mps_y)
            result_cpu = torch.gt(cpu_x, cpu_y)

            self.assertEqual(result_cpu, result_mps.to('cpu'))

        helper((2, 3, 4, 5))

    def test_gt_scalar(self):
        def helper(shape):
            cpu_x = torch.randn(shape, device='cpu', dtype=torch.float)
            mps_x = cpu_x.detach().clone().to('mps')
            result_mps = torch.gt(mps_x, 0.0)
            result_cpu = torch.gt(cpu_x, 0.0)

            self.assertEqual(result_cpu, result_mps.to('cpu'))

        helper((2, 3, 4, 5))

    # Test forward argmin argmax
    def test_argmin_argmax(self):
        def helper(n, c, h, w, reduction_type, dtype=torch.float32):
            if reduction_type == "max":
                arg_reduction_fn = torch.argmax
            else:
                arg_reduction_fn = torch.argmin

            cpu_x = None
            x = None
            if (dtype not in [torch.float32, torch.bool]):
                cpu_x = torch.randint(50, (n, c, h, w), device='cpu', dtype=dtype, requires_grad=False)
                x = cpu_x.detach().clone().to('mps')
            elif (dtype == torch.bool):
                cpu_x = torch.randint(2, (n, c, h, w), device='cpu', dtype=dtype, requires_grad=False)
                x = cpu_x.detach().clone().to('mps')
            else:
                cpu_x = torch.randn(n, c, h, w, device='cpu', dtype=dtype, requires_grad=True)
                x = cpu_x.detach().clone().to('mps').requires_grad_()

            y = arg_reduction_fn(x)
            ref_y = arg_reduction_fn(cpu_x)
            self.assertEqual(y, ref_y)

            y_0 = arg_reduction_fn(x, dim=0)
            refy_0 = arg_reduction_fn(cpu_x, dim=0)
            self.assertEqual(y_0, refy_0)

            y_0dim = arg_reduction_fn(x, dim=0, keepdim=True)
            refy_0dim = arg_reduction_fn(cpu_x, dim=0, keepdim=True)
            self.assertEqual(y_0dim, refy_0dim)

            y_1 = arg_reduction_fn(x, dim=1)
            refy_1 = arg_reduction_fn(cpu_x, dim=1)
            self.assertEqual(y_1, refy_1)

            y_1dim = arg_reduction_fn(x, dim=1, keepdim=True)
            refy_1dim = arg_reduction_fn(cpu_x, dim=1, keepdim=True)
            self.assertEqual(y_1dim, refy_1dim)

            y_2 = arg_reduction_fn(x, dim=2)
            refy_2 = arg_reduction_fn(cpu_x, dim=2)
            self.assertEqual(y_2, refy_2)

            y_2dim = arg_reduction_fn(x, dim=2, keepdim=True)
            refy_2dim = arg_reduction_fn(cpu_x, dim=2, keepdim=True)
            self.assertEqual(y_2dim, refy_2dim)

            y_3 = arg_reduction_fn(x, dim=3)
            refy_3 = arg_reduction_fn(cpu_x, dim=3)
            self.assertEqual(y_3, refy_3)

            y_3dim = arg_reduction_fn(x, dim=3, keepdim=True)
            refy_3dim = arg_reduction_fn(cpu_x, dim=3, keepdim=True)
            self.assertEqual(y_3dim, refy_3dim)

        helper(2, 8, 4, 4, "max", torch.float32)
        helper(2, 8, 4, 4, "max", torch.int32)
        helper(2, 8, 4, 4, "max", torch.float16)
        helper(2, 8, 4, 4, "max", torch.int64)
        helper(2, 8, 4, 4, "min", torch.float32)
        helper(2, 8, 4, 4, "min", torch.int32)
        helper(2, 8, 4, 4, "min", torch.float16)
        helper(2, 8, 4, 4, "min", torch.int64)

    # Test forward max
    # Note - don't test grad now
    def test_max_el(self):
        def helper(n, c, h, w, dtype=torch.float32):

            if (dtype not in [torch.float32, torch.bool]):
                cpu_x = torch.randint(50, (n, c, h, w), device='cpu', dtype=dtype, requires_grad=False)
                x = cpu_x.detach().clone().to('mps')
            elif (dtype == torch.bool):
                cpu_x = torch.randint(2, (n, c, h, w), device='cpu', dtype=dtype, requires_grad=False)
                x = cpu_x.detach().clone().to('mps')
            else:
                cpu_x = torch.randn(n, c, h, w, device='cpu', dtype=dtype, requires_grad=True)
                x = cpu_x.detach().clone().to('mps')

            ref_y = torch.max(cpu_x)
            y = torch.max(x)
            self.assertEqual(y, ref_y)

            for dim in [0, 1, 2, 3]:
                for keepdim in [True, False]:
                    y, idx = torch.max(x, dim=dim, keepdim=keepdim)
                    refy, refidx = torch.max(cpu_x, dim=dim, keepdim=keepdim)
                    self.assertEqual(y, refy)
                    self.assertEqual(idx, refidx)

            y_0 = torch.ones(c, h, w, device='mps', dtype=dtype)
            idx_0 = torch.ones(c, h, w, device='mps', dtype=torch.int64)
            torch.max(x, dim=0, out=(y_0, idx_0))
            refy_0, refidx_0 = torch.max(cpu_x, dim=0)
            self.assertEqual(y_0, refy_0)
            self.assertEqual(idx_0, refidx_0)

            y_0dim = torch.ones(1, c, h, w, device='mps', dtype=dtype)
            idx_0dim = torch.ones(1, c, h, w, device='mps', dtype=torch.int64)
            torch.max(x, dim=0, keepdim=True, out=(y_0dim, idx_0dim))
            refy_0dim, refidx_0dim = torch.max(cpu_x, dim=0, keepdim=True)
            self.assertEqual(y_0dim, refy_0dim)
            self.assertEqual(idx_0dim, refidx_0dim)

            y_1 = torch.ones(n, h, w, device='mps', dtype=dtype)
            idx_1 = torch.ones(n, h, w, device='mps', dtype=torch.int64)
            torch.max(x, dim=1, out=(y_1, idx_1))
            refy_1, refidx_1 = torch.max(cpu_x, dim=1)
            self.assertEqual(y_1, refy_1)
            self.assertEqual(idx_1, refidx_1)

            y_1dim = torch.ones(n, 1, h, w, device='mps', dtype=dtype)
            idx_1dim = torch.ones(n, 1, h, w, device='mps', dtype=torch.int64)
            torch.max(x, dim=1, keepdim=True, out=(y_1dim, idx_1dim))
            refy_1dim, refidx_1dim = torch.max(cpu_x, keepdim=True, dim=1)
            self.assertEqual(y_1dim, refy_1dim)
            self.assertEqual(idx_1dim, refidx_1dim)

            y_2 = torch.ones(n, c, w, device='mps', dtype=dtype)
            idx_2 = torch.ones(n, c, w, device='mps', dtype=torch.int64)
            torch.max(x, dim=2, out=(y_2, idx_2))
            refy_2, refidx_2 = torch.max(cpu_x, dim=2)
            self.assertEqual(y_2, refy_2)
            self.assertEqual(idx_2, refidx_2)

            y_2dim = torch.ones(n, c, 1, w, device='mps', dtype=dtype)
            idx_2dim = torch.ones(n, c, 1, w, device='mps', dtype=torch.int64)
            torch.max(x, dim=2, keepdim=True, out=(y_2dim, idx_2dim))
            refy_2dim, refidx_2dim = torch.max(cpu_x, dim=2, keepdim=True,)
            self.assertEqual(y_2dim, refy_2dim)
            self.assertEqual(idx_2dim, refidx_2dim)

            y_3 = torch.ones(n, c, h, device='mps', dtype=dtype)
            idx_3 = torch.ones(n, c, h, device='mps', dtype=torch.int64)
            torch.max(x, dim=3, out=(y_3, idx_3))
            refy_3, refidx_3 = torch.max(cpu_x, dim=3)
            self.assertEqual(y_3, refy_3)
            self.assertEqual(idx_3, refidx_3)

            y_3dim = torch.ones(n, c, h, 1, device='mps', dtype=dtype)
            idx_3dim = torch.ones(n, c, h, 1, device='mps', dtype=torch.int64)
            torch.max(x, dim=3, keepdim=True, out=(y_3dim, idx_3dim))
            refy_3dim, refidx_3dim = torch.max(cpu_x, dim=3, keepdim=True,)
            self.assertEqual(y_3dim, refy_3dim)
            self.assertEqual(idx_3dim, refidx_3dim)

        helper(2, 8, 4, 5, torch.float32)
        helper(2, 8, 4, 5, torch.int32)
        # helper(2, 8, 4, 5, torch.int64)

    def test_median(self):
        def helper_dtype_int32(n1, n2, n3):
            cpu_x = torch.randint(50, (n1, n2, n3), device='cpu', dtype=torch.int32)
            mps_x = cpu_x.detach().clone().to('mps')

            result_cpu = torch.median(cpu_x)
            result_mps = torch.median(mps_x)

            self.assertEqual(result_cpu, result_mps)

            for dim in [0, 1, 2]:
                for keepdim in [True, False]:
                    y, idx = torch.median(cpu_x, dim=dim, keepdim=keepdim)
                    refy, refidx = torch.median(mps_x, dim=dim, keepdim=keepdim)
                    self.assertEqual(y, refy)
                    self.assertEqual(idx, refidx)

        def helper_dtype_float32(n1, n2, n3):
            cpu_x = torch.randn(n1, n2, n3, device='cpu', dtype=torch.float32)
            mps_x = cpu_x.detach().clone().to('mps')

            result_cpu = torch.median(cpu_x)
            result_mps = torch.median(mps_x)

            self.assertEqual(result_cpu, result_mps)

            for dim in [0, 1, 2]:
                for keepdim in [True, False]:
                    y, idx = torch.median(cpu_x, dim=dim, keepdim=keepdim)
                    refy, refidx = torch.median(mps_x, dim=dim, keepdim=keepdim)
                    self.assertEqual(y, refy)
                    self.assertEqual(idx, refidx)

        helper_dtype_int32(10, 10, 10)  # median at even place
        helper_dtype_int32(3, 3, 3)  # median at odd place
        helper_dtype_int32(1, 1, 1)
        helper_dtype_int32(1, 2, 3)
        helper_dtype_float32(10, 10, 10)
        helper_dtype_float32(3, 3, 3)
        helper_dtype_float32(1, 1, 1)

    def test_any(self):
        def helper(shape):
            input_xs = []
            prod = 1

            for i in range(len(shape)):
                prod *= shape[i]
            input_xs.append(torch.randn(prod, dtype=torch.float).reshape(shape))
            input_xs.append(torch.arange(0, prod, dtype=torch.float).reshape(shape))
            input_xs.append(torch.ones(prod, dtype=torch.float).reshape(shape))
            input_xs.append(torch.zeros(prod, dtype=torch.float).reshape(shape))
            input_xs.append(torch.arange(0, prod, dtype=torch.int).reshape(shape))
            input_xs.append(torch.ones(prod, dtype=torch.int).reshape(shape))
            input_xs.append(torch.zeros(prod, dtype=torch.int).reshape(shape))
            input_xs.append(torch.arange(0, prod, dtype=torch.int).reshape(shape).bool())
            input_xs.append(torch.ones(prod, dtype=torch.int).reshape(shape).bool())
            input_xs.append(torch.zeros(prod, dtype=torch.int).reshape(shape).bool())

            for i, cpu_x in enumerate(input_xs):
                x = cpu_x.detach().clone().to('mps')
                y = torch.any(x)
                ref_y = torch.any(cpu_x)
                self.assertEqual(y, ref_y)

                y_0 = torch.any(x, dim=0)
                refy_0 = torch.any(cpu_x, dim=0)
                self.assertEqual(y_0, refy_0)

                y_0dim = torch.any(x, dim=0, keepdim=True)
                refy_0dim = torch.any(cpu_x, dim=0, keepdim=True)
                self.assertEqual(y_0dim, refy_0dim)

                y_0dim = torch.any(x, dim=0, keepdim=True)
                refy_0dim = torch.any(cpu_x, dim=0, keepdim=True)
                self.assertEqual(y_0dim, refy_0dim)

                y_1 = torch.any(x, dim=1)
                refy_1 = torch.any(cpu_x, dim=1)
                self.assertEqual(y_1, refy_1)

                y_1dim = torch.any(x, dim=1, keepdim=True)
                refy_1dim = torch.any(cpu_x, dim=1, keepdim=True)
                self.assertEqual(y_1dim, refy_1dim)

                if (len(shape) > 2):
                    y_2 = torch.any(x, dim=2)
                    refy_2 = torch.any(cpu_x, dim=2)
                    self.assertEqual(y_2, refy_2)

                    y_2dim = torch.any(x, dim=2, keepdim=True)
                    refy_2dim = torch.any(cpu_x, dim=2, keepdim=True)
                    self.assertEqual(y_2dim, refy_2dim)

                    y_3 = torch.any(x, dim=3)
                    refy_3 = torch.any(cpu_x, dim=3)
                    self.assertEqual(y_3, refy_3)

                    y_3dim = torch.any(x, dim=3, keepdim=True)
                    refy_3dim = torch.any(cpu_x, dim=3, keepdim=True)
                    self.assertEqual(y_3dim, refy_3dim)
        helper((1, 1, 1, 1))
        helper((1, 1, 3, 3))
        helper((7, 13))
        helper((2, 8, 4, 5))

    def test_all(self):
        def helper(shape):
            input_xs = []
            prod = 1

            for i in range(len(shape)):
                prod *= shape[i]
            input_xs.append(torch.randn(prod, dtype=torch.float).reshape(shape))
            input_xs.append(torch.arange(0, prod, dtype=torch.float).reshape(shape))
            input_xs.append(torch.ones(prod, dtype=torch.float).reshape(shape))
            input_xs.append(torch.zeros(prod, dtype=torch.float).reshape(shape))
            input_xs.append(torch.arange(0, prod, dtype=torch.int).reshape(shape))
            input_xs.append(torch.ones(prod, dtype=torch.int).reshape(shape))
            input_xs.append(torch.zeros(prod, dtype=torch.int).reshape(shape))
            input_xs.append(torch.arange(0, prod, dtype=torch.int).reshape(shape).bool())
            input_xs.append(torch.ones(prod, dtype=torch.int).reshape(shape).bool())
            input_xs.append(torch.zeros(prod, dtype=torch.int).reshape(shape).bool())

            for i, cpu_x in enumerate(input_xs):
                x = cpu_x.detach().clone().to('mps')
                y = torch.all(x)
                ref_y = torch.all(cpu_x)
                self.assertEqual(y, ref_y)

                y_0 = torch.all(x, dim=0)
                refy_0 = torch.all(cpu_x, dim=0)
                self.assertEqual(y_0, refy_0)

                y_0dim = torch.all(x, dim=0, keepdim=True)
                refy_0dim = torch.all(cpu_x, dim=0, keepdim=True)
                self.assertEqual(y_0dim, refy_0dim)

                y_0dim = torch.all(x, dim=0, keepdim=True)
                refy_0dim = torch.all(cpu_x, dim=0, keepdim=True)
                self.assertEqual(y_0dim, refy_0dim)

                y_1 = torch.all(x, dim=1)
                refy_1 = torch.all(cpu_x, dim=1)
                self.assertEqual(y_1, refy_1)

                y_1dim = torch.all(x, dim=1, keepdim=True)
                refy_1dim = torch.all(cpu_x, dim=1, keepdim=True)
                self.assertEqual(y_1dim, refy_1dim)
                if (len(shape) > 2):
                    y_2 = torch.all(x, dim=2)
                    refy_2 = torch.all(cpu_x, dim=2)
                    self.assertEqual(y_2, refy_2)

                    y_2dim = torch.all(x, dim=2, keepdim=True)
                    refy_2dim = torch.all(cpu_x, dim=2, keepdim=True)
                    self.assertEqual(y_2dim, refy_2dim)

                    y_3 = torch.all(x, dim=3)
                    refy_3 = torch.all(cpu_x, dim=3)
                    self.assertEqual(y_3, refy_3)

                    y_3dim = torch.all(x, dim=3, keepdim=True)
                    refy_3dim = torch.all(cpu_x, dim=3, keepdim=True)
                    self.assertEqual(y_3dim, refy_3dim)

        helper((1, 1, 1, 1))
        helper((1, 1, 3, 3))
        helper((7, 13))
        helper((2, 8, 4, 5))

    # Test forward min
    def test_min_el(self):
        def helper(n, c, h, w):
            cpu_x = torch.randn(n, c, h, w, device='cpu', dtype=torch.float, requires_grad=False)
            x = cpu_x.detach().clone().to('mps')

            y = torch.min(x)
            ref_y = torch.min(cpu_x)
            self.assertEqual(y, ref_y)

            y_0, idx_0 = torch.min(x, dim=0)
            refy_0, refidx_0 = torch.min(cpu_x, dim=0)
            self.assertEqual(y_0, refy_0)
            self.assertEqual(idx_0, refidx_0)

            y_0 = torch.ones(c, h, w, device='mps', dtype=torch.float)
            idx_0 = torch.ones(c, h, w, device='mps', dtype=torch.int64)
            torch.min(x, dim=0, out=(y_0, idx_0))
            refy_0, refidx_0 = torch.min(cpu_x, dim=0)
            self.assertEqual(y_0, refy_0)
            self.assertEqual(idx_0, refidx_0)

            y_0dim, idx_0dim = torch.min(x, dim=0, keepdim=True)
            refy_0dim, refidx_0dim = torch.min(cpu_x, dim=0, keepdim=True)
            self.assertEqual(y_0dim, refy_0dim)
            self.assertEqual(idx_0dim, refidx_0dim)

            y_0dim = torch.ones(1, c, h, w, device='mps', dtype=torch.float)
            idx_0dim = torch.ones(1, c, h, w, device='mps', dtype=torch.int64)
            torch.min(x, dim=0, keepdim=True, out=(y_0dim, idx_0dim))
            refy_0dim, refidx_0dim = torch.min(cpu_x, dim=0, keepdim=True)
            self.assertEqual(y_0dim, refy_0dim)
            self.assertEqual(idx_0dim, refidx_0dim)

            y_1, idx_1 = torch.min(x, dim=1)
            refy_1, refidx_1 = torch.min(cpu_x, dim=1)
            self.assertEqual(y_1, refy_1)
            self.assertEqual(idx_1, refidx_1)

            y_1 = torch.ones(n, h, w, device='mps', dtype=torch.float)
            idx_1 = torch.ones(n, h, w, device='mps', dtype=torch.int64)
            torch.min(x, dim=1, out=(y_1, idx_1))
            refy_1, refidx_1 = torch.min(cpu_x, dim=1)
            self.assertEqual(y_1, refy_1)
            self.assertEqual(idx_1, refidx_1)

            y_1dim, idx_1dim = torch.min(x, dim=1, keepdim=True)
            refy_1dim, refidx_1dim = torch.min(cpu_x, dim=1, keepdim=True)
            self.assertEqual(y_1dim, refy_1dim)
            self.assertEqual(idx_1dim, refidx_1dim)

            y_1dim = torch.ones(n, 1, h, w, device='mps', dtype=torch.float)
            idx_1dim = torch.ones(n, 1, h, w, device='mps', dtype=torch.int64)
            torch.min(x, dim=1, keepdim=True, out=(y_1dim, idx_1dim))
            refy_1dim, refidx_1dim = torch.min(cpu_x, keepdim=True, dim=1)
            self.assertEqual(y_1dim, refy_1dim)
            self.assertEqual(idx_1dim, refidx_1dim)

            y_2, idx_2 = torch.min(x, dim=2)
            refy_2, refidx_2 = torch.min(cpu_x, dim=2)
            self.assertEqual(y_2, refy_2)
            self.assertEqual(idx_2, refidx_2)

            y_2 = torch.ones(n, c, w, device='mps', dtype=torch.float)
            idx_2 = torch.ones(n, c, w, device='mps', dtype=torch.int64)
            torch.min(x, dim=2, out=(y_2, idx_2))
            refy_2, refidx_2 = torch.min(cpu_x, dim=2)
            self.assertEqual(y_2, refy_2)
            self.assertEqual(idx_2, refidx_2)

            y_2dim, idx_2dim = torch.min(x, dim=2, keepdim=True)
            refy_2dim, refidx_2dim = torch.min(cpu_x, dim=2, keepdim=True)
            self.assertEqual(y_2dim, refy_2dim)
            self.assertEqual(idx_2dim, refidx_2dim)

            y_2dim = torch.ones(n, c, 1, w, device='mps', dtype=torch.float)
            idx_2dim = torch.ones(n, c, 1, w, device='mps', dtype=torch.int64)
            torch.min(x, dim=2, keepdim=True, out=(y_2dim, idx_2dim))
            refy_2dim, refidx_2dim = torch.min(cpu_x, dim=2, keepdim=True,)
            self.assertEqual(y_2dim, refy_2dim)
            self.assertEqual(idx_2dim, refidx_2dim)

            y_3, idx_3 = torch.min(x, dim=3)
            refy_3, refidx_3 = torch.min(cpu_x, dim=3)
            self.assertEqual(y_3, refy_3)
            self.assertEqual(idx_3, refidx_3)

            y_3 = torch.ones(n, c, h, device='mps', dtype=torch.float)
            idx_3 = torch.ones(n, c, h, device='mps', dtype=torch.int64)
            torch.min(x, dim=3, out=(y_3, idx_3))
            refy_3, refidx_3 = torch.min(cpu_x, dim=3)
            self.assertEqual(y_3, refy_3)
            self.assertEqual(idx_3, refidx_3)

            y_3dim, idx_3dim = torch.min(x, dim=3, keepdim=True)
            refy_3dim, refidx_3dim = torch.min(cpu_x, dim=3, keepdim=True)
            self.assertEqual(y_3dim, refy_3dim)
            self.assertEqual(idx_3dim, refidx_3dim)

            y_3dim = torch.ones(n, c, h, 1, device='mps', dtype=torch.float)
            idx_3dim = torch.ones(n, c, h, 1, device='mps', dtype=torch.int64)
            torch.min(x, dim=3, keepdim=True, out=(y_3dim, idx_3dim))
            refy_3dim, refidx_3dim = torch.min(cpu_x, dim=3, keepdim=True,)
            self.assertEqual(y_3dim, refy_3dim)
            self.assertEqual(idx_3dim, refidx_3dim)

        helper(2, 8, 4, 5)

    # Test forward sum
    def test_sum(self):
        def helper(n, c, h, w, dtype=torch.float32):
            cpu_x = None
            x = None
            if (dtype not in [torch.float32, torch.bool]):
                cpu_x = torch.randint(50, (n, c, h, w), device='cpu', dtype=dtype, requires_grad=False)
                x = cpu_x.detach().clone().to('mps')
            elif (dtype == torch.bool):
                cpu_x = torch.randint(2, (n, c, h, w), device='cpu', dtype=dtype, requires_grad=False)
                x = cpu_x.detach().clone().to('mps')
            else:
                cpu_x = torch.randn(n, c, h, w, device='cpu', dtype=dtype, requires_grad=True)
                x = cpu_x.detach().clone().to('mps').requires_grad_()

            all_sum = torch.sum(x)
            all_sum_cpu = torch.sum(cpu_x)

            self.assertEqual(all_sum, all_sum_cpu)

            nil_dim_sum = torch.sum(x, dim=[])
            nil_dim_sum_cpu = torch.sum(cpu_x, dim=[])

            self.assertEqual(nil_dim_sum, nil_dim_sum_cpu)

            nil_dim_sum_keepdim = torch.sum(x, dim=[], keepdim=True)
            nil_dim_sum_cpu_keepdim = torch.sum(cpu_x, dim=[], keepdim=True)

            self.assertEqual(nil_dim_sum_keepdim, nil_dim_sum_cpu_keepdim)

            zero_dim_sum = torch.sum(x, dim=[0])
            zero_dim_sum_cpu = torch.sum(cpu_x, dim=[0])

            self.assertEqual(zero_dim_sum, zero_dim_sum_cpu)

            zero_dim_sum_keepdim = torch.sum(x, dim=[0], keepdim=True)
            zero_dim_sum_cpu_keepdim = torch.sum(cpu_x, dim=[0], keepdim=True)

            self.assertEqual(zero_dim_sum_keepdim, zero_dim_sum_cpu_keepdim)

            zero_one_dim_sum = torch.sum(x, dim=[0, 1])
            zero_one_dim_sum_cpu = torch.sum(cpu_x, dim=[0, 1])

            self.assertEqual(zero_one_dim_sum, zero_one_dim_sum_cpu)

            zero_one_dim_sum_keepdim = torch.sum(x, dim=[0, 1], keepdim=True)
            zero_one_dim_sum_cpu_keepdim = torch.sum(cpu_x, dim=[0, 1], keepdim=True)

            self.assertEqual(zero_one_dim_sum_keepdim, zero_one_dim_sum_cpu_keepdim)

            two_three_dim_sum = torch.sum(x, dim=[2, 3])
            two_three_dim_sum_cpu = torch.sum(cpu_x, dim=[2, 3])

            self.assertEqual(two_three_dim_sum, two_three_dim_sum_cpu)

            two_three_keepdim_sum = torch.sum(x, dim=[2, 3], keepdim=True)
            two_three_dim_keepsum_cpu = torch.sum(cpu_x, dim=[2, 3], keepdim=True)

            self.assertEqual(two_three_keepdim_sum, two_three_dim_keepsum_cpu)

        helper(2, 8, 4, 5)
        helper(2, 8, 4, 5, dtype=torch.int32)
        helper(2, 8, 4, 5, dtype=torch.int64)
        helper(2, 8, 4, 5, dtype=torch.bool)

    # Test forward prod
    def test_prod(self):
        def helper(shape, dtype=torch.float32):
            cpu_x = None
            x = None
            if (dtype not in [torch.float32, torch.bool]):
                cpu_x = torch.randint(1, 6, shape, device='cpu', dtype=dtype, requires_grad=False)
                x = cpu_x.detach().clone().to('mps')
            elif (dtype == torch.bool):
                cpu_x = torch.randint(2, shape, device='cpu', dtype=dtype, requires_grad=False)
                x = cpu_x.detach().clone().to('mps')
            else:
                cpu_x = torch.randn(shape, device='cpu', dtype=dtype, requires_grad=True)
                x = cpu_x.detach().clone().to('mps').requires_grad_()

            all_prod = torch.prod(x)
            all_prod_cpu = torch.prod(cpu_x)

            self.assertEqual(all_prod, all_prod_cpu)

            for dim in range(len(shape)):
                dim_prod = torch.prod(x, dim=dim)
                dim_prod_cpu = torch.prod(cpu_x, dim=dim)

                self.assertEqual(dim_prod, dim_prod_cpu)

                dim_prod_keepdim = torch.prod(x, dim=dim, keepdim=True)
                dim_prod_cpu_keepdim = torch.prod(cpu_x, dim=dim, keepdim=True)

                self.assertEqual(dim_prod_keepdim, dim_prod_cpu_keepdim)

        for dtype in [torch.float32, torch.int32, torch.int64, torch.bool]:
            helper((2, 3), dtype)

    # Test forward mean
    def test_mean(self):
        def helper(n, c, h, w):
            cpu_x = torch.randn(n, c, h, w, device='cpu', dtype=torch.float, requires_grad=True)
            x = cpu_x.detach().clone().to('mps').requires_grad_()

            all_mean = torch.mean(x)
            all_mean_cpu = torch.mean(cpu_x)

            self.assertEqual(all_mean, all_mean_cpu)

            nil_dim_mean = torch.mean(x, dim=[])
            nil_dim_mean_cpu = torch.mean(cpu_x, dim=[])

            self.assertEqual(nil_dim_mean, nil_dim_mean_cpu)

            nil_dim_mean_keepdim = torch.mean(x, dim=[], keepdim=True)
            nil_dim_mean_cpu_keepdim = torch.mean(cpu_x, dim=[], keepdim=True)

            self.assertEqual(nil_dim_mean_keepdim, nil_dim_mean_cpu_keepdim)

            zero_dim_mean = torch.mean(x, dim=[0])
            zero_dim_mean_cpu = torch.mean(cpu_x, dim=[0])

            self.assertEqual(zero_dim_mean, zero_dim_mean_cpu)

            zero_dim_mean_keepdim = torch.mean(x, dim=[0], keepdim=True)
            zero_dim_mean_cpu_keepdim = torch.mean(cpu_x, dim=[0], keepdim=True)

            self.assertEqual(zero_dim_mean_keepdim, zero_dim_mean_cpu_keepdim)

            zero_one_dim_mean = torch.mean(x, dim=[0, 1])
            zero_one_dim_mean_cpu = torch.mean(cpu_x, dim=[0, 1])

            self.assertEqual(zero_one_dim_mean, zero_one_dim_mean_cpu)

            zero_one_dim_mean_keepdim = torch.mean(x, dim=[0, 1], keepdim=True)
            zero_one_dim_mean_cpu_keepdim = torch.mean(cpu_x, dim=[0, 1], keepdim=True)

            self.assertEqual(zero_one_dim_mean_keepdim, zero_one_dim_mean_cpu_keepdim)

            two_three_dim_mean = torch.mean(x, dim=[2, 3])
            two_three_dim_mean_cpu = torch.mean(cpu_x, dim=[2, 3])

            self.assertEqual(two_three_dim_mean, two_three_dim_mean_cpu)

            two_three_keepdim_mean = torch.mean(x, dim=[2, 3], keepdim=True)
            two_three_dim_keepmean_cpu = torch.mean(cpu_x, dim=[2, 3], keepdim=True)

            self.assertEqual(two_three_keepdim_mean, two_three_dim_keepmean_cpu)

        helper(2, 8, 4, 5)

    # Test std
    def test_std(self):
        def helper(shape):
            cpu_x = torch.randn(shape, device='cpu', dtype=torch.float, requires_grad=False)
            x = cpu_x.detach().clone().to('mps')

            all_std = torch.std(x, unbiased=False)
            all_std_cpu = torch.std(cpu_x, unbiased=False)

            self.assertEqual(all_std, all_std_cpu)

            nil_dim_std = torch.std(x, dim=[], unbiased=False)
            nil_dim_std_cpu = torch.std(cpu_x, dim=[], unbiased=False)

            self.assertEqual(nil_dim_std, nil_dim_std_cpu)

            nil_dim_std_keepdim = torch.std(x, dim=[], keepdim=True, unbiased=False)
            nil_dim_std_cpu_keepdim = torch.std(cpu_x, dim=[], keepdim=True, unbiased=False)

            self.assertEqual(nil_dim_std_keepdim, nil_dim_std_cpu_keepdim)

            zero_dim_std = torch.std(x, dim=[0], unbiased=False)
            zero_dim_std_cpu = torch.std(cpu_x, dim=[0], unbiased=False)

            self.assertEqual(zero_dim_std, zero_dim_std_cpu)

            zero_dim_std_keepdim = torch.std(x, dim=[0], keepdim=True, unbiased=False)
            zero_dim_std_cpu_keepdim = torch.std(cpu_x, dim=[0], keepdim=True, unbiased=False)

            self.assertEqual(zero_dim_std_keepdim, zero_dim_std_cpu_keepdim)

            zero_one_dim_std = torch.std(x, dim=[0, 1], unbiased=False)
            zero_one_dim_std_cpu = torch.std(cpu_x, dim=[0, 1], unbiased=False)

            self.assertEqual(zero_one_dim_std, zero_one_dim_std_cpu)

            zero_one_dim_std_keepdim = torch.std(x, dim=[0, 1], keepdim=True, unbiased=False)
            zero_one_dim_std_cpu_keepdim = torch.std(cpu_x, dim=[0, 1], keepdim=True, unbiased=False)

            self.assertEqual(zero_one_dim_std_keepdim, zero_one_dim_std_cpu_keepdim)

            two_three_dim_std = torch.std(x, dim=[2, 3], unbiased=False)
            two_three_dim_std_cpu = torch.std(cpu_x, dim=[2, 3], unbiased=False)

            self.assertEqual(two_three_dim_std, two_three_dim_std_cpu)

            two_three_keepdim_std = torch.std(x, dim=[2, 3], keepdim=True, unbiased=False)
            two_three_dim_keepstd_cpu = torch.std(cpu_x, dim=[2, 3], keepdim=True, unbiased=False)

            self.assertEqual(two_three_keepdim_std, two_three_dim_keepstd_cpu)

            all_std = torch.std(x, unbiased=True)
            all_std_cpu = torch.std(cpu_x, unbiased=True)

            self.assertEqual(all_std, all_std_cpu)

            nil_dim_std = torch.std(x, dim=[], unbiased=True)
            nil_dim_std_cpu = torch.std(cpu_x, dim=[], unbiased=True)

            self.assertEqual(nil_dim_std, nil_dim_std_cpu)

            nil_dim_std_keepdim = torch.std(x, dim=[], keepdim=True, unbiased=True)
            nil_dim_std_cpu_keepdim = torch.std(cpu_x, dim=[], keepdim=True, unbiased=True)

            self.assertEqual(nil_dim_std_keepdim, nil_dim_std_cpu_keepdim)

            zero_dim_std = torch.std(x, dim=[0], unbiased=True)
            zero_dim_std_cpu = torch.std(cpu_x, dim=[0], unbiased=True)

            self.assertEqual(zero_dim_std, zero_dim_std_cpu)

            zero_dim_std_keepdim = torch.std(x, dim=[0], keepdim=True, unbiased=True)
            zero_dim_std_cpu_keepdim = torch.std(cpu_x, dim=[0], keepdim=True, unbiased=True)

            self.assertEqual(zero_dim_std_keepdim, zero_dim_std_cpu_keepdim)

            zero_one_dim_std = torch.std(x, dim=[0, 1], unbiased=True)
            zero_one_dim_std_cpu = torch.std(cpu_x, dim=[0, 1], unbiased=True)

            self.assertEqual(zero_one_dim_std, zero_one_dim_std_cpu)

            zero_one_dim_std_keepdim = torch.std(x, dim=[0, 1], keepdim=True, unbiased=True)
            zero_one_dim_std_cpu_keepdim = torch.std(cpu_x, dim=[0, 1], keepdim=True, unbiased=True)

            self.assertEqual(zero_one_dim_std_keepdim, zero_one_dim_std_cpu_keepdim)

            two_three_dim_std = torch.std(x, dim=[2, 3], unbiased=True)
            two_three_dim_std_cpu = torch.std(cpu_x, dim=[2, 3], unbiased=True)

            self.assertEqual(two_three_dim_std, two_three_dim_std_cpu)

            two_three_keepdim_std = torch.std(x, dim=[2, 3], keepdim=True, unbiased=True)
            two_three_dim_keepstd_cpu = torch.std(cpu_x, dim=[2, 3], keepdim=True, unbiased=True)

            self.assertEqual(two_three_keepdim_std, two_three_dim_keepstd_cpu)

        helper((4, 5, 6, 7))
        # verify if a change in shape of input would cause problems with graph caching
        helper((9, 5, 6, 7))

    # Test var
    def test_var_simple(self):
        def helper():

            shape = [2, 3, 4, 5]

            cpu_x = torch.randn(shape, device='cpu', dtype=torch.float, requires_grad=False)
            x = cpu_x.detach().clone().to('mps')

            for unbiased in [False, True]:
                for keepdim in [False, True]:

                    zero_dim_var = x.var(-1, keepdim=keepdim, unbiased=unbiased)
                    zero_dim_var_cpu = cpu_x.var(-1, keepdim=keepdim, unbiased=unbiased)

                    self.assertEqual(zero_dim_var, zero_dim_var_cpu)

                    all_var = torch.var(x, unbiased=unbiased)
                    all_var_cpu = torch.var(cpu_x, unbiased=unbiased)

                    self.assertEqual(all_var, all_var_cpu)

                    nil_dim_var = torch.var(x, dim=[], keepdim=keepdim, unbiased=unbiased)
                    nil_dim_var_cpu = torch.var(cpu_x, dim=[], keepdim=keepdim, unbiased=unbiased)

                    self.assertEqual(nil_dim_var, nil_dim_var_cpu)

                    zero_dim_var = torch.var(x, dim=[0], keepdim=keepdim, unbiased=unbiased)
                    zero_dim_var_cpu = torch.var(cpu_x, dim=[0], keepdim=keepdim, unbiased=unbiased)

                    self.assertEqual(zero_dim_var, zero_dim_var_cpu)

                    zero_one_dim_var = torch.var(x, dim=[0, -1], keepdim=keepdim, unbiased=unbiased)
                    zero_one_dim_var_cpu = torch.var(cpu_x, dim=[0, -1], keepdim=keepdim, unbiased=unbiased)

                    self.assertEqual(zero_one_dim_var, zero_one_dim_var_cpu)

                    two_three_dim_var = torch.var(x, dim=[2, 3], keepdim=keepdim, unbiased=unbiased)
                    two_three_dim_var_cpu = torch.var(cpu_x, dim=[2, 3], keepdim=keepdim, unbiased=unbiased)

                    self.assertEqual(two_three_dim_var, two_three_dim_var_cpu)

        helper()

    # Test forward amax
    def test_amax(self):
        def helper(shape, dim, keepdim):
            cpu_x = torch.randn(shape, device='cpu', dtype=torch.float, requires_grad=True)
            x = cpu_x.detach().clone().to('mps').requires_grad_()

            result = torch.amax(x, dim=dim, keepdim=keepdim)
            result_cpu = torch.amax(cpu_x, dim=dim, keepdim=keepdim)

            cpu_grad = torch.randn(result_cpu.shape)
            grad = cpu_grad.to('mps')

            result_cpu.backward(gradient=cpu_grad)
            result.backward(gradient=grad)

            self.assertEqual(result, result_cpu)
            self.assertEqual(x.grad, cpu_x.grad)

        for dim in ([], [0], [0, 1], [2, 3]):
            for keepdim in [False, True]:
                helper((2, 8, 4, 5), dim, keepdim)

    # Test forward amin
    def test_amin(self):
        def helper(shape, dim, keepdim):
            cpu_x = torch.randn(shape, device='cpu', dtype=torch.float, requires_grad=True)
            x = cpu_x.detach().clone().to('mps').requires_grad_()

            result = torch.amin(x, dim=dim, keepdim=keepdim)
            result_cpu = torch.amin(cpu_x, dim=dim, keepdim=keepdim)

            cpu_grad = torch.randn(result_cpu.shape)
            grad = cpu_grad.to('mps')

            result_cpu.backward(gradient=cpu_grad)
            result.backward(gradient=grad)

            self.assertEqual(result, result_cpu)
            self.assertEqual(x.grad, cpu_x.grad)

        for dim in ([], [0], [0, 1], [2, 3]):
            for keepdim in [False, True]:
                helper((2, 8, 4, 5), dim, keepdim)

    # Test minimum and maximum
    def test_minimum_maximum(self):
        def helper(n, c, h, w):
            cpu_x = torch.randn(n, c, h, w, device='cpu', dtype=torch.float, requires_grad=False)
            cpu_y = torch.randn(n, c, h, w, device='cpu', dtype=torch.float, requires_grad=False)
            mps_x = cpu_x.detach().clone().to('mps')
            mps_y = cpu_y.detach().clone().to('mps')

            minimum_result_cpu = torch.minimum(cpu_x, cpu_y)
            minimum_result_mps = torch.minimum(mps_x, mps_y)
            self.assertEqual(minimum_result_cpu, minimum_result_mps)

            maximum_result_cpu = torch.maximum(cpu_x, cpu_y)
            maximum_result_mps = torch.maximum(mps_x, mps_y)
            self.assertEqual(maximum_result_cpu, maximum_result_mps)

        helper(1, 1, 4, 5)

    # Test clamp_min
    def test_clamp_min(self):
        def helper(n, c, h, w):
            cpu_x = torch.randn(n, c, h, w, device='cpu', dtype=torch.float, requires_grad=False)
            x = cpu_x.detach().clone().to('mps')

            cpu_min_t = torch.randn(n, c, h, w, device='cpu', dtype=torch.float, requires_grad=False)
            min_t = cpu_min_t.detach().clone().to('mps')

            clamp_min_result = torch.clamp_min(x, min=5.0)
            clamp_min_result_cpu = torch.clamp_min(cpu_x, min=5.0)

            self.assertEqual(clamp_min_result, clamp_min_result_cpu)

            clamp_min_t_result = torch.clamp_min(x, min=min_t)
            clamp_min_t_result_cpu = torch.clamp_min(cpu_x, min=cpu_min_t)

            self.assertEqual(clamp_min_t_result, clamp_min_t_result_cpu)

        helper(2, 8, 4, 5)

    # Test clamp_max

    def test_clamp_max(self):
        def helper(n, c, h, w):
            cpu_x = torch.randn(n, c, h, w, device='cpu', dtype=torch.float, requires_grad=False)
            x = cpu_x.detach().clone().to('mps')

            cpu_max_t = torch.randn(n, c, h, w, device='cpu', dtype=torch.float, requires_grad=False)
            max_t = cpu_max_t.detach().clone().to('mps')

            clamp_max_result = torch.clamp_max(x, max=100.0)
            clamp_max_result_cpu = torch.clamp_max(cpu_x, max=100.0)

            self.assertEqual(clamp_max_result, clamp_max_result_cpu)

            clamp_max_t_result = torch.clamp_max(x, max=max_t)
            clamp_max_t_result_cpu = torch.clamp_max(cpu_x, max=cpu_max_t)

            self.assertEqual(clamp_max_t_result, clamp_max_t_result_cpu)

        helper(2, 8, 4, 5)

    # Test clamp
    def test_clamp(self):
        def helper(n, c, h, w):
            import numpy as np
            upper_bound = 1000
            half_upper_bound = upper_bound / 2

            # x=[0..1000)
            x_arr = upper_bound * np.random.random_sample(size=(n, c, h, w)).astype(np.float32)
            cpu_x = torch.tensor(x_arr, device='cpu', dtype=torch.float, requires_grad=False)
            x = cpu_x.detach().clone().to('mps')

            # x=[0..500)
            min_arr = half_upper_bound * np.random.random_sample(size=(n, c, h, w)).astype(np.float32)
            cpu_min_t = torch.tensor(min_arr, device='cpu', dtype=torch.float, requires_grad=False)
            min_t = cpu_min_t.detach().clone().to('mps')

            # x=[500..1000), to ensure max's are greater than mins
            max_arr = (half_upper_bound * np.random.random_sample(size=(n, c, h, w)).astype(np.float32)) + half_upper_bound
            cpu_max_t = torch.tensor(max_arr, device='cpu', dtype=torch.float, requires_grad=False)
            max_t = cpu_max_t.detach().clone().to('mps')

            # [200..600]: just an arbitrary range between [0..1000]
            clamp_result = torch.clamp(x, min=200.0, max=600.0)
            clamp_result_cpu = torch.clamp(cpu_x, min=200.0, max=600.0)
            self.assertEqual(clamp_result, clamp_result_cpu)

            # test optional scalar refs and cached graph keys by passing only max
            clamp_opt_result = torch.clamp(x, max=600.0)
            clamp_opt_result_cpu = torch.clamp(cpu_x, max=600.0)
            self.assertEqual(clamp_opt_result, clamp_opt_result_cpu)

            clamp_t_result = torch.clamp(x, min=min_t, max=max_t)
            clamp_t_result_cpu = torch.clamp(cpu_x, min=cpu_min_t, max=cpu_max_t)
            self.assertEqual(clamp_t_result, clamp_t_result_cpu)

            # test optional tensor refs and cached graph keys by passing only max
            clamp_topt_result = torch.clamp(x, max=max_t)
            clamp_topt_result_cpu = torch.clamp(cpu_x, max=cpu_max_t)
            self.assertEqual(clamp_topt_result, clamp_topt_result_cpu)

            # test inplace clamping
            x.clamp_(min=200.0, max=600.0)
            cpu_x.clamp_(min=200.0, max=600.0)
            self.assertEqual(cpu_x, x)

        helper(2, 8, 4, 5)

    def test_divmode(self):
        def helper(shape, rounding_mode):
            for dtype in [torch.float32, torch.float16, torch.int32, torch.int64]:
                if (rounding_mode is not None and "floor" in rounding_mode and dtype == torch.int64) is False:
                    cpu_x = None
                    cpu_y = None
                    if (dtype in [torch.float32, torch.float16]):
                        cpu_x = torch.randn(shape, device='cpu', dtype=dtype, requires_grad=False)
                        cpu_y = torch.randn(shape, device='cpu', dtype=dtype, requires_grad=False)
                    else:
                        cpu_x = torch.randint(-10, 0, shape, device='cpu', dtype=dtype, requires_grad=False)
                        cpu_y = torch.randint(-10, 0, shape, device='cpu', dtype=dtype, requires_grad=False)

                    mps_x = cpu_x.detach().clone().to('mps')
                    # clamp to avoid division by 0
                    mps_y = cpu_y.detach().clone().to('mps')

                    if (rounding_mode == "floor_divide"):
                        result_div_cpu = torch.floor_divide(cpu_x, cpu_y)
                        result_div_mps = torch.floor_divide(mps_x, mps_y)
                        self.assertEqual(result_div_mps, result_div_cpu)
                    else:
                        result_div_cpu = torch.div(cpu_x, cpu_y, rounding_mode=rounding_mode)
                        result_div_mps = torch.div(mps_x, mps_y, rounding_mode=rounding_mode)
                        self.assertEqual(result_div_mps, result_div_cpu)

        helper((2, 8, 4, 5), None)
        helper((2, 8, 4, 5), "floor")
        helper((2, 8, 4, 5), "trunc")
        helper((2, 8, 4, 5), "floor_divide")

    def test_rounding(self):
        def helper(shape):
            cpu_x = torch.randn(shape, device='cpu', dtype=torch.float, requires_grad=False)
            mps_x = cpu_x.detach().clone().to('mps')

            result_floor_cpu = torch.floor(cpu_x)
            result_floor_mps = torch.floor(mps_x)
            self.assertEqual(result_floor_mps, result_floor_cpu)

            result_ceil_cpu = torch.ceil(cpu_x)
            result_ceil_mps = torch.ceil(mps_x)
            self.assertEqual(result_ceil_mps, result_ceil_cpu)

            result_trunc_cpu = torch.trunc(cpu_x)
            result_trunc_mps = torch.trunc(mps_x)
            self.assertEqual(result_trunc_mps, result_trunc_cpu)

            result_round_cpu = torch.round(cpu_x)
            result_round_mps = torch.round(mps_x)
            self.assertEqual(result_round_mps, result_round_cpu)

        helper((2, 6, 3, 5))
        helper((2, 8, 4, 5))

    def test_remainder(self):
        res_cpu = torch.remainder(
            torch.tensor([-3, -2, -1, 1, 2, 3], dtype=torch.int32, device="cpu"), torch.tensor(2, device="cpu", dtype=torch.int32))
        res_mps = torch.remainder(
            torch.tensor([-3, -2, -1, 1, 2, 3], dtype=torch.int32, device="mps"), torch.tensor(2, device="mps", dtype=torch.int32))
        self.assertEqual(res_cpu, res_mps)

        res_cpu = torch.remainder(
            torch.tensor([1, 2, 3, 4, 5], dtype=torch.int32, device="cpu"), -1.5)
        res_mps = torch.remainder(
            torch.tensor([1, 2, 3, 4, 5], dtype=torch.int32, device="mps"), -1.5)
        self.assertEqual(res_cpu, res_mps)

    def test_expand(self):
        def helper(n, c):
            values = [[1.0], [4.0], [7.0]]
            cpu_x = torch.tensor(values, device='cpu')
            x = cpu_x.detach().clone().to('mps')

            strided_cpu = torch.as_strided(cpu_x, (3, 4), (1, 0))
            strided_mps = torch.as_strided(x, (3, 4), (1, 0))

            self.assertEqual(strided_mps, strided_cpu)

        helper(3, 1)

    def test_im2col(self):
        def helper(x):
            return torch.nn.functional.unfold(x, kernel_size=(10, 15), dilation=2, padding=5, stride=3)
        x_cpu = torch.rand(1, 1, 200, 100)
        x = x_cpu.detach().clone().to('mps')
        self.assertEqual(helper(x_cpu), helper(x))

    def test_select(self):
        def helper(n, c):
            cpu_x = torch.randn(n, c, device='cpu', dtype=torch.float, requires_grad=True)
            x = cpu_x.detach().clone().to('mps').requires_grad_()

            strided_cpu = torch.as_strided(cpu_x, (3, 1), (3, 1))
            strided_mps = torch.as_strided(x, (3, 1), (3, 1))
            self.assertEqual(strided_mps, strided_cpu)

            strided_cpu = torch.as_strided(cpu_x, (1, 3), (3, 1))
            strided_mps = torch.as_strided(x, (1, 3), (3, 1))
            self.assertEqual(strided_mps, strided_cpu)

            strided_cpu = torch.as_strided(cpu_x, (3, 1), (3, 1), storage_offset=1)
            strided_mps = torch.as_strided(x, (3, 1), (3, 1), storage_offset=1)

            self.assertEqual(strided_mps, strided_cpu)

        helper(3, 3)

    def test_topk(self):
        def helper(shape):
            cpu_x = torch.randn(shape, device='cpu', dtype=torch.float, requires_grad=False)
            x = cpu_x.detach().clone().to('mps')
            for largest_val in [True, False]:
                if (type(shape) == tuple):
                    for curr_dim in range(0, len(shape)):
                        dim_size = shape[curr_dim]
                        for k in range(1, dim_size + 1):
                            topk_values, topk_indices = torch.topk(x, k, dim=curr_dim, largest=largest_val)
                            topk_values_cpu, topk_indices_cpu = torch.topk(cpu_x, k, dim=curr_dim, largest=largest_val)
                            self.assertEqual(topk_values, topk_values_cpu)
                            self.assertEqual(topk_indices, topk_indices_cpu)
                else:
                    for k in range(1, shape):
                        topk_values, topk_indices = torch.topk(x, k, dim=0, largest=largest_val)
                        topk_values_cpu, topk_indices_cpu = torch.topk(cpu_x, k, dim=0, largest=largest_val)
                        self.assertEqual(topk_values, topk_values_cpu)
                        self.assertEqual(topk_indices, topk_indices_cpu)

        helper(2)
        helper((5, 1))
        helper((1, 5))
        helper((5, 9, 7, 4))
        helper((50, 20, 7, 4))

    def test_sort(self):
        for SIZE in (4, 2049):
            device = 'mps'
            x = torch.rand(4, SIZE, device=device)
            res1val, res1ind = torch.sort(x)

            res2val = torch.tensor((), device=device)
            res2ind = torch.tensor((), device=device, dtype=torch.long)
            torch.sort(x, out=(res2val, res2ind))
            self.assertEqual(res1val, res2val, atol=0, rtol=0)
            self.assertEqual(res1ind, res2ind, atol=0, rtol=0)
            self.assertEqual(torch.argsort(x), res1ind)
            self.assertEqual(x.argsort(), res1ind)

            self.assertEqual(
                torch.sort(torch.tensor((50, 40, 30, 20, 10), device=device))[0],
                torch.tensor((10, 20, 30, 40, 50), device=device),
                atol=0, rtol=0
            )

    def test_upsample_nearest2d(self):
        def helper(N, C, H, W, memory_format):
            inputCPU = torch.arange(N * C * H * W, device='cpu', dtype=torch.float,
                                    requires_grad=True).reshape(N, C, H, W).to(memory_format=memory_format)
            inputCPU.retain_grad()
            inputMPS = inputCPU.detach().to('mps').requires_grad_()

            values = [1, 2, 5, 10, 40]

            for i in values:
                for j in values:
                    upsample_nearest2d = nn.UpsamplingNearest2d(scale_factor=(i, j))

                    outputCPU = upsample_nearest2d(inputCPU)
                    outputMPS = upsample_nearest2d(inputMPS)

                    self.assertEqual(outputCPU, outputMPS)
                    upsample_nearest2d = nn.UpsamplingNearest2d((i * H, j * W))

                    outputCPU = upsample_nearest2d(inputCPU)
                    outputMPS = upsample_nearest2d(inputMPS)

                    self.assertEqual(outputCPU, outputMPS)

                    outputCPU.backward(gradient=torch.full_like(outputCPU, 0.3))
                    outputMPS.backward(gradient=torch.full_like(outputMPS, 0.3))

                    self.assertEqual(inputCPU.grad, inputMPS.grad)

        for memory_format in [torch.channels_last, torch.contiguous_format]:
            helper(1, 1, 4, 4, memory_format=memory_format)
            helper(7, 5, 3, 2, memory_format=memory_format)

    def test_upsample_bilinear2d(self):
        def helper(N, C, H, W):
            inputCPU = torch.arange(N * C * H * W, device='cpu', dtype=torch.float,
                                    requires_grad=True).reshape(N, C, H, W)
            inputCPU.retain_grad()
            inputMPS = inputCPU.detach().clone().to('mps').requires_grad_()

            values = [1, 2, 5, 10, 40]

            for i in values:
                for j in values:
                    upsample_bilinear2d = nn.UpsamplingBilinear2d(scale_factor=(i, j))

                    outputCPU = upsample_bilinear2d(inputCPU)
                    outputMPS = upsample_bilinear2d(inputMPS)

                    self.assertEqual(outputCPU, outputMPS)

                    upsample_bilinear2d = nn.UpsamplingBilinear2d((i * H, j * W))

                    outputCPU = upsample_bilinear2d(inputCPU)
                    outputMPS = upsample_bilinear2d(inputMPS)

                    self.assertEqual(outputCPU, outputMPS)

                    outputCPU.backward(gradient=torch.full_like(outputCPU, 0.3))
                    outputMPS.backward(gradient=torch.full_like(outputMPS, 0.3))

                    self.assertEqual(inputCPU.grad, inputMPS.grad)

        helper(1, 1, 4, 4)
        helper(7, 5, 3, 2)

    def test_interpolate(self):
        def helper(shape, output_size, scales, mode, align_corners=False):
            inputCPU = torch.randn(shape, device='cpu', dtype=torch.float, requires_grad=True)
            inputCPU.retain_grad()
            inputMPS = inputCPU.detach().clone().to('mps').requires_grad_()

            # align_corners is used for 2D interpolation only
            if (align_corners is True and len(shape) > 3 and mode == 'bilinear'):
                if scales is not None:
                    outputCPU = nn.functional.interpolate(inputCPU, scale_factor=scales, mode=mode, align_corners=align_corners)
                    outputMPS = nn.functional.interpolate(inputMPS, scale_factor=scales, mode=mode, align_corners=align_corners)
                else:
                    outputCPU = nn.functional.interpolate(inputCPU, size=output_size, mode=mode, align_corners=align_corners)
                    outputMPS = nn.functional.interpolate(inputMPS, size=output_size, mode=mode, align_corners=align_corners)
            elif scales is not None:
                outputCPU = nn.functional.interpolate(inputCPU, scale_factor=scales, mode=mode)
                outputMPS = nn.functional.interpolate(inputMPS, scale_factor=scales, mode=mode)
            else:
                outputCPU = nn.functional.interpolate(inputCPU, size=output_size, mode=mode)
                outputMPS = nn.functional.interpolate(inputMPS, size=output_size, mode=mode)

            self.assertEqual(outputCPU, outputMPS)

            # backward pass (chose 0.6 just to have the grad_output != 1)
            outputCPU.backward(gradient=torch.full_like(outputCPU, 0.6))
            outputMPS.backward(gradient=torch.full_like(outputMPS, 0.6))
            self.assertEqual(inputCPU.grad, inputMPS.grad)

        # 1D interpolation
        for mode in ['nearest', 'nearest-exact']:
            helper([2, 3, 4], [3], None, mode)  # downsample with size
            helper([2, 3, 4], [6], None, mode)  # upsample with size
            helper([2, 3, 4], None, [0.6], mode)  # downsample with scale factor
            helper([2, 3, 4], None, [1.7], mode)  # upsample with scale factor
        # 2D interpolation
        for mode in ['nearest', 'nearest-exact', 'bilinear']:
            helper([2, 3, 4, 5], [3, 4], None, mode)  # downsample_nearest with size
            helper([2, 3, 4, 5], [6, 7], None, mode)  # upsample_nearest with size
            helper([2, 3, 4, 5], None, [0.6, 0.7], mode)  # downsample_nearest with scale factor
            helper([2, 3, 4, 5], None, [1.4, 1.7], mode)  # upsample_nearest with scale factor
        # align_corners=True
        helper([2, 3, 4, 5], [3, 4], None, 'bilinear', True)
        helper([2, 3, 4, 5], None, [1.4, 1.7], 'bilinear', True)

    # Test concat forward
    def test_cat1(self):
        def helper(shape_x, shape_y, shape_z):
            cpu_x = torch.randn(shape_x, device='cpu', dtype=torch.float, requires_grad=False)
            x = cpu_x.detach().clone().to('mps')

            cpu_y = torch.randn(shape_y, device='cpu', dtype=torch.float, requires_grad=False)
            y = cpu_y.detach().clone().to('mps')

            cpu_z = torch.randn(shape_z, device='cpu', dtype=torch.float, requires_grad=False)
            z = cpu_z.detach().clone().to('mps')

            cat = torch.cat([x, y, z], dim=1)
            cat_cpu = torch.cat([cpu_x, cpu_y, cpu_z], dim=1)

            self.assertEqual(cat, cat_cpu)

        helper([2, 2, 4, 5], [2, 3, 4, 5], [2, 5, 4, 5])
        helper([2, 2, 6, 5], [2, 3, 6, 5], [2, 5, 6, 5])
        helper([0, 2, 4, 5], [0, 3, 4, 5], [0, 5, 4, 5])
        helper([2, 2, 6, 5], [0], [2, 5, 6, 5])
        helper([0], [2, 3, 6, 5], [2, 5, 6, 5])
        helper([2, 3, 4, 5], [2, 5, 4, 5], [0])
        helper([2, 2, 6, 5], [2, 0, 6, 5], [2, 5, 6, 5])
        helper([2, 0, 6, 5], [2, 3, 6, 5], [2, 5, 6, 5])
        helper([2, 0, 6, 5], [2, 3, 6, 5], [2, 0, 6, 5])

    def test_constant_pad(self):
        m = torch.nn.ConstantPad2d((-2, -2, -2, -2), 3.5)
        input_cpu = torch.randn(1, 16, 16, 16)
        input_mps = input_cpu.detach().clone().to("mps")
        r_cpu = m(input_cpu)
        r_mps = m(input_mps)
        self.assertEqual(r_cpu, r_mps.to("cpu"))

        # Arbitrary input dimensions
        pad = (1, 1, 0, 0, 0, 0)
        value = 3.5
        input_cpu = torch.randn((1, 1, 3, 3, 3, 3, 3, 3, 3, 3))
        input_mps = input_cpu.detach().clone().to("mps")
        r_cpu = F.pad(input_cpu, pad=pad, value=value)
        r_mps = F.pad(input_mps, pad=pad, value=value)
        self.assertEqual(r_cpu, r_mps.to("cpu"))

    def test_circular_pad(self):
        # https://github.com/pytorch/pytorch/issues/80856
        k_cpu = torch.ones(3, 3, 9, 9)
        k_mps = k_cpu.detach().clone().to("mps")

        x_cpu = torch.rand(1, 3, 32, 32)
        x_mps = x_cpu.detach().clone().to("mps")

        x_pad_cpu = F.pad(x_cpu, (2, 2, 2, 2), mode='circular')
        x_pad_mps = F.pad(x_mps, (2, 2, 2, 2), mode='circular')

        y_cpu = F.conv2d(x_pad_cpu, k_cpu)
        y_mps = F.conv2d(x_pad_mps, k_mps)

        self.assertEqual(y_cpu, y_mps.cpu())

    def test_constant_pad_4d_warning(self):
        inputCPU = torch.rand((1, 2, 2, 2, 1, 1))
        inputMPS = inputCPU.detach().clone().to('mps')
        outputCPU = F.pad(inputCPU, [0, 0, 0, 0, 0, 0, 1, 0])
        outputMPS = F.pad(inputMPS, [0, 0, 0, 0, 0, 0, 1, 0])
        self.assertEqual(outputCPU, outputMPS)

    def test_pad(self):
        def helper(shape, padding, op, value=0):
            inputCPU = torch.randn(shape, device='cpu', dtype=torch.float, requires_grad=True)
            inputCPU.retain_grad()
            inputMPS = inputCPU.detach().clone().to('mps').requires_grad_()

            if (op in [nn.ConstantPad1d, nn.ConstantPad2d, nn.ConstantPad3d]):
                padCriteria = op(padding, value)
            else:
                padCriteria = op(padding)
            outputCPU = padCriteria(inputCPU)
            outputMPS = padCriteria(inputMPS)
            self.assertEqual(outputCPU, outputMPS)

            # backward pass (chose 0.6 just to have the grad_output != 1)
            outputCPU.backward(gradient=torch.full_like(outputCPU, 0.6))
            outputMPS.backward(gradient=torch.full_like(outputMPS, 0.6))
            self.assertEqual(inputCPU.grad, inputMPS.grad)

        # 1D Padding
        helper((2, 4, 3), 2, nn.ReflectionPad1d)
        # verify if a change in shape of input would cause problems with graph caching
        helper((2, 4, 4), (1, 3), nn.ReflectionPad1d)
        # Replication 1D
        helper((2, 1, 6), 3, nn.ReplicationPad1d)
        # Constant Pad 1D
        helper((2, 3, 4), 2, nn.ConstantPad1d)
        # Constant Pad 1D with single dimension input
        helper((16), (1, 2), nn.ConstantPad1d)

        # 2D Padding
        helper((1, 2, 3, 4), (1, 1, 2, 0), nn.ReflectionPad2d)
        # verify if a change in shape of input would cause problems with graph caching
        helper((2, 4, 3, 4), (1, 1, 2, 0), nn.ReflectionPad2d)
        # this should make the padding (2, 2, 2, 2)
        helper((2, 1, 6, 8), 2, nn.ReplicationPad2d)
        # verify if a change in shape of padding would cause problems with graph caching
        helper((2, 1, 6, 8), (2, 4, 3, 5), nn.ReplicationPad2d)
        # Constant Pad 2D
        helper((2, 1, 6, 8), (2, 4, 3, 5), nn.ConstantPad2d)
        # input size < pad size
        helper((1, 2, 3), (0, 0, 0, 1), nn.ConstantPad2d)
        # pad dims < input dims
        helper((50, 9, 300), (0, 0, 0, 31), nn.ConstantPad2d)
        # pad dims == input dims
        helper((1, 3), (0, 2, 0, 1), nn.ConstantPad2d)
        # input.numel() == 0 but output.numel() > 0
        helper((0, 3, 3), (1, 1, 1, 1, 1, 1), nn.ConstantPad2d)
        # pad dims < input dims - 2
        helper((1, 2, 3, 4), (1, 2), nn.ConstantPad2d)

        # 3D Padding
        helper((2, 4, 6, 8, 4), (1, 3, 3, 5, 3, 4), nn.ReflectionPad3d)
        # verify if a change in shape of padding would cause problems with graph caching
        helper((2, 4, 6, 8, 4), (1, 3, 3, 5, 3, 4), nn.ReplicationPad3d)
        # Constant Pad 3D
        helper((2, 4, 6, 8, 4), (1, 3, 3, 5, 3, 4), nn.ConstantPad3d)
        # input size < pad size
        helper((2, 4, 6), (1, 3, 3, 5, 3, 4), nn.ConstantPad3d)
        # check the workaround for the right padding bug in Monterey
        helper((1, 2, 2, 2, 2), (0, 1), nn.ConstantPad3d)

    # Test stack forward
    def test_stack(self):
        # All shapes must be same
        def helper(shape, dtype=torch.float32):

            x, cpu_x = None, None
            y, cpu_y = None, None
            z, cpu_z = None, None

            if (dtype not in [torch.float32, torch.bool]):
                cpu_x = torch.randint(50, shape, device='cpu', dtype=dtype, requires_grad=False)
                x = cpu_x.detach().clone().to('mps')
                cpu_y = torch.randint(50, shape, device='cpu', dtype=dtype, requires_grad=False)
                y = cpu_y.detach().clone().to('mps')
                cpu_z = torch.randint(50, shape, device='cpu', dtype=dtype, requires_grad=False)
                z = cpu_z.detach().clone().to('mps')
            elif (dtype == torch.bool):
                cpu_x = torch.randint(2, shape, device='cpu', dtype=dtype, requires_grad=False)
                x = cpu_x.detach().clone().to('mps')
                cpu_y = torch.randint(2, shape, device='cpu', dtype=dtype, requires_grad=False)
                y = cpu_y.detach().clone().to('mps')
                cpu_z = torch.randint(2, shape, device='cpu', dtype=dtype, requires_grad=False)
                z = cpu_z.detach().clone().to('mps')
            else:
                cpu_x = torch.randn(shape, device='cpu', dtype=dtype, requires_grad=True)
                x = cpu_x.detach().clone().to('mps').requires_grad_()
                cpu_y = torch.randn(shape, device='cpu', dtype=dtype, requires_grad=True)
                y = cpu_y.detach().clone().to('mps').requires_grad_()
                cpu_z = torch.randn(shape, device='cpu', dtype=dtype, requires_grad=True)
                z = cpu_z.detach().clone().to('mps').requires_grad_()

            stack = torch.stack([x, y, z], dim=1)
            stack_cpu = torch.stack([cpu_x, cpu_y, cpu_z], dim=1)

            self.assertEqual(stack, stack_cpu)

        helper([2, 8, 4, 5])
        helper([2, 8, 4, 5], dtype=torch.float16)
        helper([2, 8, 4, 5], dtype=torch.int32)
        helper([2, 8, 4, 5], dtype=torch.int64)
        helper([2, 8, 4, 5], dtype=torch.bool)
        # Empty test - Currently failing! Empty tensor not handled!
        # helper([0, 2, 4, 5])

    # Test abs
    def test_abs(self):
        def helper(shape):
            cpu_x = torch.randn(shape, device='cpu', dtype=torch.float, requires_grad=False)
            x = cpu_x.detach().clone().to('mps')

            abs_result = torch.abs(x)
            abs_result_cpu = torch.abs(cpu_x)

            self.assertEqual(abs_result, abs_result_cpu)

        helper((2, 8, 4, 5))

    def test_log(self):
        def helper(shape):
            cpu_x = torch.randn(shape, device='cpu', dtype=torch.float, requires_grad=False)
            x = cpu_x.detach().clone().to('mps')

            log_result = torch.log(x)
            log_result_cpu = torch.log(cpu_x)

            self.assertEqual(log_result, log_result_cpu)

        helper((2, 8, 4, 5))

    def test_log_ten(self):
        def helper(shape):
            cpu_x = torch.randn(shape, device='cpu', dtype=torch.float, requires_grad=False)
            x = cpu_x.detach().clone().to('mps')

            log_ten_result = torch.log10(x)
            log_ten_result_cpu = torch.log10(cpu_x)

            self.assertEqual(log_ten_result, log_ten_result_cpu)

        helper((2, 8, 4, 5))

    def test_log_two(self):
        def helper(shape):
            cpu_x = torch.randn(shape, device='cpu', dtype=torch.float, requires_grad=False)
            x = cpu_x.detach().clone().to('mps')

            log_two_result = torch.log2(x)
            log_two_result_cpu = torch.log2(cpu_x)

            self.assertEqual(log_two_result, log_two_result_cpu)

        helper((2, 8, 4, 5))

    def test_log1p(self):
        def helper(shape):
            cpu_x = torch.randn(shape, device='cpu', dtype=torch.float, requires_grad=False)
            x = cpu_x.detach().clone().to('mps')

            log_result = torch.log1p(x)
            log_result_cpu = torch.log1p(cpu_x)

            self.assertEqual(log_result, log_result_cpu)

        helper((2, 8, 4, 5))

    def test_logaddexp(self):
        def helper(shape):
            cpu_x = torch.randn(shape, device='cpu', dtype=torch.float, requires_grad=False)
            x = cpu_x.detach().clone().to('mps')

            cpu_y = torch.randn(shape, device='cpu', dtype=torch.float, requires_grad=False)
            y = cpu_y.detach().clone().to('mps')

            log_result = torch.logaddexp(x, y)
            log_result_cpu = torch.logaddexp(cpu_x, cpu_y)

            self.assertEqual(log_result, log_result_cpu)

        helper((2, 8, 4, 5))

    def test_logaddexp2(self):
        def helper(shape):
            cpu_x = torch.randn(shape, device='cpu', dtype=torch.float, requires_grad=False)
            x = cpu_x.detach().clone().to('mps')

            cpu_y = torch.randn(shape, device='cpu', dtype=torch.float, requires_grad=False)
            y = cpu_y.detach().clone().to('mps')

            log_result = torch.logaddexp2(x, y)
            log_result_cpu = torch.logaddexp2(cpu_x, cpu_y)

            self.assertEqual(log_result, log_result_cpu)

        helper((2, 8, 4, 5))

    # Test concat forward
    def test_cat2(self):

        def helper1(shape_x, shape_y, shape_z, shape_w):
            cpu_x = torch.randn(shape_x, device='cpu', dtype=torch.float, requires_grad=False)
            x = cpu_x.detach().clone().to('mps')

            cpu_y = torch.randn(shape_y, device='cpu', dtype=torch.float, requires_grad=False)
            y = cpu_y.detach().clone().to('mps')

            cpu_z = torch.randn(shape_z, device='cpu', dtype=torch.float, requires_grad=False)
            z = cpu_z.detach().clone().to('mps')

            cpu_w = torch.randn(shape_w, device='cpu', dtype=torch.float, requires_grad=False)
            w = cpu_w.detach().clone().to('mps')

            cat = torch.cat([x, y, z, w], dim=1)
            cat_cpu = torch.cat([cpu_x, cpu_y, cpu_z, cpu_w], dim=1)

            self.assertEqual(cat, cat_cpu)

        def helper(shape_x, shape_y, shape_z):
            cpu_x = torch.randn(shape_x, device='cpu', dtype=torch.float, requires_grad=False)
            x = cpu_x.detach().clone().to('mps')

            cpu_y = torch.randn(shape_y, device='cpu', dtype=torch.float, requires_grad=False)
            y = cpu_y.detach().clone().to('mps')

            cpu_z = torch.randn(shape_z, device='cpu', dtype=torch.float, requires_grad=False)
            z = cpu_z.detach().clone().to('mps')

            cat = torch.cat([x, y, z], dim=1)
            cat_cpu = torch.cat([cpu_x, cpu_y, cpu_z], dim=1)

            self.assertEqual(cat, cat_cpu)

        helper([2, 8, 4, 5], [2, 10, 4, 5], [2, 6, 4, 5])
        helper([2, 2, 4, 5], [2, 3, 4, 5], [2, 5, 4, 5])
        # Empty test - Currently failing! Empty tensor not handled!
        # helper([0, 2, 4, 5], [2, 0, 4, 5], [2, 5, 0, 5])

    # Test isnan
    def test_isnan(self):
        def helper(shape):
            cpu_x = torch.randn(shape, device='cpu', dtype=torch.float, requires_grad=False)
            nan_index = [random.randrange(0, shape[0])]
            # make a selected row inf
            cpu_x.index_put_(indices=[torch.tensor(nan_index)], values=torch.tensor(float('nan')))
            x = cpu_x.detach().clone().to('mps')

            isnan_result = torch.isnan(x)
            isnan_result_cpu = torch.isnan(cpu_x)

            self.assertEqual(isnan_result, isnan_result_cpu)

        helper((8, 2, 4, 5))

    # Test reciprocal
    def test_reciprocal(self):
        def helper(shape):
            cpu_x = torch.randn(shape, device='cpu', dtype=torch.float, requires_grad=True)
            x = cpu_x.detach().clone().to('mps').requires_grad_()

            reciprocal_result = torch.reciprocal(x)
            reciprocal_result_cpu = torch.reciprocal(cpu_x)

            cpu_grad = torch.ones_like(reciprocal_result_cpu)
            grad = cpu_grad.to('mps')

            reciprocal_result.backward(gradient=grad)
            reciprocal_result_cpu.backward(gradient=cpu_grad)

            self.assertEqual(reciprocal_result, reciprocal_result_cpu)
            self.assertEqual(x.grad, cpu_x.grad)

        helper((2, 8, 4, 5))

    # Test sqrt
    def test_sqrt(self):
        def helper(shape):
            cpu_x = torch.randn(shape, device='cpu', dtype=torch.float, requires_grad=True)
            x = cpu_x.detach().clone().to('mps').requires_grad_()

            sqrt_result = torch.sqrt(x)
            sqrt_result_cpu = torch.sqrt(cpu_x)

            cpu_grad = torch.ones_like(sqrt_result_cpu)
            grad = cpu_grad.to('mps')

            sqrt_result.backward(gradient=grad)
            sqrt_result_cpu.backward(gradient=cpu_grad)

            self.assertEqual(sqrt_result, sqrt_result_cpu)
            self.assertEqual(x.grad, cpu_x.grad)

        helper((2, 8, 4, 5))

    # Test selu, elu, celu
    def test_elu(self):
        def helper(shape, alpha=1.0, memory_format=torch.contiguous_format):
            cpu_x = torch.randn(shape, device='cpu', dtype=torch.float)
            cpu_x = cpu_x.to(memory_format=memory_format).requires_grad_()

            x = cpu_x.detach().clone().to('mps').requires_grad_(True)
            for activation_func in [torch.nn.ELU(alpha=alpha), torch.nn.CELU(alpha=alpha), torch.nn.SELU()]:
                elu_result = activation_func(x)
                elu_result_cpu = activation_func(cpu_x)

                cpu_grad = torch.randn(elu_result_cpu.shape)
                grad = cpu_grad.to('mps')

                elu_result.backward(gradient=grad)
                elu_result_cpu.backward(gradient=cpu_grad)

                self.assertEqual(elu_result, elu_result_cpu)
                self.assertEqual(x.grad, cpu_x.grad)

        # Test empty shape too
        for memory_fromat in [torch.channels_last, torch.contiguous_format]:
            for shape in [(2, 8, 4, 5)]:
                for alpha in [0.000001, 1.0, 2.3, 0.34, 23]:
                    helper(shape, alpha, memory_fromat)

    # Test glu
    def test_glu(self):
        def helper(shape, dim=0):
            cpu_x = torch.randn(shape, device='cpu', dtype=torch.float, requires_grad=True)
            x = cpu_x.detach().clone().to('mps').requires_grad_()

            for activation_func in [torch.nn.GLU(dim=dim)]:
                glu_result = activation_func(x)
                glu_result_cpu = activation_func(cpu_x)

                cpu_grad = torch.randn(glu_result_cpu.shape)
                grad = cpu_grad.to('mps')

                glu_result.backward(gradient=grad)
                glu_result_cpu.backward(gradient=cpu_grad)

                self.assertEqual(glu_result, glu_result_cpu)
                self.assertEqual(x.grad, cpu_x.grad)

        for shape in [[4], (2, 4), (2, 8, 4, 6)]:
            for dim in range(len(shape)):
                helper(shape, dim)

    # Test softplus
    def test_softplus(self):
        def helper(shape, beta=1, threshold=20):
            cpu_x = torch.randn(shape, device='cpu', dtype=torch.float, requires_grad=True)
            x = cpu_x.detach().clone().to('mps').requires_grad_()

            softplus_result = torch.nn.Softplus(beta=beta, threshold=threshold)(x)
            softplus_result_cpu = torch.nn.Softplus(beta=beta, threshold=threshold)(cpu_x)

            cpu_grad = torch.randn(softplus_result.shape)
            grad = cpu_grad.to('mps')

            softplus_result.backward(gradient=grad)
            softplus_result_cpu.backward(gradient=cpu_grad)

            self.assertEqual(softplus_result, softplus_result_cpu)
            self.assertEqual(x.grad, cpu_x.grad)

        # Test empty shape too
        for shape in [(), (2, 3), (10, 10), (2, 3, 4, 5)]:
            for beta in [0.5, 1, 2, 3, 4]:
                for threshold in [0.5, 20, 30, 40, 50]:
                    helper(shape, beta, threshold)

    # Test silu

    def test_silu(self):
        def helper(shape):
            cpu_x = torch.randn(shape, device='cpu', dtype=torch.float, requires_grad=True)
            x = cpu_x.detach().clone().to('mps').requires_grad_()

            silu_result = torch.nn.SiLU()(x)
            silu_result_cpu = torch.nn.SiLU()(cpu_x)

            cpu_grad = torch.randn(silu_result_cpu.shape)
            grad = cpu_grad.to('mps')

            silu_result.backward(gradient=grad)
            silu_result_cpu.backward(gradient=cpu_grad)

            self.assertEqual(silu_result, silu_result_cpu)
            self.assertEqual(x.grad, cpu_x.grad)

        # Test empty shape too
        for shape in [[], (2, 3), (2, 8, 4, 5)]:
            helper(shape)

    def test_cast_mps_to_cpu(self):
        def helper(src_dtype, dst_dtype):
            input = torch.rand((1, 3, 128, 128), dtype=src_dtype)
            input_cast_mps = input.to('mps')
            input_cast_cpu = input_cast_mps.to('cpu', dtype=dst_dtype)

            # needs to match the initial Tensor
            self.assertEqual(input_cast_cpu, input.to(dtype=dst_dtype))
        helper(torch.half, torch.float)
        helper(torch.float, torch.half)

    def test_cast_mps_to_mps(self):
        def helper(src_dtype, dst_dtype):
            input_cpu = torch.rand((1, 3, 128, 128), dtype=src_dtype)
            input_mps = input_cpu.to('mps')
            output_mps = input_mps.to(dtype=dst_dtype)
            output_cpu = input_cpu.to(dtype=dst_dtype)
            self.assertEqual(output_mps.cpu(), output_cpu)
        helper(torch.half, torch.float)
        helper(torch.float, torch.half)
        helper(torch.half, torch.long)
        helper(torch.float, torch.int)

    def test_avg_pool2d_count_include_pad(self):
        cpu_x = torch.randn((1, 3, 9, 9), device='cpu', dtype=torch.float, requires_grad=True)
        x = cpu_x.detach().clone().to('mps').requires_grad_()
        pool = torch.nn.AvgPool2d(kernel_size=(3, 3), padding=(1, 1), stride=(1, 1), ceil_mode=True, count_include_pad=True)
        ref_y = pool(cpu_x)
        y = pool(x)
        self.assertEqual(y, ref_y)
        cpu_grad = torch.randn(ref_y.shape)
        grad = cpu_grad.to('mps')
        ref_y.backward(gradient=cpu_grad)
        y.backward(gradient=grad)
        self.assertEqual(x.grad, cpu_x.grad)

    # Test adaptive avg pool2d - when the input size is a multiple of output size
    # Not testing for channels last right now
    def test_adaptive_avg_pool2d_simple(self):
        def helper(input_shape, out_shape, channels_last):
            cpu_x = torch.randn(input_shape, device='cpu', dtype=torch.float, requires_grad=True)
            if (channels_last):
                cpu_x = cpu_x.to(memory_format=torch.channels_last)
                cpu_x.retain_grad()
            x = cpu_x.detach().clone().to('mps').requires_grad_()

            avg_result = torch.nn.AdaptiveAvgPool2d(out_shape)(x)
            avg_result_cpu = torch.nn.AdaptiveAvgPool2d(out_shape)(cpu_x)

            cpu_grad = torch.randn(avg_result_cpu.shape)
            grad = cpu_grad.to('mps')

            avg_result.backward(gradient=grad)
            avg_result_cpu.backward(gradient=cpu_grad)

            self.assertEqual(avg_result, avg_result_cpu)
            self.assertEqual(x.grad, cpu_x.grad)

        helper((2, 2, 4, 4), (2, 2), False)
        helper((2, 2, 9, 9), (3, 3), False)
        helper((2, 2, 9, 9), (9, 9), False)
        helper((2, 2, 16, 16), (2, 2), False)
        helper((2, 2, 16, 16), (2, 16), False)

        helper((2, 16, 16), (4, 4), False)

        # Output shape larger than input shape

        helper((2, 2, 4, 4), (8, 8), False)
        helper((2, 2, 2, 2), (4, 4), False)
        helper((2, 2, 3, 3), (9, 9), False)
        helper((2, 2, 2, 2), (16, 16), False)
        helper((2, 2, 2, 16), (16, 16), False)

        helper((2, 4, 4), (16, 16), False)

        try:
            helper((2, 2, 3, 3), (7, 7), False)
        except Exception as e:
            pass

    # Test max avg pool2d - when the input size is a multiple of output size
    # Not testing for channels last right now
    def test_adaptive_max_pool2d_simple(self):
        def helper(input_shape, out_shape, return_indices, dtype, channels_last=False):
            cpu_x = None
            if (dtype in [torch.float16, torch.float32]):
                cpu_x = torch.randn(input_shape, device='cpu', dtype=dtype, requires_grad=True)
            else:
                cpu_x = torch.randint(50, input_shape, device='cpu', dtype=dtype, requires_grad=True)
            if (channels_last):
                cpu_x = cpu_x.to(memory_format=torch.channels_last)
                cpu_x.retain_grad()
            x = cpu_x.detach().clone().to('mps').requires_grad_()

            max_result, max_indices = None, None
            max_result_cpu, max_indices_cpu = None, None

            if (return_indices):
                max_result, max_indices = torch.nn.AdaptiveMaxPool2d(out_shape, return_indices)(x)
                max_result_cpu, max_indices_cpu = torch.nn.AdaptiveMaxPool2d(out_shape, return_indices)(cpu_x)
            else:
                max_result = torch.nn.AdaptiveMaxPool2d(out_shape, return_indices)(x)
                max_result_cpu = torch.nn.AdaptiveMaxPool2d(out_shape, return_indices)(cpu_x)

            cpu_grad = torch.randn(max_result_cpu.shape)
            grad = cpu_grad.to('mps')

            max_result.backward(gradient=grad)
            max_result_cpu.backward(gradient=cpu_grad)

            self.assertEqual(max_result, max_result_cpu)
            if (return_indices):
                self.assertEqual(max_indices, max_indices_cpu)
            self.assertEqual(x.grad, cpu_x.grad)

        for dtype in [torch.float32]:
            for return_indices in [False, True]:
                helper((2, 2, 4, 4), (2, 2), return_indices, dtype)
                helper((2, 2, 9, 9), (3, 3), return_indices, dtype)
                helper((2, 2, 9, 9), (9, 9), return_indices, dtype)
                helper((2, 2, 16, 16), (2, 2), return_indices, dtype)
                helper((2, 2, 16, 16), (2, 16), return_indices, dtype)
                helper((2, 16, 16), (4, 4), return_indices, dtype)

    def test_gelu_simple(self):
        def helper(shape, dtype=torch.float):
            cpu_x = torch.randn(shape, device='cpu', dtype=dtype, requires_grad=True)
            x = cpu_x.detach().clone().to('mps').requires_grad_()

            gelu_result = torch.nn.GELU()(x)
            # GELU is not supported on CPU, so cast it to float
            gelu_result_cpu = torch.nn.GELU()(cpu_x.to(torch.float))

            cpu_grad = torch.ones_like(gelu_result_cpu)
            grad = cpu_grad.to('mps')

            gelu_result.backward(gradient=grad)
            gelu_result_cpu.backward(gradient=cpu_grad)

            atol = 1e-5 if dtype == torch.float else 1e-2
            rtol = 1e-3 if dtype == torch.float else 1e-2
            self.assertEqual(gelu_result, gelu_result_cpu.to(dtype), atol=atol, rtol=rtol)
            self.assertEqual(x.grad, cpu_x.grad, atol=atol, rtol=rtol)

        # Test empty shape too
        for dtype in [torch.float, torch.half]:
            for shape in [(0, 3), [], (2, 3), (2, 8, 4, 5)]:
                helper(shape, dtype)
        # Test that gelu would raise an assert for integral types
        for dtype in [torch.int8, torch.int16, torch.int32, torch.int64]:
            self.assertRaises(RuntimeError, lambda: torch.nn.GELU()(torch.randint(100, (2,), dtype=dtype, device="mps")))

    def test_gelu(self):
        def _test_gelu(n, m, dtype, contiguous, atol=None, rtol=None):
            numpy_dtype = {
                torch.bfloat16: torch.float, torch.float: torch.float, torch.double: torch.double
            }[dtype]
            devices = ['cpu']
            devices += ['mps']

            def _gelu_ref(X):
                return X * stats.norm.cdf(X)

            for d in devices:
                X = torch.rand(n, m, dtype=dtype, requires_grad=True, device=d)[:, ::2]
                res = X
                ref = (X.to(numpy_dtype).cpu().detach().numpy())
                self.assertEqual(res, ref, rtol=rtol, atol=atol, exact_dtype=False)

        for n in [1, 5, 10]:
            for m in [1, 5, 10]:
                _test_gelu(n, m, torch.float32, True)
                _test_gelu(n, m, torch.float32, False)

        # Test multi threaded
        num_threads = torch.get_num_threads()
        torch.set_num_threads(4)
        try:
            _test_gelu(32, 32, torch.float32, False)
        finally:
            torch.set_num_threads(num_threads)

    def test_gelu_tanh(self):
        def helper(shape):
            cpu_x = torch.randn(shape, device='cpu', dtype=torch.float)
            x = cpu_x.detach().clone().to('mps')

            gelu_tanh_result = torch.nn.functional.gelu(x, approximate='tanh')
            gelu_tanh_result_cpu = torch.nn.functional.gelu(cpu_x, approximate='tanh')
            self.assertEqual(gelu_tanh_result, gelu_tanh_result_cpu)

        helper((2, 8, 4, 5))

    # Test hardtanh
    def test_hardtanh(self):
        def helper(shape, min_val, max_val, inplace=False):
            cpu_x = None
            x = None

            if (not inplace):
                cpu_x = torch.randn(shape, device='cpu', dtype=torch.float, requires_grad=True)
                x = cpu_x.detach().clone().to('mps').requires_grad_()
            else:
                cpu_x = torch.randn(shape, device='cpu', dtype=torch.float, requires_grad=False)
                x = cpu_x.detach().clone().to('mps')

            hardtanh_result = torch.nn.Hardtanh(min_val=min_val, max_val=max_val, inplace=inplace)(x)
            hardtanh_result_cpu = torch.nn.Hardtanh(min_val=min_val, max_val=max_val, inplace=inplace)(cpu_x)

            self.assertEqual(hardtanh_result, hardtanh_result_cpu)

            if (not inplace):
                cpu_grad = torch.randn(hardtanh_result_cpu.shape)
                grad = cpu_grad.to('mps')
                hardtanh_result.backward(gradient=grad)
                hardtanh_result_cpu.backward(gradient=cpu_grad)
                self.assertEqual(x.grad, cpu_x.grad)

        # Test empty shape too
        for shape in [(0, 3), [], (2, 3), (2, 8, 4, 5)]:
            for min_val, max_val in zip([-1, -2, 3], [1, -1, 4]):
                helper(shape, min_val, max_val)
                helper(shape, min_val, max_val, inplace=True)

    def test_hardswish(self):
        def helper(shape, inplace=False, requires_grad=True):
            m = nn.Hardswish(inplace=inplace)

            input_cpu = torch.randn(shape, device='cpu', dtype=torch.float, requires_grad=requires_grad)
            input_mps = input_cpu.detach().clone().to('mps').requires_grad_(requires_grad)

            if inplace and requires_grad:  # check that both raise runtime error
                self.assertRaises(RuntimeError, lambda: m(input_cpu))
                self.assertRaises(RuntimeError, lambda: m(input_mps))
                return

            output_cpu = m(input_cpu)
            output_mps = m(input_mps)

            cpu_grad = torch.ones_like(output_cpu)
            mps_grad = cpu_grad.to('mps')

            self.assertEqual(output_cpu, output_mps)

            if requires_grad:
                output_cpu.backward(gradient=cpu_grad)
                output_mps.backward(gradient=mps_grad)

                self.assertEqual(input_cpu.grad, input_mps.grad)

        for shape in [(0, 3), [], (2, 3), (2, 8, 4, 5)]:
            helper(shape, inplace=False, requires_grad=False)
            helper(shape, inplace=True, requires_grad=False)
            helper(shape, inplace=False, requires_grad=True)
            helper(shape, inplace=True, requires_grad=True)

    def test_transpose_2D(self):
        values = [[1.0, 2.0, 3.0], [4.0, 5.0, 6.0], [7.0, 8.0, 9.0]]
        values1 = [[1.0, 1.0, 1.0], [1.0, 1.0, 1.0], [1.0, 1.0, 1.0]]
        cpu_x = torch.tensor(values, device='cpu')
        mps_x = torch.tensor(values, device='mps')
        mps_x1 = torch.tensor(values1, device='mps')

        cpu_transpose = torch.transpose(cpu_x, 0, 1)
        mps_transpose = torch.transpose(mps_x, 0, 1)
        self.assertEqual(cpu_transpose, mps_transpose.to('cpu'))

    def test_transpose_3D(self):
        values = [[[1.0, 2.0, 3.0], [4.0, 5.0, 6.0]], [[7.0, 8.0, 9.0], [10.0, 11.0, 12.0]]]
        cpu_x = torch.tensor(values, device='cpu')
        mps_x = torch.tensor(values, device='mps')

        cpu_transpose1 = torch.transpose(cpu_x, 0, 1)
        mps_transpose1 = torch.transpose(mps_x, 0, 1).to('cpu')
        self.assertEqual(cpu_transpose1, mps_transpose1)

        cpu_transpose2 = torch.transpose(cpu_x, 0, 2)
        mps_transpose2 = torch.transpose(mps_x, 0, 2).to('cpu')
        self.assertEqual(cpu_transpose2, mps_transpose2)

        cpu_transpose3 = torch.transpose(cpu_x, 1, 2)
        mps_transpose3 = torch.transpose(mps_x, 1, 2).to('cpu')
        self.assertEqual(cpu_transpose3, mps_transpose3)


    def test_transpose_4D(self):
        values = [[[[1.0, 2.0, 3.0], [4.0, 5.0, 6.0]], [[7.0, 8.0, 9.0], [10.0, 11.0, 12.0]]],
                  [[[13.0, 14.0, 15.0], [16.0, 17.0, 18.0]], [[19.0, 20.0, 21.0], [22.0, 23.0, 24.0]]]]
        cpu_x = torch.tensor(values, device='cpu')
        mps_x = torch.tensor(values, device='mps')

        cpu_transpose1 = torch.transpose(cpu_x, 0, 1)
        mps_transpose1 = torch.transpose(mps_x, 0, 1).to('cpu')
        self.assertEqual(cpu_transpose1, mps_transpose1)

        cpu_transpose2 = torch.transpose(cpu_x, 0, 2)
        mps_transpose2 = torch.transpose(mps_x, 0, 2).to('cpu')
        self.assertEqual(cpu_transpose2, mps_transpose2)

        cpu_transpose3 = torch.transpose(cpu_x, 0, 3)
        mps_transpose3 = torch.transpose(mps_x, 0, 3).to('cpu')
        self.assertEqual(cpu_transpose3, mps_transpose3)

        cpu_transpose4 = torch.transpose(cpu_x, 3, 1)
        mps_transpose4 = torch.transpose(mps_x, 3, 1).to('cpu')
        self.assertEqual(cpu_transpose4, mps_transpose4)

        cpu_transpose5 = torch.transpose(cpu_x, 3, 2)
        mps_transpose5 = torch.transpose(mps_x, 3, 2).to('cpu')
        self.assertEqual(cpu_transpose5, mps_transpose5)

        cpu_transpose6 = torch.transpose(cpu_x, 1, 2)
        mps_transpose6 = torch.transpose(mps_x, 1, 2).to('cpu')
        self.assertEqual(cpu_transpose6, mps_transpose6)

    # Test sign
    def test_sign(self):
        def helper(shape):
            cpu_x = torch.randn(shape, device='cpu', dtype=torch.float, requires_grad=True)
            x = cpu_x.detach().clone().to('mps').requires_grad_()

            sign_result = torch.sign(x)
            sign_result_cpu = torch.sign(cpu_x)

            cpu_grad = torch.ones_like(sign_result_cpu)
            grad = cpu_grad.to('mps')

            sign_result.backward(gradient=grad)
            sign_result_cpu.backward(gradient=cpu_grad)

            self.assertEqual(sign_result, sign_result_cpu)

        helper((2, 8, 4, 5))

    def test_signbit(self):
        def helper(shape, dtype):
            cpu_x = torch.randn(shape, device='cpu').to(dtype)
            x = cpu_x.clone().to('mps')

            signbit_result = torch.signbit(x)
            signbit_result_cpu = torch.signbit(cpu_x)

            self.assertEqual(signbit_result, signbit_result_cpu)

        helper((2, 8, 4, 5), torch.int)
        helper((2, 8, 4, 5), torch.float)
        helper((2, 8, 4, 5), torch.int64)

    # Test neg
    def test_neg(self):
        def helper(shape):
            cpu_x = torch.randn(shape, device='cpu', dtype=torch.float, requires_grad=True)
            x = cpu_x.detach().clone().to('mps').requires_grad_()

            neg_result = torch.neg(x)
            neg_result_cpu = torch.neg(cpu_x)

            cpu_grad = torch.ones_like(neg_result_cpu)
            grad = cpu_grad.to('mps')

            neg_result.backward(gradient=grad)
            neg_result_cpu.backward(gradient=cpu_grad)

            self.assertEqual(neg_result, neg_result_cpu)

        helper((2, 8, 4, 5))

    # Test index add
    def test_index_add(self):
        def helper(shape, dim, index, source_shape, alpha, x_dtype=torch.float32, idx_dtype=torch.int32):
            cpu_x = torch.randn(shape, device='cpu', dtype=x_dtype, requires_grad=False)
            x = cpu_x.detach().clone().to('mps')

            cpu_idx = torch.tensor(index, device='cpu', dtype=idx_dtype)
            idx = cpu_idx.detach().clone().to('mps')

            cpu_source = torch.randn(source_shape, device='cpu', dtype=x_dtype, requires_grad=False)
            source = cpu_source.detach().clone().to('mps')

            idx_result = torch.index_add(x, dim=dim, index=idx, source=source, alpha=alpha)
            idx_result_cpu = torch.index_add(cpu_x, dim=dim, index=cpu_idx, source=cpu_source, alpha=alpha)
            self.assertEqual(idx_result, idx_result_cpu)

        helper((2, 8, 4, 5), 0, [0, 1, 0], (3, 8, 4, 5), 5)
        helper((8, 8, 4, 5), 0, [7], (1, 8, 4, 5), 6.0)
        helper((2, 8, 4, 5), 1, [0, 3, 7], (2, 3, 4, 5), 5)
        helper((2, 8, 4, 5), 2, [3, 0], (2, 8, 2, 5), 3.0)
        helper((2, 8, 4, 5), 3, [2, 3, 0], (2, 8, 4, 3), 4)
        helper((2, 3, 3), -1, [1, 2], (2, 3, 2), 6.0)
        # test result dim=1
        helper((2,), 0, [1], (1,), 6.0)
        helper(2, 0, 1, 1, 6)
        # test float16
        helper((2,), 0, [1], (1,), 6.0, x_dtype=torch.float16)

    # Test flip
    def test_flip(self):
        def helper(shape, dims):
            cpu_x = torch.randn(shape, device='cpu', dtype=torch.float, requires_grad=False)
            x = cpu_x.detach().clone().to('mps')

            flip_result = torch.flip(x, dims=dims)
            flip_result_cpu = torch.flip(cpu_x, dims=dims)

            self.assertEqual(flip_result, flip_result_cpu)

        helper((2, 8, 4, 5), [0])
        helper((8, 8, 4, 5), [0, 1])
        helper((2, 8, 4, 5), (0, 1, 2, 3))
        helper((2, 3, 3), (-1,))
        # empty dims
        helper((2, 8, 4, 5), [])
        # input.numel() == 1
        helper((1,), (0,))
        # input.numel() == 0
        helper((0,), (0,))

    # Test index select
    def test_index_select(self):
        def helper(shape, dim, index, idx_dtype=torch.int32):
            cpu_x = torch.randn(shape, device='cpu', dtype=torch.float, requires_grad=False)
            x = cpu_x.detach().clone().to('mps')

            cpu_idx = torch.tensor(index, device='cpu', dtype=idx_dtype)
            idx = cpu_idx.detach().clone().to('mps')

            idx_result = torch.index_select(x, dim=dim, index=idx)
            idx_result_cpu = torch.index_select(cpu_x, dim=dim, index=cpu_idx)

            self.assertEqual(idx_result, idx_result_cpu)

        helper((2, 8, 4, 5), 0, [1])
        helper((8, 8, 4, 5), 0, [0, 3, 2, 7, 6])
        helper((2, 8, 4, 5), 1, [0, 3, 2, 7, 6])
        helper((2, 8, 4, 5), 2, [3, 0, 1])
        helper((2, 8, 4, 5), 3, [2, 3, 0])
        helper((2, 3, 3), -1, [1, 2])
        helper((), 0, [0])
        helper((5), 0, [])

    def test_index_select_scalar(self):
        def helper(value, dim, index, idx_dtype=torch.int32):
            cpu_x = torch.tensor(value, device='cpu', dtype=torch.float, requires_grad=False)
            x = cpu_x.detach().clone().to('mps')

            cpu_idx = torch.tensor(index, device='cpu', dtype=idx_dtype)
            idx = cpu_idx.detach().clone().to('mps')

            idx_result = torch.index_select(x, dim=dim, index=idx)
            idx_result_cpu = torch.index_select(cpu_x, dim=dim, index=cpu_idx)

            self.assertEqual(idx_result, idx_result_cpu)

        helper(22, 0, [])

    def test_embedding_dense_backward(self):
        def helper(n, d, m, idx):
            embeddingMPS = nn.Embedding(n, d, max_norm=True, device='mps')
            emedding_weight = embeddingMPS.weight.detach().cpu()
            W_MPS = torch.randn((m, d), requires_grad=True, device='mps')
            idx_MPS = torch.tensor(idx, device='mps')
            a_MPS = embeddingMPS.weight.clone() @ W_MPS.t()  # weight must be cloned for this to be differentiable
            a_MPS.retain_grad()
            b_MPS = embeddingMPS(idx_MPS) @ W_MPS.t()  # modifies weight in-place
            b_MPS.retain_grad()
            out_MPS = (a_MPS.unsqueeze(0) + b_MPS)
            loss_MPS = out_MPS.sigmoid().prod()
            loss_MPS.backward()

            embeddingCPU = nn.Embedding(n, d, max_norm=True, _weight=emedding_weight)
            W_CPU = W_MPS.to('cpu')
            idx_CPU = torch.tensor(idx)
            a_CPU = embeddingCPU.weight.clone() @ W_CPU.t()  # weight must be cloned for this to be differentiable
            a_CPU.retain_grad()
            b_CPU = embeddingCPU(idx_CPU) @ W_CPU.t()  # modifies weight in-place
            b_CPU.retain_grad()
            out_CPU = (a_CPU.unsqueeze(0) + b_CPU)
            loss_CPU = out_CPU.sigmoid().prod()
            loss_CPU.backward()

            self.assertEqual(b_CPU.grad, b_MPS.grad)
            self.assertEqual(a_CPU.grad, a_MPS.grad)

        helper(3, 5, 7, [0, 1, 2])
        helper(3, 5, 7, 2)  # test scalar index

    # Test pytorch gather
    def test_gather(self):
        def helper(shape, dim, idx_shape, idx_dtype=torch.int64):
            cpu_x = torch.randn(shape, device='cpu', dtype=torch.float, requires_grad=True)
            x = cpu_x.detach().clone().to('mps').requires_grad_()

            # Indices should be taken from range of axis along which gathering is done
            idx_np = np.random.randint(0, shape[dim], idx_shape)

            cpu_idx = torch.tensor(idx_np, device='cpu', dtype=idx_dtype)
            idx = cpu_idx.detach().clone().to('mps')

            gather_result = torch.gather(x, dim=dim, index=idx)
            gather_result_cpu = torch.gather(cpu_x, dim=dim, index=cpu_idx)

            cpu_grad = torch.randn(idx_shape, device='cpu', dtype=torch.float)
            grad = cpu_grad.to('mps')
            gather_result.backward(gradient=grad)
            gather_result_cpu.backward(gradient=cpu_grad)

            self.assertEqual(gather_result, gather_result_cpu)
            self.assertEqual(cpu_x.grad, x.grad)

        helper((6, 3, 3), 0, (3, 3, 3))
        helper((2, 3, 3, 3), 0, (10, 3, 3, 3))
        helper((2, 8, 4, 5), 0, (10, 8, 4, 5))
        helper((2, 8, 4, 5), 0, (10, 6, 3, 2))
        helper((8, 8, 4, 5), 0, (6, 8, 4, 5))
        helper((8, 8, 4, 5), 0, (6, 7, 2, 3))
        helper((2, 8, 4, 5), 1, (2, 5, 3, 4))
        helper((2, 8, 4, 5), 2, (1, 8, 10, 3))
        helper((2, 8, 4, 5), 3, (2, 5, 3, 12))

    # Test pytorch gather
    def test_gather_scalar(self):
        idx_dtype = torch.int64
        cpu_x = torch.tensor(3, device='cpu', dtype=torch.float, requires_grad=True)
        x = cpu_x.detach().clone().to('mps').requires_grad_()

        idx_np = [0]

        cpu_idx = torch.tensor(idx_np, device='cpu', dtype=idx_dtype)
        idx = cpu_idx.detach().clone().to('mps')

        gather_result = torch.gather(x, dim=0, index=idx)
        gather_result_cpu = torch.gather(cpu_x, dim=0, index=cpu_idx)

        cpu_grad = torch.randn([1], device='cpu', dtype=torch.float)
        grad = cpu_grad.to('mps')
        gather_result.backward(gradient=grad)
        gather_result_cpu.backward(gradient=cpu_grad)

        self.assertEqual(gather_result, gather_result_cpu)
        self.assertEqual(cpu_x.grad, x.grad)

    # Test pytorch scatter_add and scatter
    def test_scatter_add(self):
        def helper(shape, dim, idx_shape, src_shape, idx_dtype=torch.int64, do_add=True):
            cpu_x = torch.randn(shape, device='cpu', dtype=torch.float, requires_grad=True)
            x = cpu_x.detach().clone().to('mps').requires_grad_()

            cpu_src = torch.randn(src_shape, device='cpu', dtype=torch.float, requires_grad=True)
            src = cpu_src.detach().clone().to('mps').requires_grad_()

            # Indices should be taken from range of axis along which gathering is done
            idx_np = None
            if (do_add):
                idx_np = np.random.randint(0, shape[dim], idx_shape)
            else:
                idx_np = np.array([[0, 1, 2],
                                   [1, 2, 3],
                                   [2, 3, 4],
                                   [3, 4, 5],
                                   [4, 5, 6]])

            cpu_idx = torch.tensor(idx_np, device='cpu', dtype=idx_dtype)
            idx = cpu_idx.detach().clone().to('mps')

            scatter_result = None
            scatter_result_cpu = None

            if (do_add):
                scatter_result = torch.scatter_add(x, dim=dim, index=idx, src=src)
                scatter_result_cpu = torch.scatter_add(cpu_x, dim=dim, index=cpu_idx, src=cpu_src)
            else:
                scatter_result = torch.scatter(x, dim=dim, index=idx, src=src)
                scatter_result_cpu = torch.scatter(cpu_x, dim=dim, index=cpu_idx, src=cpu_src)

            cpu_grad = None
            grad = None

            if (idx_shape == src_shape):
                cpu_grad = torch.randn(shape, device='cpu', dtype=torch.float)
                grad = cpu_grad.to('mps')
                scatter_result.backward(gradient=grad)
                scatter_result_cpu.backward(gradient=cpu_grad)

            self.assertEqual(scatter_result, scatter_result_cpu)
            if (idx_shape == src_shape):
                self.assertEqual(cpu_x.grad, x.grad)
                self.assertEqual(cpu_src.grad, src.grad)

        helper((2, 3), 0, (5, 3), (5, 3))
        helper((2, 8, 4, 5), 0, (10, 8, 4, 5), (10, 8, 4, 5))
        helper((8, 8, 4, 5), 0, (10, 8, 4, 5), (10, 8, 4, 5))
        helper((8, 8, 4, 5), 0, (4, 7, 3, 2), (4, 7, 3, 2))
        helper((8, 8, 4, 5), 0, (4, 6, 3, 2), (4, 7, 3, 2))
        helper((8, 8, 4, 5), 0, (4, 6, 3, 2), (8, 8, 4, 5))

        helper((2, 8, 4, 5), 1, (2, 20, 4, 5), (2, 20, 4, 5))
        helper((2, 8, 4, 5), 1, (2, 13, 3, 2), (2, 13, 3, 2))
        helper((8, 8, 4, 5), 1, (6, 5, 2, 3), (6, 5, 2, 3))
        helper((8, 8, 4, 5), 1, (3, 4, 2, 2), (6, 5, 2, 3))

        helper((4, 5, 9, 8), 2, (4, 5, 13, 8), (4, 5, 13, 8))
        helper((4, 5, 9, 8), 2, (3, 4, 10, 6), (3, 4, 10, 6))
        helper((4, 5, 9, 8), 2, (3, 3, 7, 5), (3, 4, 10, 6))

        # Test scatter src
        helper((8, 3), 0, (5, 3), (5, 3), do_add=False)
        helper((10, 3), 0, (5, 3), (5, 8), do_add=False)

    # Test pytorch scatter_add and scatter for scalar input
    def test_scatter_add_scalar(self):
        def helper(idx_dtype=torch.int64, do_add=True):
            cpu_x = torch.tensor(2, device='cpu', dtype=torch.float, requires_grad=True)
            x = cpu_x.detach().clone().to('mps').requires_grad_()

            cpu_src = torch.tensor(3, device='cpu', dtype=torch.float, requires_grad=True)
            src = cpu_src.detach().clone().to('mps').requires_grad_()

            # Indices should be taken from range of axis along which gathering is done
            idx_np = [0]

            cpu_idx = torch.tensor(idx_np, device='cpu', dtype=idx_dtype)
            idx = cpu_idx.detach().clone().to('mps')

            scatter_result = None
            scatter_result_cpu = None

            if (do_add):
                scatter_result = torch.scatter_add(x, dim=0, index=idx, src=src)
                scatter_result_cpu = torch.scatter_add(cpu_x, dim=0, index=cpu_idx, src=cpu_src)
            else:
                scatter_result = torch.scatter(x, dim=0, index=idx, src=src)
                scatter_result_cpu = torch.scatter(cpu_x, dim=0, index=cpu_idx, src=cpu_src)

            cpu_grad = None
            grad = None

            cpu_grad = torch.tensor(1.2, device='cpu', dtype=torch.float)
            grad = cpu_grad.to('mps')
            scatter_result.backward(gradient=grad)
            scatter_result_cpu.backward(gradient=cpu_grad)

            self.assertEqual(scatter_result, scatter_result_cpu)
            self.assertEqual(cpu_x.grad, x.grad)
            self.assertEqual(cpu_src.grad, src.grad)

        helper()
        helper(do_add=False)

    # Test pytorch scatter_reduce
    def test_scatter_reduce(self):
        def helper(shape, dim, idx_shape, src_shape, idx_dtype=torch.int64, reduce_str="sum"):
            cpu_x = torch.randn(shape, device='cpu', dtype=torch.float, requires_grad=True)
            x = cpu_x.detach().clone().to('mps').requires_grad_()

            cpu_src = torch.randn(src_shape, device='cpu', dtype=torch.float, requires_grad=True)
            src = cpu_src.detach().clone().to('mps').requires_grad_()

            # Indices should be taken from range of axis along which gathering is done
            idx_np = np.random.randint(0, shape[dim], idx_shape)

            cpu_idx = torch.tensor(idx_np, device='cpu', dtype=idx_dtype)
            idx = cpu_idx.detach().clone().to('mps')

            scatter_result = torch.scatter(x, dim=dim, index=idx, src=src, reduce=reduce_str)
            scatter_result_cpu = torch.scatter(cpu_x, dim=dim, index=cpu_idx, src=cpu_src, reduce=reduce_str)

            self.assertEqual(scatter_result, scatter_result_cpu)

        # for reduce in ["sum", "prod", "amax", "amin"]:
        for reduce_type in ["add", "multiply"]:
            helper((2, 3), 0, (5, 3), (5, 3), reduce_str=reduce_type)
            helper((2, 8, 4, 5), 0, (10, 8, 4, 5), (10, 8, 4, 5), reduce_str=reduce_type)
            helper((8, 8, 4, 5), 0, (10, 8, 4, 5), (10, 8, 4, 5), reduce_str=reduce_type)
            helper((8, 8, 4, 5), 0, (4, 7, 3, 2), (4, 7, 3, 2), reduce_str=reduce_type)
            helper((8, 8, 4, 5), 0, (4, 6, 3, 2), (4, 7, 3, 2), reduce_str=reduce_type)
            helper((8, 8, 4, 5), 0, (4, 6, 3, 2), (8, 8, 4, 5), reduce_str=reduce_type)

            helper((2, 8, 4, 5), 1, (2, 20, 4, 5), (2, 20, 4, 5), reduce_str=reduce_type)
            helper((2, 8, 4, 5), 1, (2, 13, 3, 2), (2, 13, 3, 2), reduce_str=reduce_type)
            helper((8, 8, 4, 5), 1, (6, 5, 2, 3), (6, 5, 2, 3), reduce_str=reduce_type)
            helper((8, 8, 4, 5), 1, (3, 4, 2, 2), (6, 5, 2, 3), reduce_str=reduce_type)

            helper((4, 5, 9, 8), 2, (4, 5, 13, 8), (4, 5, 13, 8), reduce_str=reduce_type)
            helper((4, 5, 9, 8), 2, (3, 4, 10, 6), (3, 4, 10, 6), reduce_str=reduce_type)
            helper((4, 5, 9, 8), 2, (3, 3, 7, 5), (3, 4, 10, 6), reduce_str=reduce_type)

    def test_is_nonzero(self):
        self.assertFalse(torch.is_nonzero(torch.tensor([0.]).to('mps')))
        self.assertTrue(torch.is_nonzero(torch.tensor([1.5]).to('mps')))
        self.assertFalse(torch.is_nonzero(torch.tensor([False]).to('mps')))
        self.assertTrue(torch.is_nonzero(torch.tensor([3]).to('mps')))

    # Test triu
    def test_triu(self):
        def helper(shape, diag=0):
            cpu_x = torch.randn(shape, device='cpu', dtype=torch.float, requires_grad=True)
            x = cpu_x.detach().clone().to('mps').requires_grad_()

            triu_result = torch.triu(x, diag)
            triu_result_cpu = torch.triu(cpu_x, diag)

            cpu_grad = torch.randn(triu_result_cpu.shape)
            grad = cpu_grad.to('mps')

            triu_result.backward(gradient=grad)
            triu_result_cpu.backward(gradient=cpu_grad)

            self.assertEqual(triu_result, triu_result_cpu)
            self.assertEqual(x.grad, cpu_x.grad)

        helper((2, 8, 4, 5))
        helper((2, 8, 4, 5), diag=1)
        helper((2, 8, 4, 5), diag=2)
        helper((2, 8, 4, 5), diag=3)
        helper((2, 8, 4, 5), diag=-1)
        helper((2, 8, 4, 5), diag=-2)
        helper((2, 8, 4, 5), diag=-3)

    # Test inverse
    def test_inverse(self):
        def helper(n):
            cpu_input = torch.randn(n, n, device='cpu')
            mps_input = cpu_input.to('mps')

            cpu_result = torch.linalg.inv(cpu_input)
            mps_result = torch.linalg.inv(mps_input)
            self.assertEqual(cpu_result, mps_result)

        helper(2)
        helper(6)
        helper(3)
        helper(8)

    # Test tril
    def test_tril(self):
        def helper(shape, diag=0):
            cpu_x = torch.randn(shape, device='cpu', dtype=torch.float, requires_grad=True)
            x = cpu_x.detach().clone().to('mps').requires_grad_()

            tril_result = torch.tril(x, diag)
            tril_result_cpu = torch.tril(cpu_x, diag)

            cpu_grad = torch.randn(tril_result_cpu.shape)
            grad = cpu_grad.to('mps')

            tril_result.backward(gradient=grad)
            tril_result_cpu.backward(gradient=cpu_grad)

            self.assertEqual(tril_result, tril_result_cpu)
            self.assertEqual(x.grad, cpu_x.grad)

        helper((2, 8, 4, 5))
        helper((2, 8, 4, 5), diag=1)
        helper((2, 8, 4, 5), diag=2)
        helper((2, 8, 4, 5), diag=3)
        helper((2, 8, 4, 5), diag=-1)
        helper((2, 8, 4, 5), diag=-2)
        helper((2, 8, 4, 5), diag=-3)

    # test eye
    def test_eye(self):
        def helper(n, m, dtype):
            cpu_result = None
            result = None

            if (n == m):
                cpu_result = torch.eye(n, dtype=dtype, device='cpu')
                result = torch.eye(n, dtype=dtype, device='mps')
            else:
                cpu_result = torch.eye(n, m, device='cpu')
                result = torch.eye(n, m, device='mps')

            self.assertEqual(result, cpu_result)

        for dtype in [torch.float32, torch.int32, torch.int64]:
            helper(2, 2, dtype)
            helper(2, 3, dtype)
            helper(0, 2, dtype)
            helper(0, 0, dtype)
            helper(3, 8, dtype)
            helper(8, 3, dtype)

    # Test diag
    def test_diag(self):
        def helper(shape, diag=0):
            cpu_x = torch.randn(shape, device='cpu', dtype=torch.float, requires_grad=True)
            x = cpu_x.detach().clone().to('mps').requires_grad_()

            diag_result = torch.diag(x, diag)
            diag_result_cpu = torch.diag(cpu_x, diag)

            # cpu_grad = torch.randn(diag_result_cpu.shape)
            # grad = cpu_grad.to('mps')

            # diag_result.backward(gradient=grad)
            # diag_result_cpu.backward(gradient=cpu_grad)

            self.assertEqual(diag_result, diag_result_cpu)
            # self.assertEqual(x.grad, cpu_x.grad)

        for shape in [(5, 5), (5, 6), (6, 5), (5,), (6,)]:
            for diag in [0, 1, 2, 3, 4, -1, -2, -3, -4]:
                helper(shape, diag=diag)

    # Test linspace
    def test_linspace(self):
        def helper(start, end, steps, dtype=torch.float32):
            cpu_result = torch.tensor(np.linspace(start, end, steps), dtype=dtype)
            result = torch.linspace(start, end, steps, dtype=dtype, device='mps')
            self.assertEqual(cpu_result, result)

        for dtype in [torch.float32, torch.int32, torch.uint8, torch.int64]:
            helper(2, 5, 10, dtype)
            helper(2, 2, 10, dtype)
            helper(5, 2, 10, dtype)
            helper(2, 2, 0, dtype)

    # Test argange
    def test_arange(self):
        self.assertEqual(np.arange(10), torch.arange(10, device='mps'))
        self.assertEqual(np.arange(7, 1, -1), torch.arange(7, 1, -1, device='mps'))
        self.assertEqual(np.arange(1, 2, .3, dtype=np.float32), torch.arange(1, 2, .3, device='mps'))
        self.assertEqual(np.arange(6.3, dtype=np.float32), torch.arange(6.3, device='mps'))

    def test_arange_empty(self):
        out_mps = torch.tensor([], device="mps")
        out_cpu = torch.tensor([], device="cpu")

        y_mps = torch.arange(0, 0, 1, out=out_mps)
        y_cpu = torch.arange(0, 0, 1, out=out_cpu)
        self.assertEqual(y_mps, y_cpu)

    # Test rgange
    def test_range(self):
        self.assertEqual(np.arange(11, dtype=np.float32), torch.range(0, 10, device='mps'))
        self.assertEqual(np.arange(7, 0, -1, dtype=np.float32), torch.range(7, 1, -1, device='mps'))
        self.assertEqual(np.array([1.0000, 1.3000, 1.6000, 1.9000], dtype=np.float32), torch.range(1, 2, .3, device='mps'))
        self.assertEqual(np.arange(6.3, dtype=np.float32), torch.arange(0, 6.3, device='mps'))

    # Test softmax
    def test_softmax(self):
        def helper(shape, dim, channels_last=False):
            cpu_x = torch.randn(shape, device='cpu', dtype=torch.float, requires_grad=True)
            if (channels_last):
                cpu_x = cpu_x.to(memory_format=torch.channels_last)
                cpu_x.retain_grad()
            x = cpu_x.detach().clone().to('mps').requires_grad_()

            softmax_result = torch.nn.functional.softmax(x, dim=dim)
            softmax_result_cpu = torch.nn.functional.softmax(cpu_x, dim=dim)

            # Currently NOT testing backward for channels last backward
            cpu_grad = None
            grad = None

            if (not channels_last):
                cpu_grad = torch.randn(shape, device='cpu', dtype=torch.float)
                grad = cpu_grad.to('mps')

                softmax_result.backward(gradient=grad)
                softmax_result_cpu.backward(gradient=cpu_grad)

            self.assertEqual(softmax_result, softmax_result_cpu)
            if (not channels_last):
                self.assertEqual(x.grad, cpu_x.grad)

        def helper2(dim):
            cpu_x = torch.tensor(1.23, device='cpu', dtype=torch.float, requires_grad=True)
            x = cpu_x.detach().clone().to('mps').requires_grad_()

            softmax_result = torch.nn.functional.softmax(x, dim=dim)
            softmax_result_cpu = torch.nn.functional.softmax(cpu_x, dim=dim)

            cpu_grad = torch.tensor(2.34, device='cpu', dtype=torch.float)
            grad = cpu_grad.to('mps')

            softmax_result.backward(gradient=grad)
            softmax_result_cpu.backward(gradient=cpu_grad)

            self.assertEqual(softmax_result, softmax_result_cpu)
            self.assertEqual(x.grad, cpu_x.grad)

        helper2(0)

        for channels_last in [False]:
            for shape in [(2, 4, 8, 5), (3, 4, 6, 7, 2)]:
                if (len(shape) != 4 and channels_last):
                    continue
                for dim in [0, 1, 2, 3, -1, -2, -3]:
                    helper(shape, dim, channels_last)

    # Test sub
    def test_sub(self):
        def helper(shape, alpha):
            cpu_x = torch.randn(shape, device='cpu', dtype=torch.float, requires_grad=False)
            x = cpu_x.detach().clone().to('mps')

            cpu_y = torch.randn(shape, device='cpu', dtype=torch.float, requires_grad=False)
            y = cpu_y.detach().clone().to('mps')

            cpu_out = torch.sub(cpu_x, cpu_y, alpha=alpha)
            out = torch.sub(x, y, alpha=alpha)

            self.assertEqual(out, cpu_out)

        helper((2, 8, 4, 5), 0.1)
        helper((2, 8, 3, 5), 0.1)
        helper((2, 8, 3, 5), 0.2)

    def test_nan_to_num(self):
        inputCPU = torch.tensor([float('nan'), float('inf'), -float('inf'), 3.14])
        inputMPS = inputCPU.detach().clone().to('mps').requires_grad_()
        outputCPU = torch.nan_to_num(inputCPU, nan=2.0, posinf=1.0, neginf=-1.0)
        outputMPS = torch.nan_to_num(inputMPS, nan=2.0, posinf=1.0, neginf=-1.0)
        self.assertEqual(outputMPS, outputCPU)

    # Test where
    def test_where(self):
        def helper(shape, x_shape, y_shape, cond_dtype=torch.bool, x_dtype=torch.float):

            cpu_cond = torch.randint(2, shape, device='cpu', dtype=cond_dtype, requires_grad=False)
            cond = cpu_cond.detach().clone().to('mps')

            cpu_x = torch.randn(x_shape, device='cpu', dtype=x_dtype, requires_grad=True)
            x = cpu_x.detach().clone().to('mps').requires_grad_()

            cpu_y = torch.randn(y_shape, device='cpu', dtype=x_dtype, requires_grad=True)
            y = cpu_y.detach().clone().to('mps').requires_grad_()

            cpu_out = torch.where(cpu_cond, cpu_x, cpu_y)
            out = torch.where(cond, x, y)

            cpu_grad = torch.randn(cpu_out.shape)
            grad = cpu_grad.to('mps')

            cpu_out.backward(gradient=cpu_grad)
            out.backward(gradient=grad)

            self.assertEqual(out, cpu_out)
            self.assertEqual(x.grad, cpu_x.grad)
            self.assertEqual(y.grad, cpu_y.grad)

        for shape in ([(0, 3), [], (2, 3), (9,)]):
            helper(shape, shape, shape)

        helper((2, 3, 1), (2, 3, 4), (2, 1, 4))
        helper((2, 1, 1), (2, 3, 4), (1, 3, 4))
        helper((1, 1, 1), (1, 1, 4), (2, 3, 1))
        helper([], (1, 1, 4), (2, 3, 1))
        helper([], (2, 3, 4), [])
        helper((5, 2, 3), (2, 3), (2, 3))
        helper((2, 3), (5, 2, 3), (2, 3))
        helper((2, 3), (2, 3), (5, 2, 3))
        helper((2, 3), (5, 2, 3), (6, 5, 2, 3))

    # Test normal
    def test_normal(self):
        def helper(shape, mean=0.0, std=1.0):
            mps_out = torch.normal(mean, std, shape, device='mps')

            mean_array = np.ones(shape)
            mean_array *= mean
            cpu_mean_tensor = torch.tensor(mean_array, device='cpu', dtype=torch.float, requires_grad=False)
            mean_tensor = cpu_mean_tensor.detach().clone().to('mps')

            std_array = np.ones(shape)
            std_array *= std
            cpu_std_tensor = torch.tensor(std_array, device='cpu', dtype=torch.float, requires_grad=False)
            std_tensor = cpu_std_tensor.detach().clone().to('mps')

            # test out
            mps_out = torch.zeros(shape, device='mps')
            torch.normal(mean_tensor, std, out=mps_out)

            mps_out = torch.zeros(shape, device='mps')
            torch.normal(mean, std_tensor, out=mps_out)

            mps_out = torch.zeros(shape, device='mps')
            torch.normal(mean_tensor, std_tensor, out=mps_out)

            # test without out
            mps_out = torch.normal(mean_tensor, std)
            self.assertEqual(mps_out.size(), mean_tensor.size())

            mps_out = torch.normal(mean, std_tensor)
            self.assertEqual(mps_out.size(), std_tensor.size())

            inferred_shape = torch.broadcast_shapes(mean_tensor.size(), std_tensor.size())
            mps_out = torch.normal(mean_tensor, std_tensor)
            self.assertEqual(mps_out.size(), inferred_shape)

        helper((2, 3, 4, 5, 6))
        helper((100, 100), 2.5, 1.2)

    def test_bernoulli(self):
        shape = (10, 10)
        all_ones = torch.ones(shape, device='mps')
        all_zeros = torch.zeros(shape, device='mps')

        prob_tensor = all_ones * 0.5
        # probability of drawing "1" is 0.5
        mps_out = torch.bernoulli(prob_tensor)
        # We can't check reliably the mean and std.
        # Just make sure we don't return constant values
        self.assertNotEqual(mps_out.to('cpu').mean(), 0.)
        self.assertNotEqual(mps_out.to('cpu').std() ** 2, 0.)

        # probability of drawing "1" is 0
        mps_out = torch.bernoulli(all_zeros)
        self.assertEqual(mps_out, all_zeros)

        # probability of drawing "1" is 1
        mps_out = torch.bernoulli(all_ones)
        self.assertEqual(mps_out, all_ones)

    def test_mps_generator(self):
        # explicit manual seeding by creating an MPS Generator
        g_mps = torch.Generator(device='mps')
        g_mps.manual_seed(999)
        mps_x = torch.randn(5, device='mps', generator=g_mps)
        g_mps.manual_seed(999)
        mps_y = torch.randn(5, device='mps', generator=g_mps)
        # seed values were the same, so the random tensor contents should match
        self.assertEqual(mps_x, mps_y)
        # save generator's state to restore it later
        g_state = g_mps.get_state()

        # generate random numbers without seeding
        mps_x = torch.randn(5, device='mps', generator=g_mps)
        # in this case, the random results must differ from the last generated random results
        self.assertNotEqual(mps_x, mps_y)

        # restore the previously saved state, and the results should match again
        g_mps.set_state(g_state)
        mps_x = torch.randn(5, device='mps', generator=g_mps)
        self.assertEqual(mps_x, mps_y)

    def test_default_mps_generator(self):
        # manual seeding on the "default" MPS generator using
        # the global torch.manual_seed()
        torch.manual_seed(230)
        mps_x = torch.randn(5, device='mps')
        # manual seeding using torch.mps.manual_seed()
        # which should set the "default" MPS generator
        # like the global torch.manual_seed()
        torch.mps.manual_seed(230)
        mps_y = torch.randn(5, device='mps')
        # seed values were the same, so the random tensor contents should match
        self.assertEqual(mps_x, mps_y)

        # save the default generator's state to restore it later
        g_state = torch.mps.get_rng_state()

        # generate random numbers without seeding
        mps_x = torch.randn(5, device='mps')
        # in this case, the random results must differ from the last generated random results
        self.assertNotEqual(mps_x, mps_y)

        # restore the previously saved state, and the results should match again
        torch.mps.set_rng_state(g_state)
        mps_x = torch.randn(5, device='mps')
        self.assertEqual(mps_x, mps_y)

    def test_device_synchronize(self):
        # just running some ops each followed by a synchronize to wait for
        # MPS stream to finish running each of them
        net1 = torch.nn.ConvTranspose2d(128, 64, kernel_size=3, stride=2, padding=1, output_padding=1)\
            .to(device='mps', dtype=torch.float)

        x = torch.rand(1, 128, 6, 6, device='mps', dtype=torch.float, requires_grad=True)
        torch.mps.synchronize()
        x = net1(x)
        torch.mps.synchronize()
        x.backward(torch.randn_like(x))
        torch.mps.synchronize()

    def test_mps_allocator_module(self):
        # first garbage collect and empty the cached blocks
        gc.collect()
        torch.mps.empty_cache()
        # measure memory allocations from MPSAllocator
        current_alloc_before = torch.mps.current_allocated_memory()
        # after garbage collection and emptying the cache the
        # current_allocated_memory must be zero
        self.assertTrue(current_alloc_before == 0)
        # measure total memory allocations from Metal driver
        driver_alloc_before = torch.mps.driver_allocated_memory()
        # allocate a new 8 MB tensor to force allocation of a new Metal Heap
        x = torch.ones(1024 * 1024 * 8, device="mps")
        # get memory allocations after allocating tensor x
        current_alloc_after = torch.mps.current_allocated_memory()
        driver_alloc_after = torch.mps.driver_allocated_memory()
        # current and driver memory allocations must have
        # grown at this point
        self.assertTrue(current_alloc_after > current_alloc_before)
        self.assertTrue(driver_alloc_after > driver_alloc_before)

    # Test random_.to and random_.from
    def test_random(self):
        def helper(shape, low, high, dtype=torch.int32):

            mps_out = torch.randint(low, high, shape, dtype=dtype, device='mps')

            # We can't check reliably the mean and std.
            # Just make sure we don't return constant values
            self.assertNotEqual(mps_out.to('cpu').float().mean(), 0.)
            self.assertNotEqual(mps_out.to('cpu').float().std(), 0.)

        helper([100, 100], 0, 10)
        helper([100, 100], 23, 89)
        helper([100, 100], 23, 89, dtype=torch.float32)
        helper([100, 100], 23, 89, dtype=torch.int64)
        helper([100, 100], 0, 2, dtype=torch.bool)

    # Test exponential
    def test_exponential(self):
        def helper(shape, lamda, dtype=torch.float32):

            mps_out = torch.zeros(shape, device='mps', dtype=dtype)
            mps_out.exponential_(lamda)

            print(mps_out.to('cpu').float().mean(), 1 / lamda)
            print(mps_out.to('cpu').float().std() ** 2, 1 / (lamda**2))

        for dtype in [torch.float32, torch.float16]:
            helper([100, 100], 2, dtype)
            helper([100, 100], 1, dtype)
            helper([100, 100], 3, dtype)
            helper([100, 100], 0.5, dtype)

    def test_exponential_1(self):
        rate = torch.randn(5, 5).abs().requires_grad_()
        rate_1d = torch.randn(1).abs().requires_grad_()
        self.assertEqual(Exponential(rate).sample().size(), (5, 5))
        self.assertEqual(Exponential(rate).sample((7,)).size(), (7, 5, 5))
        self.assertEqual(Exponential(rate_1d).sample((1,)).size(), (1, 1))
        self.assertEqual(Exponential(rate_1d).sample().size(), (1,))
        self.assertEqual(Exponential(0.2).sample((1,)).size(), (1,))
        self.assertEqual(Exponential(50.0).sample((1,)).size(), (1,))

    # Test add
    def test_add_binary_op(self):
        def helper(shape, alpha):
            for dtype in [torch.float16, torch.float32]:
                cpu_x = torch.randn(shape, device='cpu', dtype=dtype, requires_grad=False)
                mps_x = cpu_x.detach().clone().to('mps')

                cpu_y = torch.randn(shape, device='cpu', dtype=dtype, requires_grad=False)
                mps_y = cpu_y.detach().clone().to('mps')

                cpu_out = torch.add(cpu_x, cpu_y, alpha=alpha)
                mps_out = torch.add(mps_x, mps_y, alpha=alpha)
                # fp16 isn't accurate when alpha is passed
                # TODO: remove or fix 'tol' when we fix problems with fp16
                tol = 1e-3 if dtype is torch.float16 else None
                self.assertEqual(mps_out, cpu_out, rtol=tol, atol=tol)
                # create a scalar tensor
                cpu_s = torch.tensor(2.3, device='cpu', dtype=dtype, requires_grad=False)
                mps_s = cpu_s.detach().clone().to('mps')
                # primary tensor is scalar
                self.assertEqual(torch.add(cpu_s, cpu_y), torch.add(mps_s, mps_y))
                # secondary tensor is scalar
                self.assertEqual(torch.add(cpu_x, cpu_s), torch.add(mps_x, mps_s))

        helper((2, 8, 4, 5), 1.0)
        helper((2, 8, 4, 5), 0.0)
        helper((2, 8, 4, 5), 0.1)
        helper((2, 8, 3, 5), 0.1)
        helper((2, 8, 3, 5), 0.2)

    # Test add
    def test_add_scalars(self):
        def helper(alpha):
            for dtype in [torch.float16, torch.float32]:
                cpu_x = torch.tensor(2.3, device='cpu', dtype=dtype, requires_grad=False)
                x = cpu_x.detach().clone().to('mps')

                cpu_y = torch.tensor(3.4, device='cpu', dtype=dtype, requires_grad=False)
                y = cpu_y.detach().clone().to('mps')

                cpu_out = torch.add(cpu_x, cpu_y, alpha=alpha)
                out = torch.add(x, y, alpha=alpha)
                # fp16 isn't accurate when alpha is passed
                tol = 1e-3 if dtype is torch.float16 else None
                self.assertEqual(out, cpu_out, rtol=tol, atol=tol)

        helper(1.0)
        helper(0.0)
        helper(0.1)
        helper(0.2)

        # Test int32 tensor + int64 scalar add
        # see https://github.com/pytorch/pytorch/issues/79835#issuecomment-1164984534
        x = torch.ones(4, dtype=torch.int32, device='mps')
        self.assertEqual(x + 1, torch.full((4,), 2, dtype=torch.int32, device='mps'))
        self.assertTrue(torch.equal(x + 1.5, torch.full((4,), 2.5, device='mps')))

    def test_types_binary_op(self):
        # Float * Bool
        cpu_x = torch.arange(5, dtype=torch.float32, device="cpu") * torch.tensor([True, False, True, False, True], device="cpu")
        mps_x = torch.arange(5, dtype=torch.float32, device="mps") * torch.tensor([True, False, True, False, True], device="mps")
        self.assertEqual(cpu_x, mps_x)
        # Float * Int64
        cpu_y = torch.arange(5, dtype=torch.float32, device="cpu") * torch.tensor([1, 0, 1, 0, 1], device="cpu")
        mps_y = torch.arange(5, dtype=torch.float32, device="mps") * torch.tensor([1, 0, 1, 0, 1], device="mps")
        self.assertEqual(cpu_y, mps_y)

    def test_unary_ops(self):
        def helper(shape, op):
            for dtypef in [torch.float32]:
                cpu_x = torch.randn(shape, device='cpu', dtype=dtypef, requires_grad=False)
                mps_x = cpu_x.detach().clone().to('mps')
                self.assertEqual(op(cpu_x), op(mps_x))

            for dtypei in [torch.int32, torch.int16]:
                cpu_x = torch.randint(0, 1000, shape, device='cpu', dtype=dtypei, requires_grad=False)
                mps_x = cpu_x.to('mps')
                self.assertEqual(op(cpu_x), op(mps_x), rtol=1e-4, atol=1e-4)

        helper((2, 8, 4, 5), torch.exp)
        helper((2, 8, 3, 5), torch.exp2)
        helper((2, 8, 3, 5), torch.expm1)
        helper((2, 8, 3, 5), torch.log)
        helper((2, 8, 3, 5), torch.cos)

    def test_atan2(self):
        def helper(shape):
            input_cpu = torch.randn(shape)
            input_mps = input_cpu.detach().clone().to("mps")

            other_cpu = torch.randn(shape)
            other_mps = other_cpu.detach().clone().to("mps")

            atan2_cpu = torch.atan2(input_cpu, other_cpu)
            atan2_mps = torch.atan2(input_mps, other_mps)

            self.assertEqual(atan2_cpu, atan2_mps.to("cpu"))

        helper(4)
        helper(10000)
        helper((10000, 40))

    def test_multinomial(self):
        # Test with num_dist = 1
        def helper(probs, compare_mean, compare_var, num_samples=5, replacement=True):
            cpu_prob_tensor = torch.tensor(probs, device='cpu', dtype=torch.float, requires_grad=False)
            prob_tensor = cpu_prob_tensor.detach().clone().to('mps')

            mps_out = torch.multinomial(prob_tensor, num_samples, replacement=replacement)
            if (not replacement):
                print(mps_out.to('cpu'))
            else:
                # Compare "real" with theoretical values
                print(mps_out.to('cpu').float().mean(), compare_mean)
                print(mps_out.to('cpu').float().std() ** 2, compare_var)

        # TODO: Add tests for data types
        helper(np.array([[0., 0., 0., 0.5, 0.5]]), (3 + 4) / 2, (12.5 - 3.5 ** 2), 100000)
        helper(np.array([[.2, .2, .2, .2, .2]]), (0 + 1 + 2 + 3 + 4) / 5, (6 - 2 * 2), 10000)
        helper(np.array([[1, 1, 1, 1, 1]]), (0 + 1 + 2 + 3 + 4) / 5, (6 - 2 * 2), 10000)
        helper(np.array([1, 1, 1, 1, 1]), (0 + 1 + 2 + 3 + 4) / 5, (6 - 2 * 2), 10000)
        helper(np.array([[1, 1, 1, 1, 1, 1, 1]]), 0, 0, 7, False)

    def test_cumsum_dim_check(self):
        x = torch.rand((3, 3), device="mps")
        self.assertEqual(x.cumsum(1), x.cumsum(-1))
        self.assertEqual(x.cumsum(0), x.cumsum(-2))
        self.assertRaises(IndexError, lambda: x.cumsum(2))
        self.assertRaises(IndexError, lambda: x.cumsum(-3))


class TestTopK(TestCase):
    def _test_topk(self, shape, largest):
        cpu_x = torch.randn(shape, device='cpu', dtype=torch.float, requires_grad=False)
        x = cpu_x.detach().clone().to('mps')
        if isinstance(shape, tuple):
            for curr_dim, dim_size in enumerate(shape):
                for k in range(1, dim_size + 1):
                    topk_values, topk_indices = torch.topk(x, k, dim=curr_dim, largest=largest)
                    topk_values_cpu, topk_indices_cpu = torch.topk(cpu_x, k, dim=curr_dim, largest=largest)
                    self.assertEqual(topk_values, topk_values_cpu)
                    self.assertEqual(topk_indices, topk_indices_cpu)
        else:
            for k in range(1, shape):
                topk_values, topk_indices = torch.topk(x, k, dim=0, largest=largest)
                topk_values_cpu, topk_indices_cpu = torch.topk(cpu_x, k, dim=0, largest=largest)
                self.assertEqual(topk_values, topk_values_cpu)
                self.assertEqual(topk_indices, topk_indices_cpu)

    def test_topk(self):
        largest_vals = [True, False]
        shapes = [
            # Zero Element Tensors
            0,
            (1, 0),
            (0, 1),
            (1, 0, 1),
            # Multiple Element Tensors
            1,
            2,
            (5, 1),
            (1, 5),
            (5, 9, 7, 4),
        ]

        for shape in shapes:
            for largest_val in largest_vals:
                with self.subTest(shape=shape, largest_val=largest_val):
                    self._test_topk(shape, largest_val)

class TestNNMPS(NNTestCase):

    def _create_basic_net(self):
        class Layer(nn.Module):
            def __init__(self):
                super().__init__()
                self.layer_dummy_param = Parameter(torch.empty(3, 5))
                self.register_buffer('layer_dummy_buf', torch.zeros(1, 3, 3, 7))

        class Net(nn.Module):
            def __init__(self):
                super().__init__()
                self.l1 = Layer()
                self.dummy_param = Parameter(torch.empty(3, 5))
                self.register_buffer('dummy_buf', torch.zeros(7, 3, 3, 1))

        l = Layer()
        n = Net()
        s = nn.Sequential(n, n)

        return l, n, s

    def test_requires_grad_(self):
        m = self._create_basic_net()[-1]
        assert len(list(m.buffers())) > 0, 'invalid test'
        assert all(not b.requires_grad for b in m.buffers()) > 0, 'invalid test'
        assert len(list(m.parameters())) > 0, 'invalid test'
        assert all(p.requires_grad for p in m.parameters()) > 0, 'invalid test'
        for requires_grad in (False, True):
            self.assertIs(m.requires_grad_(requires_grad), m)
            for p in m.parameters():
                self.assertEqual(p.requires_grad, requires_grad)
            for b in m.buffers():
                self.assertFalse(b.requires_grad)

    def test_module_backcompat(self):
        from torch.serialization import SourceChangeWarning
        path = download_file('https://download.pytorch.org/test_data/linear.pt')
        with warnings.catch_warnings():
            warnings.simplefilter('ignore', SourceChangeWarning)
            m = torch.load(path)
        input = torch.randn(2, 3, dtype=torch.float)
        self.assertEqual(m(input).size(), (2, 5))

    def test_conv_backcompat(self):
        from torch.serialization import SourceChangeWarning
        # This file was generated by running on PyTorch 1.0.1 on Python 2:
        #
        #     import torch
        #     from torch import nn
        #     m = nn.Conv2d(1, 1, 1)
        #     torch.save(m, 'legacy_conv2d.pt')
        #
        # NB: This Pickle also contains some Unicode data!
        path = download_file('https://download.pytorch.org/test_data/legacy_conv2d.pt')
        with warnings.catch_warnings():
            warnings.simplefilter('ignore', SourceChangeWarning)
            m = torch.load(path, encoding='utf-8')
        input = torch.randn((1, 1, 1, 1), dtype=torch.float)
        self.assertEqual(m(input).size(), (1, 1, 1, 1))

    def test_conv_expand(self):
        device = 'mps'
        input_ = torch.rand(2, 3, 16, 16, device=device)
        kernel = torch.rand(1, 1, 3, 11, device=device)
        tmp_kernel = kernel.expand(-1, 3, -1, -1)
        output = F.conv2d(input_, tmp_kernel, groups=1, padding=0, stride=1)

    # The test should not crash
    def test_permute(self):
        M_cpu = torch.randn(5, 5)
        M_mps = M_cpu.to('mps')

        output_cpu = M_cpu.permute(1, 0)
        output_mps = M_mps.permute(1, 0)

        self.assertEqual(output_cpu, output_mps)
        self.assertEqual(output_cpu.size(), output_mps.size())

    # Printing of non_contiguous should not crash
    def test_print_non_contiguous(self):
        print(torch.ones(100, 100, device='mps').nonzero())
        print(torch.ones(100, 100, device='mps').nonzero().contiguous())

    def test_zero_grad(self):
        i = torch.randn(2, 5, requires_grad=True)
        module = nn.Linear(5, 5)
        for p in module.parameters():
            p.requires_grad = False
        module.zero_grad()

        module.weight.requires_grad = True
        module.zero_grad()
        self.assertIsNone(module.weight.grad)  # uninitialized grad

        module(i).sum().backward()
        self.assertIsNotNone(module.weight.grad)
        self.assertGreater(module.weight.grad.data.abs().sum(), 0)
        module.zero_grad()
        self.assertIsNone(module.weight.grad)

        module.bias.requires_grad = True
        module.zero_grad()
        self.assertIsNone(module.weight.grad)
        self.assertIsNone(module.bias.grad)
        module(i).sum().backward()
        self.assertIsNotNone(module.weight.grad)
        self.assertIsNotNone(module.bias.grad)
        self.assertGreater(module.weight.grad.data.abs().sum(), 0)
        self.assertGreater(module.bias.grad.data.abs().sum(), 0)

        # Force set to zeros.
        module.zero_grad(set_to_none=False)
        self.assertEqual(module.weight.grad.data, module.weight.data.clone().zero_())
        self.assertEqual(module.bias.grad.data, module.bias.data.clone().zero_())

        module.zero_grad()
        self.assertIsNone(module.weight.grad)
        self.assertIsNone(module.bias.grad)


    def test_no_grad(self):
        for dtype in [torch.bfloat16, torch.float, torch.double]:
            module = nn.Conv2d(2, 5, kernel_size=3, padding=1).to(dtype)
            input = torch.randn(1, 2, 10, 10).to(dtype)
            x = input
            y = input.clone()

            output = module(x)
            self.assertTrue(output.requires_grad)
            output.backward(torch.ones(1, 5, 10, 10))

            with torch.no_grad():
                output2 = module(y)
                self.assertFalse(output2.requires_grad)
                self.assertRaises(RuntimeError, lambda: output2.backward(torch.ones(1, 5, 10, 10)))

    def test_invalid_conv1d(self):
        for dtype in [torch.bfloat16, torch.float, torch.double]:
            module = nn.Conv1d(in_channels=3, out_channels=33, kernel_size=10, stride=1, bias=True).to(dtype)
            input = torch.randn(1, 3, 4).to(dtype)
            with self.assertRaisesRegex(RuntimeError,
                                        r'Calculated padded input size per channel: \(4\). ' +
                                        r'Kernel size: \(10\). Kernel size can\'t be greater than actual input size'):
                module(input)

            # Negative stride check
            module = nn.Conv1d(in_channels=3, out_channels=6, kernel_size=3, stride=-1, bias=True).to(dtype)
            input = torch.randn(1, 3, 4).to(dtype)
            with self.assertRaisesRegex(RuntimeError, 'non-positive stride is not supported'):
                module(input)

    def test_conv2d_discontiguous_weight(self):
        # Test for https://github.com/pytorch/pytorch/issues/55781
        x = torch.ones(64, 16, 16, 16)
        weight = torch.arange(0, 1.0, 1 / 2.0 ** 10).reshape(32, 16, 1, 2)[:, :, :, ::2]
        self.assertFalse(weight.is_contiguous())
        y = torch.nn.functional.conv2d(x, weight, None)
        if torch.backends.mkldnn.is_available():
            # Disable MKLDNN explicitly, so that either NNPACK or THCNN will be used
            with torch.backends.mkldnn.flags(enabled=False):
                y_ = torch.nn.functional.conv2d(x, weight, None)
                self.assertEqual(y, y_)
        self.assertEqual(y.sum(), 4186112.)

    def test_invalid_conv2d(self):
        for dtype in [torch.bfloat16, torch.float, torch.double]:
            module = torch.nn.Conv2d(1, 1, kernel_size=3, dilation=2, stride=2).to(dtype)
            input = torch.empty(1, 1, 4, 4).to(dtype)
            self.assertRaises(RuntimeError, lambda: module(input))

            module = nn.Conv2d(in_channels=3, out_channels=33, kernel_size=10, stride=1, bias=True)
            input = torch.randn(1, 3, 1, 1)
            with self.assertRaisesRegex(RuntimeError,
                                        r'Calculated padded input size per channel: \(1 x 1\). ' +
                                        r'Kernel size: \(10 x 10\). Kernel size can\'t be greater than actual input size'):
                module(input)

            # Negative stride check
            module = nn.Conv2d(in_channels=3, out_channels=6, kernel_size=4, stride=-1, bias=True).to(dtype)
            input = torch.randn(1, 3, 4, 4).to(dtype)
            with self.assertRaisesRegex(RuntimeError, 'non-positive stride is not supported'):
                module(input)

            # Zero stride check
            module = nn.Conv2d(in_channels=3, out_channels=6, kernel_size=4, stride=0, bias=True).to(dtype)
            input = torch.randn(1, 3, 4, 4).to(dtype)
            with self.assertRaisesRegex(RuntimeError, 'non-positive stride is not supported'):
                module(input)

            # Input and weights on different devices
            self.assertRaisesRegex(RuntimeError,
                                   'must be on the same device',
                                   lambda: torch.conv2d(torch.rand(1, 3, 32, 32), torch.rand(1, 3, 3, 3, device='mps')))
            self.assertRaisesRegex(RuntimeError,
                                   'Input type \\(MPSFloatType\\) and weight type \\(torch\\.FloatTensor\\) should be the same',
                                   lambda: torch.conv2d(torch.rand(1, 3, 32, 32, device='mps'), torch.rand(1, 3, 3, 3)))


    def test_conv2d_valid_padding(self, device='mps'):
        # Test F.conv2d padding='valid' is the same as no padding
        x = torch.rand(1, 1, 1, 10, device=device).to(torch.float)
        y = torch.rand(1, 1, 1, 4, device=device).to(torch.float)

        expect = F.conv2d(x, y)
        actual = F.conv2d(x, y, padding='valid')
        self.assertEqual(expect.to('cpu'), actual.to('cpu'))

    def test_gemm_permute_transpose(self):
        batch_size = 32
        n = 20
        hidden = 768
        num_attention_heads = 12
        attention_head_size = hidden // num_attention_heads

        def transpose_for_scores(x: torch.Tensor) -> torch.Tensor:
            new_x_shape = x.size()[:-1] + (num_attention_heads, attention_head_size)
            x = x.view(new_x_shape)
            return x.permute(0, 2, 1, 3)

        def attention2(key, *, workaround=False, device):
            key = transpose_for_scores(key)
            res = key.transpose(-1, -2)
            return res

        A = torch.randn(batch_size, n, hidden)
        A_mps = A.detach().clone().to("mps")

        r1 = attention2(A, device="cpu")
        r2 = attention2(A_mps, device="mps")

        r2_cpu = r2.to("cpu")
        self.assertEqual(r1, r2_cpu)

    def test_group_norm_backward(self, device='mps'):
        # See https://github.com/pytorch/pytorch/issues/88331 for more detail
        shape = [1, 4, 16, 16]
        x = torch.full(shape, 7.0, device=device)

        target = torch.ones((1, 3, 128, 128), device=device)

        conv_in = nn.Conv2d(4, 128, kernel_size=(3, 3), stride=(1, 1), padding=(1, 1), device=device)
        conv_out = nn.Conv2d(128, 3, kernel_size=(3, 3), stride=(1, 1), padding=(1, 1), device=device)
        norm = nn.GroupNorm(32, 128, eps=1e-6, affine=True, device=device)

        with torch.enable_grad():
            x = x.detach().requires_grad_()
            out = 5.5 * x
            out = conv_in(out)
            out = out + norm(out)
            out = out + norm(out)
            out = out + norm(out)
            out = F.interpolate(out, scale_factor=8.0, mode="nearest")
            out = norm(out)
            out = conv_out(out)

            loss = (out - target).norm(dim=-1).sum()
            grad = -torch.autograd.grad(loss, x)[0]
            self.assertFalse(grad.detach().isnan().any().item(), 'NaN gradients returned by autograd')


    # def test_conv2d_same_padding(self, device='mps'):
        # x = torch.rand(1, 1, 10, 11, device=device)
        # y = torch.rand(1, 1, 4, 5, device=device)
        # expect = F.conv2d(x, y, padding=(2, 2))[..., 1:, :]
        # actual = F.conv2d(x, y, padding='same')
        # self.assertEqual(expect.to('cpu'), actual.to('cpu'))

        # # With dilation
        # y = torch.rand(1, 1, 3, 4, device=device)
        # expect = F.conv2d(x, y, padding=(2, 3), dilation=2)
        # actual = F.conv2d(x, y, padding='same', dilation=2)
        # self.assertEqual(expect, actual)

        # # Dilation with asymmetric padding
        # y = torch.rand(1, 1, 4, 4, device=device)
        # expect = F.conv2d(x, y, padding=5, dilation=3)[..., 1:, 1:]
        # actual = F.conv2d(x, y, padding='same', dilation=3)
        # self.assertEqual(expect, actual)


class TestConstantPadNd(TestCaseMPS):
    def test_preserves_memory_format(self):
        nchw_tensor = torch.rand((1, 2, 5, 3))
        nchw_padded = torch.constant_pad_nd(nchw_tensor, [1, 2], 0.5)
        self.assertTrue(nchw_padded.is_contiguous(memory_format=torch.contiguous_format))

        nhwc_tensor = nchw_tensor.contiguous(memory_format=torch.channels_last)
        nhwc_padded = torch.constant_pad_nd(nhwc_tensor, [1, 2], 0.5)
        self.assertTrue(nhwc_padded.is_contiguous(memory_format=torch.channels_last))


class TestLinalgMPS(TestCaseMPS):
    def _test_addmm_addmv(self, f, t, m, v, *, alpha=None, beta=None, transpose_out=False):
        dtype = t.dtype
        numpy_dtype = dtype
        alpha = 1.2 if alpha is None else alpha
        beta = 0.8 if beta is None else beta
        res1 = f(t, m, v, alpha=alpha, beta=beta)
        res2 = torch.full_like(res1, math.nan)
        if transpose_out:
            res2 = res2.t().clone(memory_format=torch.contiguous_format).t()
        f(t, m, v, alpha=alpha, beta=beta, out=res2)
        res3 = alpha * (m.to(numpy_dtype).cpu().numpy() @ v.to(numpy_dtype).cpu().numpy())
        if beta != 0:
            res3 += (torch.mul(t, beta)).to(numpy_dtype).cpu().numpy()
        res3 = torch.from_numpy(res3).to(dtype)
        self.assertEqual(res1, res2)
        self.assertEqual(res1, res3)

    def test_addmm(self, device="mps", dtype=torch.float32):
        M = torch.randn(10, 25, device=device).to(dtype)
        m1 = torch.randn(10, 50, device=device).to(dtype)
        m2 = torch.randn(50, 25, device=device).to(dtype)
        self._test_addmm_addmv(torch.addmm, M, m1, m2)

        # Test beta=0, M=nan
        M = torch.full((10, 25), math.nan, device=device).to(dtype)
        m1 = torch.randn(10, 50, device=device).to(dtype)
        m2 = torch.randn(50, 25, device=device).to(dtype)
        self._test_addmm_addmv(torch.addmm, M, m1, m2, beta=0)

        # Test transpose
        for t1, t2, t3, t4 in itertools.product([True, False], repeat=4):
            def maybe_transpose(cond, m):
                if not cond:
                    return m
                return m.t().clone(memory_format=torch.contiguous_format).t()

        M = maybe_transpose(t1, torch.randn(10, 25, device=device).to(dtype))
        m1 = maybe_transpose(t2, torch.randn(10, 50, device=device).to(dtype))
        m2 = maybe_transpose(t3, torch.randn(50, 25, device=device).to(dtype))
        self._test_addmm_addmv(torch.addmm, M, m1, m2, transpose_out=t4)

    def _test_addr(self, f, t, m, v, alpha=None, beta=None):
        dtype = t.dtype
        numpy_dtype = dtype
        alpha = 1.2 if alpha is None else alpha
        beta = 0.8 if beta is None else beta
        res1 = f(t, m, v, alpha=alpha, beta=beta)
        res2 = alpha * np.outer(m.to(numpy_dtype).cpu().numpy(), v.to(numpy_dtype).cpu().numpy())
        if beta != 0:
            res2 += (torch.mul(t, beta)).to(numpy_dtype).cpu().numpy()
        res2 = torch.from_numpy(res2).to(dtype)
        self.assertEqual(res1, res2)

    def test_addr(self, device="mps", dtype=torch.float32):
        M = torch.randn(10, 25, device=device).to(dtype)
        m1 = torch.randn(10, device=device).to(dtype)
        m2 = torch.randn(25, device=device).to(dtype)
        self._test_addr(torch.addr, M, m1, m2)

        # Test beta=0, M=nan
        M = torch.full((10, 25), math.nan, device=device).to(dtype)
        m1 = torch.randn(10, device=device).to(dtype)
        m2 = torch.randn(25, device=device).to(dtype)
        self._test_addr(torch.addr, M, m1, m2, beta=0)

class TestGatherScatter(TestCaseMPS):
    def test_slicing_with_step(self):
        # Slicing with step
        # https://github.com/pytorch/pytorch/issues/78886
        x_mps = torch.zeros(10, dtype=torch.float32, device="mps")
        x_mps[::2] = 1.0

        x_cpu = torch.zeros(10, dtype=torch.float32, device="cpu")
        x_cpu[::2] = 1.0

        self.assertEqual(x_cpu, x_mps)

    def test_cast_gather_scatter(self):
        for _ in range(0, 50):
            input = np.random.randint(0, 255, size=(5, 5, 4), dtype=np.uint8)
            with torch.no_grad():
                s = torch.tensor(input, dtype=torch.uint8, device="mps").unsqueeze(0)
                s_cpu = torch.tensor(input, dtype=torch.uint8, device="cpu").unsqueeze(0)
                s = s.long()
                s_cpu = s_cpu.long()
                self.assertEqual(s.cpu(), s_cpu)

                s = s.float()
                s_cpu = s_cpu.float()
                self.assertEqual(s.cpu(), s_cpu)

                s /= 255
                s_cpu /= 255
                self.assertEqual(s.cpu(), s_cpu)

    def test_slicing_replace_column(self):
        # https://github.com/pytorch/pytorch/issues/78074
        def _helper(tensor_data):
            x_cpu = torch.tensor(tensor_data)
            x_mps = x_cpu.to('mps')

            x_cpu[:, 0] = 7
            x_mps[:, 0] = 7

            self.assertEqual(x_cpu, x_mps)

        _helper([[1, 2, 3], [4, 5, 6]])
        _helper([[1, 2, 3], [4, 5, 6], [7, 8, 9]])
        _helper([[1, 2, 3], [4, 5, 6], [7, 8, 9], [10, 11, 12]])

    def test_inplace_scatter(self):
        # https://github.com/pytorch/pytorch/issues/79672
        a_mps = torch.ones((2, 2),).to(torch.device("mps"))
        b_mps = torch.ones((2, 2),).to(torch.device("mps"))

        a_cpu = torch.ones((2, 2),).to(torch.device("cpu"))
        b_cpu = torch.ones((2, 2),).to(torch.device("cpu"))

        a_mps[:, 0] += b_mps[:, 0]
        a_cpu[:, 0] += b_cpu[:, 0]
        self.assertEqual(a_cpu, a_mps)

        a_mps[:, 0] = a_mps[:, 0] + b_mps[:, 0]
        a_cpu[:, 0] = a_cpu[:, 0] + b_cpu[:, 0]
        self.assertEqual(a_cpu, a_mps)

# These tests were taken from test/test_view_ops.py
# They are subset of those tests as currently only this subset is working.
# This whole `class` will be removed when we add generic device testing. There
# are no additional tests added apart from what is part of test_view_ops.py
class TestViewOpsMPS(TestCaseMPS):
    exact_dtype = True

    def test_permute_slicing(self):
        # test the fix for crash reported in
        # https://github.com/pytorch/pytorch/issues/94190
        cpu_x = (torch.randn([3, 2, 2]).float())
        mps_x = cpu_x.detach().clone().to('mps')
        cpu_out = cpu_x.permute((2, 0, 1)) * 2.0
        mps_out = mps_x.permute((2, 0, 1)) * 2.0
        # this print caused a crash prior to fix PR#94259
        print(torch.zeros_like(mps_out))
        # test the fix for fill_scalar_mps() mentioned in issue #94190
        self.assertEqual(torch.zeros_like(cpu_out), torch.zeros_like(mps_out))
        self.assertEqual(cpu_x[:, 1, :].fill_(1), mps_x[:, 1, :].fill_(1))

    def is_view_of(self, base, other):
        if (not other._is_view() or
                other is base or
                other._base is not base or
                base.device != other.device):
            return False
        # Note: only validates storage on native device types
        # because some accelerators, like XLA, do not expose storage
        if base.device.type == 'mps':
            if base.storage().data_ptr() != other.storage().data_ptr():
                return False

        return True

    # Returns true if v1 and v2 are views of the same base
    def is_view_of_same_base(self, v1, v2):
        if (not v1._is_view() or v1 is v2):
            return False
        return self.is_view_of(v1._base, v2)

    # Performs transpose if contiguous=True, else returns the input tensor as is
    def _do_transpose(self, x, contiguous=False, dim0=0, dim1=1):
        if contiguous:
            return x
        else:
            return x.transpose(dim0, dim1)

    def test_diagonal_view(self, device="mps"):
        t = torch.ones((5, 5), device=device)
        v = torch.diagonal(t)
        self.assertTrue(self.is_view_of(t, v))

        v[0] = 0
        self.assertEqual(t[0, 0], v[0])

        t = torch.ones((3, 3, 3), device="mps")
        v = torch.diagonal(t, offset=1, dim1=1, dim2=2)
        self.assertTrue(self.is_view_of(t, v))

        v[0, 0] = 0
        self.assertEqual(t[0, 0, 1], v[0, 0])

    def test_select_view(self, device="mps") -> None:
        t = torch.ones((5, 5), device=device)
        v = t.select(0, 2)
        self.assertTrue(self.is_view_of(t, v))

        v[0] = 0
        self.assertEqual(t[2, 0], v[0])

    def test_unbind_view(self, device="mps") -> None:
        t = torch.zeros((5, 5), device=device)
        tup = torch.unbind(t)

        for idx, v in enumerate(tup):
            self.assertTrue(self.is_view_of(t, v))

            v[0] = idx + 1
            self.assertEqual(t[idx, 0], v[0])

    def test_expand_view(self, device="mps") -> None:
        t = torch.ones((5, 1), device=device)
        v = t.expand(5, 5)
        self.assertTrue(self.is_view_of(t, v))

        v[2, 2] = 0
        self.assertEqual(t[2, 0], v[2, 2])

    def test_expand_as_view(self, device="mps"):
        t = torch.ones((5, 1), device=device)
        e = torch.empty((5, 5), device=device)
        v = t.expand_as(e)
        self.assertTrue(self.is_view_of(t, v))

        v[2, 2] = 0
        self.assertEqual(t[2, 0], v[2, 2])

    def test_narrow_view(self, device="mps"):
        t = torch.ones((5, 5), device=device)
        v = torch.narrow(t, 1, 2, 2)
        self.assertTrue(self.is_view_of(t, v))

        v[0, 0] = 0
        self.assertEqual(t[0, 2], v[0, 0])

    def test_permute_view(self, device="mps") -> None:
        t = torch.ones((5, 5), device=device)
        v = t.permute(1, 0)
        self.assertTrue(self.is_view_of(t, v))

        v[0, 1] = 0
        self.assertEqual(t[1, 0], v[0, 1])

    def test_transpose_view(self, device="mps"):
        for fn in (torch.swapdims, torch.swapaxes, torch.transpose):
            t = torch.ones((5, 5), device=device)
            v = fn(t, 0, 1)
            self.assertTrue(self.is_view_of(t, v))

            v[0, 1] = 0
            self.assertEqual(t[1, 0], v[0, 1])

    def test_transpose_inplace_view(self, device="mps"):
        t = torch.ones(5, 5, device=device)
        v = t.view_as(t)
        v = v.swapdims_(0, 1)
        self.assertTrue(self.is_view_of(t, v))
        v[0, 1] = 0
        self.assertEqual(t[1, 0], v[0, 1])

        t = torch.ones(5, 5, device=device)
        v = t.view_as(t)
        v = v.swapaxes_(0, 1)
        self.assertTrue(self.is_view_of(t, v))
        v[0, 1] = 0
        self.assertEqual(t[1, 0], v[0, 1])

        t = torch.ones(5, 5, device=device)
        v = t.view_as(t)
        v = v.transpose_(0, 1)
        self.assertTrue(self.is_view_of(t, v))
        v[0, 1] = 0
        self.assertEqual(t[1, 0], v[0, 1])

    def test_t_view(self, device="mps"):
        t = torch.ones((5, 5), device=device)
        v = t.t()
        self.assertTrue(self.is_view_of(t, v))

        v[0, 1] = 0
        self.assertEqual(t[1, 0], v[0, 1])

    def test_t_inplace_view(self, device="mps"):
        t = torch.ones(5, 5, device=device)
        v = t.view_as(t)
        v = v.t_()
        self.assertTrue(self.is_view_of(t, v))
        v[0, 1] = 0
        self.assertEqual(t[1, 0], v[0, 1])

    def test_T_view(self, device="mps"):
        for op in ("T", "H", "mT", "mH"):
            t = torch.ones((5, 5), device=device)
            v = getattr(t, op)
            self.assertTrue(self.is_view_of(t, v))

            v[0, 1] = 0
            self.assertEqual(t[1, 0], v[0, 1])

    def test_unfold_view(self, device="mps"):
        t = torch.ones(10, device=device)
        v = t.unfold(0, 3, 2)
        self.assertTrue(self.is_view_of(t, v))

        v[1, 0] = 0
        self.assertEqual(t[2], v[1, 0])

    def test_squeeze_view(self, device="mps"):
        t = torch.ones(5, 1, 5, device=device)
        v = torch.squeeze(t)
        self.assertTrue(self.is_view_of(t, v))
        v[0, 1] = 0
        self.assertTrue(t is v._base)

    def test_squeeze_inplace_view(self, device="mps"):
        t = torch.ones(5, 5, device=device)
        v = t.view_as(t)
        v = v.squeeze_()
        self.assertTrue(self.is_view_of(t, v))
        v[0, 1] = 0
        self.assertTrue(t is v._base)

    def test_unsqueeze_view(self, device="mps"):
        t = torch.ones(5, 5, device=device)
        v = torch.unsqueeze(t, 1)
        self.assertTrue(self.is_view_of(t, v))

        v[0, 0, 1] = 0
        self.assertEqual(t[0, 1], v[0, 0, 1])

    def test_unsqueeze_inplace_view(self, device="mps"):
        t = torch.ones(5, 5, device=device)
        v = t.view_as(t)
        v = v.unsqueeze_(1)
        self.assertTrue(self.is_view_of(t, v))
        v[0, 0, 1] = 0
        self.assertEqual(t[0, 1], v[0, 0, 1])

    def test_as_strided_view(self, device="mps"):
        t = torch.ones(5, 5, device=device)
        v = torch.as_strided(t, (25,), (1,))
        self.assertTrue(self.is_view_of(t, v))

        v[6] = 0
        self.assertEqual(t[1, 1], v[6])

    def test_as_strided_inplace_view(self, device="mps"):
        t = torch.ones(5, 5, device=device)
        v = t.view_as(t)
        v = v.as_strided_((25,), (1,))
        self.assertTrue(self.is_view_of(t, v))
        v[6] = 0
        self.assertEqual(t[1, 1], v[6])

    def test_view_view(self, device="mps"):
        t = torch.ones(5, 5, device=device)
        v = t.view(25)
        self.assertTrue(self.is_view_of(t, v))

        v[6] = 0
        self.assertEqual(t[1, 1], v[6])

    def test_view_as_view(self, device="mps"):
        t = torch.ones(5, 5, device=device)
        e = torch.empty((25,))
        v = t.view_as(e)
        self.assertTrue(self.is_view_of(t, v))

        v[6] = 0
        self.assertEqual(t[1, 1], v[6])

    def test_contiguous_self(self, device="mps"):
        t = torch.ones(5, 5, device=device)
        s = t.contiguous()
        self.assertTrue(s is t)

    def test_contiguous_nonview(self, device="mps"):
        t = torch.ones(5, 5, device=device)
        nv = t.t().contiguous()
        self.assertTrue(not self.is_view_of(t, nv))

        nv[0, 0] = 0
        self.assertNotEqual(t[0, 0], nv[0, 0])

    def test_reshape_view(self, device="mps"):
        t = torch.ones(5, 5, device=device)
        v = torch.reshape(t, (25,))
        self.assertTrue(self.is_view_of(t, v))

        v[6] = 0
        self.assertEqual(t[1, 1], v[6])

    def test_reshape_as_view(self, device="mps"):
        t = torch.ones(5, 5, device=device)
        e = torch.empty((25,), device=device)
        v = t.reshape_as(e)
        self.assertTrue(self.is_view_of(t, v))

        v[6] = 0
        self.assertEqual(t[1, 1], v[6])

    def test_reshape_nonview(self, device="mps"):
        t = torch.ones(5, 5, device=device)
        nv = torch.reshape(t.t(), (25,))
        self.assertTrue(not self.is_view_of(t, nv))

        nv[6] = 0
        self.assertNotEqual(t[1, 1], nv[6])

    def test_flatten_view(self, device="mps"):
        def test_writes_propagate(t, v):
            idx_t = (0,) * t.ndim
            idx_v = (0,) * v.ndim
            v[idx_v] = 0
            self.assertEqual(t[idx_t], v[idx_v])

        t = torch.ones(1, 2, 3, 4, device=device)
        v = t.flatten()
        self.assertTrue(self.is_view_of(t, v))
        test_writes_propagate(t, v)

        # zero-dimensional tensor
        t = torch.tensor(1, device=device)
        v = t.flatten()
        test_writes_propagate(t, v)
        self.assertTrue(self.is_view_of(t, v))

        t = torch.ones(1, 2, 3, 4, device=device).transpose(2, 3)
        v = t.flatten(0, 1)
        test_writes_propagate(t, v)
        self.assertTrue(self.is_view_of_same_base(t, v))

        # stride[i] = stride[i + 1] * size[i + 1] is satisfied for 3 groups:
        t = torch.ones(720, device=device) \
            .as_strided((2, 3, 2, 3, 5, 4), (6, 2, 15, 5, 1, 0))
        #               [--1--|---2---|-3-] [--1--|----2---|-3-]
        v1 = t.flatten(0, 1)
        v2 = v1.flatten(1, 3)
        v3 = v2.flatten(2, 2)
        test_writes_propagate(t, v1)
        self.assertTrue(self.is_view_of_same_base(t, v1))
        test_writes_propagate(t, v2)
        self.assertTrue(self.is_view_of_same_base(t, v2))
        test_writes_propagate(t, v3)
        self.assertTrue(self.is_view_of_same_base(t, v3))

    def test_flatten_nonview(self, device="mps"):
        def assert_is_nonview(t, nv):
            idx_t = (0,) * t.ndim
            idx_nv = (0,) * nv.ndim
            self.assertTrue(not nv._is_view())
            nv[idx_nv] = 0
            self.assertNotEqual(t[idx_t], nv[idx_nv])
        t = torch.ones(2, 3, 2, 3, device=device).transpose(2, 3)
        nv = t.flatten(1, 3)
        assert_is_nonview(t, nv)

        t = torch.ones(2, 2, device=device).T
        nv = t.flatten()
        assert_is_nonview(t, nv)

        # flatten returns the original object if start_dim=end_dim
        t = t = torch.ones(2, 2, device=device)
        nv = t.flatten(1, 1)
        self.assertTrue(t is nv)

    def test_basic_indexing_slice_view(self, device="mps"):
        t = torch.ones(5, 5, device=device)
        v = t[:2, :3]
        self.assertTrue(self.is_view_of(t, v))

        v[0, 0] = 0
        self.assertEqual(t[0, 0], v[0, 0])

    def test_basic_indexing_ellipses_view(self, device="mps"):
        t = torch.ones(5, 5, device=device)
        v = t[..., :2]
        self.assertTrue(self.is_view_of(t, v))

        v[0, 0] = 0
        self.assertEqual(t[0, 0], v[0, 0])

    def test_basic_indexing_newaxis_view(self, device="mps"):
        t = torch.ones(5, 5, device=device)
        v = t[None, :2, 3]
        self.assertTrue(self.is_view_of(t, v))

        v[0, 0] = 0
        self.assertEqual(t[0, 3], v[0, 0])

    def test_chunk_view(self, device="mps"):
        t = torch.zeros(3, 3, device=device)
        l = torch.chunk(t, 3)

        for idx, v in enumerate(l):
            self.assertTrue(self.is_view_of(t, v))

            v[0, 0] = idx + 1
            self.assertEqual(t[idx, 0], v[0, 0])

    def test_split_view(self, device="mps"):
        t = torch.zeros(3, 3, device=device)
        l = torch.split(t, [1, 1, 1])

        for idx, v in enumerate(l):
            self.assertTrue(self.is_view_of(t, v))

            v[0, 0] = idx + 1
            self.assertEqual(t[idx, 0], v[0, 0])

    def test_movedim_view(self, device="mps"):
        def run_test(device, op):
            t = torch.zeros(3, 3, device=device)
            out = op(t)

            self.assertTrue(self.is_view_of(t, out))

            # Randomly change values in output
            # and verify that original is changed
            # as well.
            for _ in range(3):
                idx_1, idx_2 = random.randint(0, 2), random.randint(0, 2)
                out[idx_1, idx_2] = random.random()
                self.assertEqual(t[idx_2, idx_1], out[idx_1, idx_2])

        for fn in [torch.movedim, torch.moveaxis]:
            op = partial(fn, source=(0, 1), destination=(1, 0))
            run_test(device, op)

            op = partial(fn, source=0, destination=1)
            run_test(device, op)

    # Testing that the generated view_copy kernel and its derivative are implemented correctly
    def test_view_copy(self, device="mps"):
        a = torch.randn(4, device=device, requires_grad=True)
        a_ref = a.clone().detach().requires_grad_()
        a_view = a_ref.view(2, 2)
        a_view_copy = torch.view_copy(a, (2, 2))

        # view_copy ops don't preserve view relationship
        self.assertTrue(self.is_view_of(a_ref, a_view))
        self.assertFalse(self.is_view_of(a, a_view_copy))

        a_view_copy.sum().backward()
        a_view.sum().backward()

        # forward and backward give the same shape + result
        self.assertEqual(a_view_copy, a_view)
        self.assertEqual(a.grad, a_ref.grad)

    def test_view_copy_out(self, device="mps"):
        a = torch.randn(2, 2, device=device)
        out = torch.empty(2, device=device)

        torch.diagonal_copy(a, out=out)
        expected = torch.diagonal_copy(a)

        self.assertEqual(expected, out)

        a = torch.randn(4, device=device)
        out1 = torch.empty(2, device=device)
        out2 = torch.empty(2, device=device)

        torch.split_copy(a, 2, out=(out1, out2))
        expected1, expected2 = torch.split_copy(a, 2)

        self.assertEqual(expected1, out1)
        self.assertEqual(expected2, out2)

    def test_detached_view_copy(self, device="mps"):
        # https://github.com/pytorch/pytorch/issues/86052
        x = torch.arange(2)
        # .detach() makes y not a view, but contig tensor
        # with non-zero offset
        y = x[1].detach()
        z = y.to(device)
        self.assertEqual(y, z.cpu())

    def test_empty_reshape(self, device="mps"):
        x = torch.randn(0, 6, device=device)
        self.assertEqual((1, 0, 6, 1, 1), x.reshape(1, 0, 6, 1, 1).shape)
        # should be viewable -- i.e. data_ptr is the same.
        self.assertEqual(x.data_ptr(), x.reshape(1, 0, 6, 1, 1).data_ptr())

        # match NumPy semantics -- don't infer the size of dimension with a degree of freedom
        self.assertRaises(RuntimeError, lambda: x.reshape(0, -1))

    def test_expand(self, device="mps"):
        tensor = torch.rand(1, 8, 1, device=device)
        tensor2 = torch.rand(5, device=device)
        template = torch.rand(4, 8, 5, device=device)
        target = template.size()
        self.assertEqual(tensor.expand_as(template).size(), target)
        self.assertEqual(tensor.expand(4, 8, 5).size(), target)
        self.assertEqual(tensor.expand(target).size(), target)
        self.assertEqual(tensor2.expand_as(template).size(), target)
        self.assertEqual(tensor2.expand(4, 8, 5).size(), target)
        self.assertEqual(tensor2.expand(target).size(), target)

        # test double expand
        self.assertEqual(tensor2.expand(1, 5).expand(2, 2, 5), tensor2.repeat(2, 2, 1))

        # test non-contiguous
        noncontig = torch.randn(5, 2, 1, 3, device=device)[:, 0]
        self.assertFalse(noncontig.is_contiguous())
        self.assertEqual(noncontig.expand(2, 5, 4, 3), noncontig.contiguous().repeat(2, 1, 4, 1))

        # make sure it's compatible with unsqueeze
        expanded = tensor2.expand(1, 1, 5)
        unsqueezed = tensor2.unsqueeze(0).unsqueeze(1)
        self.assertEqual(expanded, unsqueezed)
        self.assertEqual(expanded.stride(), unsqueezed.stride())

        # test -1 as target size
        self.assertEqual(tensor.expand(4, -1, 5), tensor.expand(4, 8, 5))
        self.assertRaises(RuntimeError, lambda: tensor2.expand(-1, -1))

        # test expanding empty to empty
        self.assertEqual(torch.zeros(0, device=device).expand((0,)), torch.zeros(0, device=device))

    def test_view_empty(self, device="mps"):
        x = torch.randn(0, 6, device=device)
        self.assertEqual((1, 0, 6, 1, 1), x.view(1, 0, 6, 1, 1).shape)

    def test_reshape(self, device="mps"):
        x = torch.randn(3, 3, device=device)
        self.assertEqual(x.data_ptr(), x.reshape(-1).data_ptr())
        self.assertEqual(x.data_ptr(), x.reshape(1, 9, 1).data_ptr())
        self.assertEqual(torch.reshape(x, (9,)), x.reshape(9))
        self.assertRaises(RuntimeError, lambda: x.reshape(-1, -1))

        y = torch.randn(4, 4, 4, device=device)[:, 0, :]
        # .data_ptr() on meta tensors is always 0 so they are equal regardless of the reshape
        if device != "meta":
            self.assertNotEqual(y.data_ptr(), y.reshape(-1).data_ptr())
        self.assertEqual(y.contiguous().view(-1), y.reshape(-1))
        self.assertEqual(y.reshape(2, 2, 4).data_ptr(), y.data_ptr())

        s = torch.randn((), device=device)
        self.assertEqual(s.data_ptr(), s.reshape(()).data_ptr())
        self.assertEqual(s.reshape(-1).shape, (1,))
        self.assertRaises(RuntimeError, lambda: s.reshape(2))

        empty = torch.tensor([], device=device)
        self.assertEqual(empty, empty.reshape(-1))
        self.assertEqual(empty, empty.reshape([0]))
        # TODO: fix these once we have multi-dimensional empty tensors
        self.assertEqual(empty.reshape([0, 1]).shape, (0, 1))
        self.assertEqual(empty.reshape([1, -1]).shape, (1, 0))
        self.assertRaises(RuntimeError, lambda: empty.reshape(1))

        x = torch.randn(3, 3, device=device)
        self.assertEqual(x.data_ptr(), x.reshape_as(torch.rand(9)).data_ptr())
        self.assertEqual(x.data_ptr(), x.reshape_as(torch.rand(1, 9, 1)).data_ptr())
        self.assertRaises(RuntimeError, lambda: x.reshape_as(torch.rand(10, device=device)))

    def test_narrow(self, device="mps"):
        x = torch.tensor([[0, 1, 2], [3, 4, 5], [6, 7, 8]])
        self.assertEqual(x.narrow(0, 0, 1), torch.tensor([[0, 1, 2]]))
        self.assertEqual(x.narrow(0, 0, 2), torch.tensor([[0, 1, 2], [3, 4, 5]]))
        self.assertEqual(x.narrow(0, 1, 1), torch.tensor([[3, 4, 5]]))
        self.assertEqual(x.narrow(0, -1, 1), torch.tensor([[6, 7, 8]]))
        self.assertEqual(x.narrow(0, -2, 2), torch.tensor([[3, 4, 5], [6, 7, 8]]))
        self.assertEqual(x.narrow(0, -3, 3), torch.tensor([[0, 1, 2], [3, 4, 5], [6, 7, 8]]))
        self.assertEqual(x.narrow(-1, -1, 1), torch.tensor([[2], [5], [8]]))
        self.assertEqual(x.narrow(-2, -1, 1), torch.tensor([[6, 7, 8]]))

    def test_narrow_tensor(self, device="mps"):
        x = torch.tensor([[0, 1, 2], [3, 4, 5], [6, 7, 8]])
        self.assertEqual(x.narrow(0, torch.tensor(0), 1), torch.tensor([[0, 1, 2]]))
        with self.assertRaises(Exception):
            x.narrow(0, torch.tensor(0.), 1)
        with self.assertRaises(Exception):
            x.narrow(0, torch.tensor([0]), 1)
        with self.assertRaises(Exception):
            x.narrow(0, torch.tensor([0, 1]), 1)

    def test_t(self, device="mps"):
        # Test 0D tensors
        x = torch.randn(())
        self.assertEqual(x, x.t())
        x = x.to_sparse()
        self.assertEqual(x, x.t())

        # Test 1D tensors
        x = torch.arange(4)
        self.assertEqual(x, x.t())
        x = x.to_sparse()
        self.assertEqual(x, x.t())

        # Test 2D tensors
        x = torch.rand((2, 2))
        self.assertEqual(x.t(), x.transpose(0, 1))
        x = x.to_sparse()
        self.assertEqual(x.t(), x.transpose(0, 1))

        # Test 3D tensor
        x = torch.rand((2, 2, 2))
        with self.assertRaisesRegex(RuntimeError, 'expects a tensor with <= 2 dimensions, but self is 3D'):
            x.t()
        x = x.to_sparse()
        with self.assertRaisesRegex(RuntimeError, 'expects a tensor with <= 2 sparse and 0 dense dimensions'):
            x.t()

    def test_split(self, device="mps"):
        tensor = torch.rand(7, 4)
        split_size = 3
        dim = 0
        target_sizes = ([3, 4], [3, 4], [1, 4])
        splits = tensor.split(split_size, dim)
        start = 0
        for target_size, split in zip(target_sizes, splits):
            self.assertEqual(split.size(), target_size)
            self.assertEqual(tensor.narrow(dim, start, target_size[dim]), split, atol=0, rtol=0)
            start = start + target_size[dim]

        # Variable sections split
        tensor = torch.randn(20, 10)
        dim = 0
        split_sizes = [5, 5, 10]
        target_sizes = ([[5, 10], [5, 10], [10, 10]])
        splits = tensor.split(split_sizes, dim)
        start = 0
        for target_size, split in zip(target_sizes, splits):
            self.assertEqual(split.size(), target_size)
            self.assertEqual(tensor.narrow(dim, start, target_size[dim]), split, atol=0, rtol=0)
            start = start + target_size[dim]

        split_sizes = [2, 2, 6]
        target_sizes = ([20, 2], [20, 2], [20, 6])
        dim = 1
        splits = tensor.split(split_sizes, dim)
        start = 0
        for target_size, split in zip(target_sizes, splits):
            self.assertEqual(split.size(), target_size)
            self.assertEqual(tensor.narrow(dim, start, target_size[dim]), split, atol=0, rtol=0)
            start = start + target_size[dim]

    def test_chunk(self, device="mps"):
        tensor = torch.rand(4, 7)
        num_chunks = 3
        dim = 1
        target_sizes = ([4, 3], [4, 3], [4, 1])
        splits = tensor.chunk(num_chunks, dim)
        start = 0
        for target_size, split in zip(target_sizes, splits):
            self.assertEqual(split.size(), target_size)
            self.assertEqual(tensor.narrow(dim, start, target_size[dim]), split,
                             atol=0, rtol=0)
            start = start + target_size[dim]

        # Invalid chunk sizes
        error_regex = 'chunk expects.*greater than 0'
        with self.assertRaisesRegex(RuntimeError, error_regex):
            tensor.chunk(0)
        with self.assertRaisesRegex(RuntimeError, error_regex):
            tensor.chunk(-2)

    def test_unsqueeze(self, device="mps") -> None:
        x = torch.randn(2, 3, 4)
        y = x.unsqueeze(1)
        self.assertEqual(y, x.view(2, 1, 3, 4))
        y = x.clone().unsqueeze_(2)
        self.assertEqual(y, x.view(2, 3, 1, 4))

        x = x[:, 1]
        self.assertFalse(x.is_contiguous())
        y = x.unsqueeze(1)
        self.assertEqual(y, x.contiguous().view(2, 1, 4))
        y = x.clone().unsqueeze_(2)
        self.assertEqual(y, x.contiguous().view(2, 4, 1))

    # unit test for special case transposed copy (see ATen/native/Copy.cpp for details)
    def test_big_transpose(self, device="mps"):
        t = torch.rand(456, 789, device=device)
        t1 = t.t().contiguous()
        t2 = torch.from_numpy(t.cpu().numpy().transpose())
        self.assertEqual(t1, t2)

    def test_T(self, device="mps"):
        a = torch.randn(2, 3, 4, device=device)
        t1 = a.T
        t2 = a.permute(2, 1, 0)
        self.assertEqual(t2, t1)
        b = torch.randn(10, device=device)
        self.assertEqual(b, b.T)

    def test_transposes(self, device="mps", dtype=torch.float32):
        for op in ("T", "H", "mT", "mH", "adjoint"):
            shapes = ((2, 3), (2, 3, 4)) if op[0] == "m" or op == "adjoint" else ((2, 3),)
            for shape in shapes:
                a = make_tensor(shape, device=device, dtype=dtype)
                t1 = getattr(a, op)
                if op == "adjoint":
                    t1 = t1()
                t2 = a
                if a.ndim != 0:
                    t2 = t2.transpose(-2, -1)
                if op[-1] == "H" or op == "adjoint":
                    t2 = t2.conj()
                self.assertEqual(t2, t1)

    def test_transposes_errors(self, device="mps", dtype=torch.float32):
        for op in ("H", "mT", "mH", "adjoint"):
            shapes = ((2,), (2, 3, 4)) if op == "H" else ((2,),)
            for shape in shapes:
                a = make_tensor(shape, device=device, dtype=dtype)
                with self.assertRaisesRegex(RuntimeError, "only supported on matrices"):
                    t1 = getattr(a, op)
                    if op == "adjoint":
                        t1 = t1()

    def test_python_types(self, device="mps"):
        a1 = torch.randn((1, 2), device=device, dtype=torch.float32)
        a2 = torch.randn((1, 2), device=device, dtype=torch.float32)
        self.assertEqual(a1.dtype, a2.dtype)

        b1 = torch.arange(10, 20, dtype=torch.int64, device=device)
        b2 = torch.arange(10, 20, dtype=int, device=device)
        self.assertEqual(b1.dtype, b2.dtype)

        c1 = torch.tensor([True, False], dtype=torch.bool, device=device)
        c2 = torch.tensor([True, False], dtype=bool, device=device)
        self.assertEqual(c1.dtype, c2.dtype)

    # TODO: is resize best put in test_view_ops?
    def test_resize_as_preserves_strides(self, device="mps"):
        x = torch.empty(2, 3).t()
        old_strides = x.stride()
        x.resize_as_(x)
        self.assertEqual(x.stride(), old_strides)

    def test_memory_format_resize_as(self, device="mps"):
        def test_helper(shape, memory_format, device="mps"):
            xc = torch.randn(shape, device=device).contiguous(memory_format=memory_format)
            flat = torch.randn(xc.numel(), device=device)
            flat.resize_as_(xc, memory_format=torch.preserve_format)
            self.assertTrue(flat.is_contiguous(memory_format=memory_format))

        test_helper((10, 3, 32, 32), torch.channels_last, device="mps")
        test_helper((3, 10, 3, 32, 32), torch.channels_last_3d, device="mps")

    def test_memory_format_resize_(self, device="mps"):
        def test_helper(shape, numel, memory_format, device="mps"):
            flat = torch.randn(numel, device=device)
            flat.resize_(shape, memory_format=memory_format)
            self.assertTrue(flat.is_contiguous(memory_format=memory_format))

        test_helper((10, 3, 32, 32), 10 * 3 * 32 * 32, torch.channels_last, device="mps")
        test_helper((3, 10, 3, 32, 32), 3 * 10 * 3 * 32 * 32, torch.channels_last_3d, device="mps")

    # TODO: OpInfo this
    def _test_atleast(self, device, torch_fn):
        # 0-dim
        s = torch.tensor(0.5, dtype=torch.double, requires_grad=True)

        gradcheck(lambda x: torch_fn(x), s)
        gradgradcheck(lambda x: torch_fn(x), s)

        # 1-dim
        a = torch.rand(4, dtype=torch.double, requires_grad=True)

        gradcheck(lambda x: torch_fn(x), a)
        gradgradcheck(lambda x: torch_fn(x), a)

        # 2,3,4-dim
        b = torch.rand(4, 3, dtype=torch.double, requires_grad=True)
        c = torch.rand(4, 3, 2, dtype=torch.double, requires_grad=True)
        d = torch.rand(4, 3, 2, 1, dtype=torch.double, requires_grad=True)

        input_tuple = (s, a, b, c, d)
        gradcheck(lambda s, w, x, y, z: torch_fn(s, w, x, y, z), input_tuple)
        gradgradcheck(lambda s, w, x, y, z: torch_fn(s, w, x, y, z), input_tuple)

    def test_atleast_gradient(self, device="mps"):
        self._test_atleast(device, torch.atleast_1d)
        self._test_atleast(device, torch.atleast_2d)
        self._test_atleast(device, torch.atleast_3d)

    def test_view(self, device="mps"):
        tensor = torch.rand(15, device=device)
        template = torch.rand(3, 5, device=device)
        empty = torch.empty(0, device=device)
        target = template.size()
        self.assertEqual(tensor.view_as(template).size(), target)
        self.assertEqual(tensor.view(3, 5).size(), target)
        self.assertEqual(tensor.view(torch.Size([3, 5])).size(), target)
        self.assertEqual(tensor.view(-1, 5).size(), target)
        self.assertEqual(tensor.view(3, -1).size(), target)
        tensor_view = tensor.view(5, 3)
        tensor_view.fill_(random.uniform(0, 1))
        self.assertEqual(empty.view_as(empty), empty)
        self.assertEqual(empty.view(0), empty)
        self.assertEqual(empty.view(0, 3, 0, 1).size(), torch.Size([0, 3, 0, 1]))
        self.assertEqual(empty.view(0, 3, 0, 1).view(0), empty)

        # test size inference with empty tensors
        self.assertEqual(empty.view(-1).size(), torch.Size([0]))
        self.assertEqual(empty.view(10, 3, -1).size(), torch.Size([10, 3, 0]))

        with self.assertRaisesRegex(RuntimeError, r"because the unspecified dimension size -1 can be any value"):
            empty.view(-1, 0)

        with self.assertRaisesRegex(RuntimeError, r"because the unspecified dimension size -1 can be any value"):
            empty.view(3, 0, -1, 0)

        self.assertRaises(RuntimeError, lambda: tensor.view(15, 0))
        self.assertRaises(RuntimeError, lambda: tensor.view(7, -1))
        self.assertRaises(RuntimeError, lambda: tensor.view(15, -1, -1))

    def test_contiguous(self, device="mps"):
        x = torch.randn(1, 16, 5, 5, device=device)
        self.assertTrue(x.is_contiguous())
        stride = list(x.stride())
        stride[0] = 20
        # change the stride in dimension 0. the tensor is still contiguous because size[0] is 1
        x.set_(x.storage(), 0, x.size(), stride)
        self.assertTrue(x.is_contiguous())

    def test_resize_all_dtypes_and_devices(self, device="mps"):
        shape = (2, 2)
        for dt in (torch.half, torch.bfloat16, torch.bool):
            x = torch.tensor([[1, 2], [3, 4], [5, 6]], dtype=dt, device=device)
            x.resize_(shape)
            self.assertEqual(shape, x.shape)

    def test_resize_as_all_dtypes_and_devices(self, device="mps"):
        for dt in (torch.half, torch.bfloat16, torch.bool):
            x = torch.tensor([[1, 2], [3, 4], [5, 6]], dtype=dt, device=device)
            y = torch.tensor([[1, 2, 3], [4, 5, 6]], dtype=dt, device=device)
            x.resize_as_(y)
            self.assertEqual(y.shape, x.shape)

    def test_resize_overflow(self, device="mps"):
        x = torch.empty((), dtype=torch.float64)
        with self.assertRaisesRegex(RuntimeError, 'Storage size calculation overflowed'):
            x.resize_([2, 4, 2**29, 2**29])
        with self.assertRaisesRegex(RuntimeError, 'overflow'):
            x.resize_([8, 8, 2**29, 2**29])

    def test_view_all_dtypes_and_devices(self, device="mps"):
        for dt in (torch.float, torch.bool):
            x = torch.tensor([[1, 2], [3, 4], [5, 6]], dtype=dt, device=device)
            self.assertEqual(x.view(6).shape, [6])

class TestConvolutionMPS(TestCaseMPS):
    def test_conv1d_all_strides_paddings(self):
        # https://github.com/pytorch/pytorch/issues/82921
        def helper(stride, padding):
            y_cpu = torch.randn(1, 57, 40)
            conv_cpu = nn.Conv1d(57, 20, stride=stride, padding=padding, kernel_size=3, bias=False)
            conv_gpu = copy.deepcopy(conv_cpu).to(device='mps')
            x_cpu = conv_cpu(y_cpu)

            y_gpu = y_cpu.to(device='mps')
            x_gpu = conv_gpu(y_gpu)
            self.assertEqual(x_cpu, x_gpu.cpu())
        for stride in range(1, 4):
            for padding in range(1, 4):
                helper(stride, padding)


    def test_conv1d_channels_last(self):
        # https://github.com/pytorch/pytorch/issues/81557
        model_cpu = torch.nn.Conv1d(1, 128, 3)
        a_cpu = torch.arange((128 * 176), dtype=torch.float32)
        a_cpu = a_cpu.view(128, 176, 1).permute(0, 2, 1)
        out_cpu = model_cpu(a_cpu)

        a_mps = a_cpu.detach().clone().to("mps")
        model_mps = model_cpu.to("mps")
        out_mps = model_mps(a_mps)

        self.assertEqual(out_cpu, out_mps.cpu(), rtol=2.6e-05, atol=2e-04)

    def test_conv_transpose_1d_all_strides(self):
        # https://github.com/pytorch/pytorch/issues/82711
        def helper(stride):
            y_cpu = torch.ones(1, 1, 2)
            deconv_cpu = nn.ConvTranspose1d(in_channels=1, out_channels=1, kernel_size=1, stride=stride, bias=False, padding=1)
            deconv_cpu.weight.data = torch.ones(1, 1, 2)
            deconv_gpu = copy.deepcopy(deconv_cpu).to(device='mps')
            x_cpu = deconv_cpu(y_cpu)

            y_gpu = y_cpu.to(device='mps')
            x_gpu = deconv_gpu(y_gpu)
            self.assertEqual(x_cpu, x_gpu.cpu())
        [helper(stride) for stride in [1, 2, 3]]

    def test_conv_transpose_1d_nn_functional(self):
        # https://github.com/pytorch/pytorch/issues/82563
        tin = torch.rand((1, 512, 1245), dtype=torch.float32)
        tparams = torch.rand((512, 256, 16), dtype=torch.float32)
        tbias = torch.rand((256), dtype=torch.float32)

        device = 'cpu'
        tcpu = torch.nn.functional.conv_transpose1d(tin.to(device), tparams.to(device), tbias.to(device), stride=8, padding=4)

        device = 'mps'
        tgpu = torch.nn.functional.conv_transpose1d(tin.to(device), tparams.to(device), tbias.to(device), stride=8, padding=4)

        self.assertEqual(tcpu, tgpu.cpu(), rtol=2.6e-05, atol=2e-04)

    def test_conv_backward_1d_channels_last(self):
        def helper(shape, in_channels=1, out_channels=1, kernel_size=3, groups=1):
            # https://github.com/pytorch/pytorch/issues/84511
            conv_cpu = torch.nn.Conv1d(
                in_channels=in_channels, out_channels=out_channels, kernel_size=kernel_size, groups=groups).requires_grad_()
            conv_mps = torch.nn.Conv1d(
                in_channels=in_channels, out_channels=out_channels, kernel_size=kernel_size, groups=groups).to("mps")
            conv_mps.weight.data = conv_cpu.weight.data.detach().clone().to("mps").requires_grad_(True)
            conv_mps.bias.data = conv_cpu.bias.data.detach().clone().to("mps").requires_grad_(True)


            data = torch.rand(shape, dtype=torch.float32)
            x_cpu = data.permute(0, 2, 1).contiguous().requires_grad_(True)
            x_mps = data.permute(0, 2, 1).detach().clone().to("mps").contiguous().requires_grad_(True)
            res_cpu = conv_cpu(x_cpu)
            res_mps = conv_mps(x_mps)
            self.assertEqual(res_cpu, res_mps)
            res_cpu = res_cpu.sum().backward()
            res_mps = res_mps.sum().backward()

            self.assertEqual(conv_cpu.weight.grad, conv_mps.weight.grad, rtol=2.6e-05, atol=2e-04)
            self.assertEqual(x_cpu.grad, x_mps.grad)

        helper(shape=(1, 176, 1))
        helper(shape=(2, 12, 1))
        helper(shape=(3, 176, 1))
        helper(shape=(4, 376, 1))
        helper(shape=(1024, 376, 9), in_channels=9, out_channels=1, groups=1)
        helper(shape=(1024, 376, 9), in_channels=9, out_channels=9, groups=3)

    def test_conv1d_contiguous(self):
        model_cpu = torch.nn.Conv1d(1, 128, 3)
        a_cpu = torch.ones(128, 1, 176)
        out_cpu = model_cpu(a_cpu)

        a_mps = a_cpu.detach().clone().to("mps")
        model_mps = model_cpu.to("mps")
        out_mps = model_mps(a_mps)

        self.assertEqual(out_cpu.shape, out_mps.shape)
        self.assertEqual(out_cpu, out_mps.cpu())

    def test_conv2d_all_strides_paddings(self):
        # https://github.com/pytorch/pytorch/issues/83180
        def helper(N, C, H, W, groups, input_mem_format, weight_mem_format, permute_data):
            x_cpu = torch.randn(N, C, H, W).to(memory_format=input_mem_format).requires_grad_()
            x_mps = x_cpu.detach().clone().to(device='mps').requires_grad_()

            if permute_data:
                x_cpu.permute(0, 2, 3, 1)
                x_mps.permute(0, 2, 3, 1)

            for strideX in range(1, 4):
                for strideY in range(1, 4):
                    conv_cpu = torch.nn.Conv2d(
                        in_channels=N, out_channels=C, kernel_size=H, groups=groups, stride=(strideX, strideY)).requires_grad_()
                    conv_cpu.weight.data = conv_cpu.weight.to(memory_format=weight_mem_format).requires_grad_()

                    conv_mps = torch.nn.Conv2d(
                        in_channels=N, out_channels=C, kernel_size=H, groups=groups, stride=(strideX, strideY), device="mps")
                    conv_mps.weight.data = conv_cpu.weight.data.detach().clone().to("mps").requires_grad_()
                    conv_mps.bias.data = conv_cpu.bias.data.detach().clone().to("mps").requires_grad_()

                    res_cpu = conv_cpu(x_cpu)
                    res_mps = conv_mps(x_mps)
                    self.assertEqual(res_cpu, res_mps.cpu(), rtol=1e-03, atol=1e-05)

                    res_cpu = res_cpu.sum().backward()
                    res_mps = res_mps.sum().backward()
                    self.assertEqual(res_cpu, res_mps, rtol=2.6e-05, atol=2e-04)
                    self.assertEqual(conv_cpu.weight.grad, conv_mps.weight.grad, rtol=2.6e-05, atol=2e-04)
                    self.assertEqual(conv_cpu.bias.grad, conv_mps.bias.grad)
                    self.assertEqual(x_cpu.grad, x_mps.grad)

        for mem_format_input in [torch.contiguous_format, torch.channels_last]:
            for mem_format_weight in [torch.contiguous_format, torch.channels_last]:
                for permute_data in [True, False]:
                    helper(2, 2, 3, 6, 1, mem_format_input, mem_format_weight, permute_data)
                    helper(10, 10, 4, 6, 2, mem_format_input, mem_format_weight, permute_data)
                    helper(32, 32, 4, 6, 2, mem_format_input, mem_format_weight, permute_data)

    def test_conv_transpose_2d_strided(self):
        def helper(m_cpu, memory_format):
            m_mps = copy.deepcopy(m_cpu).requires_grad_()
            m_mps.weight.data = m_cpu.weight.data.detach().clone().to("mps").requires_grad_()
            m_mps.bias.data = m_cpu.bias.data.detach().clone().to("mps").requires_grad_()

            input_cpu = torch.randn(20, 16, 50, 100).to(memory_format=memory_format).requires_grad_()
            input_mps = input_cpu.detach().clone().to("mps")

            output_cpu = m_cpu(input_cpu)
            output_mps = m_mps(input_mps)
            self.assertEqual(output_cpu, output_mps)

        for mem_format_input in [torch.contiguous_format, torch.channels_last]:
            # With square kernels and equal stride
            helper(nn.ConvTranspose2d(16, 33, 3, stride=2).requires_grad_(), mem_format_input)

            # non-square kernels and unequal stride and with padding
            helper(nn.ConvTranspose2d(16, 33, (3, 5), stride=(2, 1), padding=(4, 2)).requires_grad_(), mem_format_input)

    def test_conv_transpose_2d_specified_output(self):
        input_cpu = torch.randn(1, 16, 12, 12)
        input_mps = input_cpu.detach().clone().to("mps")

        downsample_cpu = nn.Conv2d(16, 16, 3, stride=2, padding=1)
        downsample_mps = nn.Conv2d(16, 16, 3, stride=2, padding=1, device="mps")
        downsample_mps.weight.data = downsample_cpu.weight.data.detach().clone().to("mps").requires_grad_()
        downsample_mps.bias.data = downsample_cpu.bias.data.detach().clone().to("mps").requires_grad_()

        upsample_cpu = nn.ConvTranspose2d(16, 16, 3, stride=2, padding=1)
        upsample_mps = nn.ConvTranspose2d(16, 16, 3, stride=2, padding=1, device="mps")
        upsample_mps.weight.data = upsample_cpu.weight.data.detach().clone().to("mps").requires_grad_()
        upsample_mps.bias.data = upsample_cpu.bias.data.detach().clone().to("mps").requires_grad_()

        h_cpu = downsample_cpu(input_cpu)
        h_mps = downsample_mps(input_mps)
        self.assertEqual(h_cpu, h_mps)

        size_cpu = h_cpu.size()
        size_mps = h_mps.size()
        self.assertEqual(size_cpu, size_mps)

        output_cpu = upsample_cpu(h_cpu, output_size=input_cpu.size())
        output_mps = upsample_mps(h_mps, output_size=input_mps.size())
        self.assertEqual(output_cpu, output_mps)
        self.assertEqual(output_cpu.size(), output_mps.size())

    def test_conv2d_single_stride(self):
        y_cpu = torch.randn(2, 2, 3, 6)
        y_gpu = y_cpu.to(device='mps')
        for stride in range(1, 4):
            conv_cpu = torch.nn.Conv2d(in_channels=2, out_channels=2, kernel_size=3, stride=stride)
            conv_gpu = copy.deepcopy(conv_cpu).to(device='mps')
            x_cpu = conv_cpu(y_cpu)
            x_gpu = conv_gpu(y_gpu)
            self.assertEqual(x_cpu, x_gpu.cpu(), rtol=1e-03, atol=1e-05)

    def test_grid_sample(self):
        def test(N, C, H, W, mode, padding_mode, align_corners, input_requires_grad):
            def test_shape(N, C, IH, IW, H, W, mode, padding_mode, align_corners):
                for grid_dim_contig_order in [(0, 1, 2, 3), (0, 3, 1, 2), (3, 0, 1, 2), (0, 2, 1, 3)]:
                    # grid_dim_contig_order specifies the dimension order that can
                    # make grid to be contiguous.
                    # i.e., grid.permute(grid_dim_contig_order) is contiguous.
                    # e.g., with grid_dim_contig_order=[0, 3, 1, 2], grid should be
                    #       initialized with contiguous tensor of shape [N, 2, H, W]
                    #       and permuted to [N, H, W, 2] afterwards.
                    grid_shape = [N, H, W, 2]
                    grid_init_shape = [grid_shape[d] for d in grid_dim_contig_order]
                    grid_fwd_permute = [None, None, None, None]
                    for i, d in enumerate(grid_dim_contig_order):
                        grid_fwd_permute[d] = i

                    def get_grid(device='cpu', data=None):
                        if data is not None:
                            assert list(data.shape) == grid_shape
                            data = data.permute(grid_dim_contig_order).to(device)
                        else:
                            data = torch.randn(grid_init_shape, device=device)
                        grid = data.permute(grid_fwd_permute)
                        assert grid.permute(grid_dim_contig_order).is_contiguous()
                        return grid

                    input_cpu = torch.randn(C, N, IH, IW).transpose(0, 1).requires_grad_(input_requires_grad)
                    grid_cpu = get_grid().requires_grad_()
                    out_cpu = F.grid_sample(input_cpu, grid_cpu, mode=mode, padding_mode=padding_mode,
                                            align_corners=align_corners)
                    self.assertTrue(out_cpu.size() == torch.Size([N, C, H, W]))

                    gradients = torch.randn_like(out_cpu)
                    out_cpu.backward(gradients)


                    # Compare against unvectorized CPU fallback

                    # NOTE [ grid_sample CPU fallback ]
                    # grid_sample uses AVX for 2d images, but that requires 32-bit indexing for
                    # 32-bit floats. So we also have a fallback that is used only for float tensors
                    # requiring 64-bit indexing. That requires too much memory to run on CI, so we
                    # also export the fallback and test it here to ensure feature parity with
                    # the vectorized version.
                    input_fallback = input_cpu.float().detach_().requires_grad_()
                    grid_fallback = grid_cpu.float().detach_().requires_grad_()
                    out_fallback = torch._grid_sampler_2d_cpu_fallback(
                        input_fallback, grid_fallback,
                        F.GRID_SAMPLE_INTERPOLATION_MODES[mode],
                        F.GRID_SAMPLE_PADDING_MODES[padding_mode],
                        align_corners)
                    self.assertEqual(out_fallback, out_cpu.float(), atol=1e-5, rtol=5e-5)

                    out_fallback.backward(gradients.float())
                    if input_requires_grad:
                        self.assertEqual(input_fallback.grad, input_cpu.grad.float(), atol=1e-4, rtol=5e-5)
                    self.assertEqual(grid_fallback.grad, grid_cpu.grad.float(), atol=1e-4, rtol=5e-5)

                    input_mps = input_cpu.detach().transpose(0, 1).to("mps").transpose(0, 1).requires_grad_(input_requires_grad)
                    grid_mps = get_grid('mps', grid_cpu.detach()).requires_grad_()
                    out_mps = F.grid_sample(input_mps, grid_mps, mode=mode, padding_mode=padding_mode, align_corners=align_corners)
                    self.assertEqual(out_cpu, out_mps)
                    out_mps.backward(gradients.to("mps"))
                    if input_requires_grad:
                        self.assertEqual(input_cpu.grad, input_mps.grad)
                    self.assertEqual(grid_cpu.grad, grid_mps.grad, atol=5e-5, rtol=0)

                    # check that zero-dimensional input strides don't error out
                    base_input = torch.randn(N, C, 1, IW)
                    input_cpu = base_input.expand_as(input_mps).requires_grad_(input_requires_grad)
                    out_cpu = F.grid_sample(input_cpu, grid_cpu, mode=mode, padding_mode=padding_mode,
                                            align_corners=align_corners)

                    input_mps = base_input.to("mps").expand_as(input_mps).requires_grad_(input_requires_grad)
                    out_mps = F.grid_sample(input_mps, grid_mps, mode=mode, padding_mode=padding_mode, align_corners=align_corners)
                    self.assertEqual(out_cpu, out_mps)

            # test same size output
            test_shape(N, C, H, W, H, W, mode, padding_mode, align_corners)

            # test larger output
            N = random.randint(2, 8)
            C = random.randint(2, 8)
            IH = random.randint(2, 8)
            IW = random.randint(2, 8)
            H = random.randint(IH + 1, 12)
            W = random.randint(IW + 1, 12)
            test_shape(N, C, IH, IW, H, W, mode, padding_mode, align_corners)

            # test smaller output
            N = random.randint(2, 8)
            C = random.randint(2, 8)
            IH = random.randint(2, 8)
            IW = random.randint(2, 8)
            H = random.randint(2, IH)
            W = random.randint(2, IW)
            test_shape(N, C, IH, IW, H, W, mode, padding_mode, align_corners)

            # test 1x1 inpput
            N = random.randint(2, 8)
            C = random.randint(2, 8)
            IH = 1
            IW = 1
            H = random.randint(2, 5)
            W = random.randint(2, 5)
            test_shape(N, C, IH, IW, H, W, mode, padding_mode, align_corners)

            # testing empty grid
            N = random.randint(2, 8)
            C = random.randint(2, 8)
            IH = random.randint(2, 8)
            IW = random.randint(2, 8)
            W = random.randint(3, IW + 2)
            test_shape(N, C, IH, IW, 0, W, mode, padding_mode, align_corners)

            # testing empty channel
            N = random.randint(2, 8)
            IH = random.randint(2, 8)
            IW = random.randint(2, 8)
            H = random.randint(3, IH + 2)
            W = random.randint(3, IW + 2)
            test_shape(N, 0, IH, IW, H, W, mode, padding_mode, align_corners)

            # testing empty batch
            C = random.randint(2, 8)
            IH = random.randint(2, 8)
            IW = random.randint(2, 8)
            H = random.randint(3, IH + 2)
            W = random.randint(3, IW + 2)
            test_shape(0, C, IH, IW, H, W, mode, padding_mode, align_corners)

        for mode in ('bilinear', 'nearest'):
            for padding_mode in ('zeros', 'reflection'):
                for align_corners in (True, False):
                    # test known input
                    input = torch.arange(1., 11, device="mps").view(1, 1, 2, 5)
                    grid = torch.tensor(
                        [[[-0.9, -4.1], [0, 0.2000], [1, -1], [-0.333, 1e-6], [0.5, 1.0]],
                         [[-1.0, -0.5], [0, 0.3333], [1, -1], [-0.200, 1e-6], [1.5, 0.5]]], device="mps").view(1, 2, 5, 2)
                    if mode == 'bilinear':
                        if padding_mode == 'zeros':
                            if align_corners:
                                groundtruth = torch.tensor(
                                    [[0.0000, 6.0000000000, 5.0000, 4.8340, 9.0000],
                                     [2.2500, 6.3332500450, 5.0000, 5.1000, 0.0000]], device="mps").view(1, 1, 2, 5)
                            else:
                                groundtruth = torch.tensor(
                                    [[0.0000, 6.5000000000, 1.2500, 4.6675000191, 4.6250],
                                     [0.5000, 7.1665000916, 1.2500, 5.0000000000, 0.0000]], device="mps").view(1, 1, 2, 5)
                        elif padding_mode == 'border':
                            if align_corners:
                                groundtruth = torch.tensor(
                                    [[1.2000, 6.0000000000, 5.0000, 4.8340, 9.0000],
                                     [2.2500, 6.3332500450, 5.0000, 5.1000, 8.7500]], device="mps").view(1, 1, 2, 5)
                            else:
                                groundtruth = torch.tensor(
                                    [[1.0000, 6.5000000000, 5.0000, 4.6675000191, 9.2500],
                                     [1.0000, 7.1665000916, 5.0000, 5.0000000000, 10.0000]], device="mps").view(1, 1, 2, 5)
                        elif padding_mode == 'reflection':
                            if align_corners:
                                groundtruth = torch.tensor(
                                    [[3.4500, 6.0000000000, 5.0000, 4.8340, 9.0000],
                                     [2.2500, 6.3332500450, 5.0000, 5.1000, 7.7500]], device="mps").view(1, 1, 2, 5)
                            else:
                                groundtruth = torch.tensor(
                                    [[3.0000004768, 6.5000000000, 5.0000, 4.6675000191, 9.2500],
                                     [1.0000000000, 7.1665000916, 5.0000, 5.0000000000, 9.2500]], device="mps").view(1, 1, 2, 5)
                        else:
                            raise AssertionError("missing groundtruth test for padding mode '{}'".format(padding_mode))
                    elif mode == 'nearest':
                        if padding_mode == 'zeros':
                            if align_corners:
                                groundtruth = torch.tensor(
                                    [[0., 8., 5., 7., 9.],
                                     [1., 8., 5., 8., 0.]], device="mps").view(1, 1, 2, 5)
                            else:
                                groundtruth = torch.tensor(
                                    [[0., 8., 5., 7., 0.],
                                     [1., 8., 5., 8., 0.]], device="mps").view(1, 1, 2, 5)
                        elif padding_mode == 'border':
                            if align_corners:
                                groundtruth = torch.tensor(
                                    [[1., 8., 5., 7., 9.],
                                     [1., 8., 5., 8., 10.]], device="mps").view(1, 1, 2, 5)
                            else:
                                groundtruth = torch.tensor(
                                    [[1., 8., 5., 7., 9.],
                                     [1., 8., 5., 8., 10.]], device="mps").view(1, 1, 2, 5)
                        elif padding_mode == 'reflection':
                            if align_corners:
                                groundtruth = torch.tensor(
                                    [[1., 8., 5., 7., 9.],
                                     [1., 8., 5., 8., 9.]], device="mps").view(1, 1, 2, 5)
                            else:
                                groundtruth = torch.tensor(
                                    [[1., 8., 5., 7., 9.],
                                     [1., 8., 5., 8., 9.]], device="mps").view(1, 1, 2, 5)
                        else:
                            raise AssertionError("missing groundtruth test for padding mode '{}'".format(padding_mode))
                    elif mode == 'bicubic':
                        if padding_mode == 'zeros':
                            if align_corners:
                                groundtruth = torch.tensor(
                                    [[-0.10424726, 7.1400003, 5.0000, 5.7842274, 9.0000],
                                     [2.4492188, 7.4814040, 5.0000, 6.0277520, 0.0000]], device="mps").view(1, 1, 2, 5)
                            else:
                                groundtruth = torch.tensor(
                                    [[0.00000, 7.6287503, 1.0625, 5.5977230, 5.3270264],
                                     [0.40625, 8.0288770, 1.0625, 5.9375067, -0.3515625]], device="mps").view(1, 1, 2, 5)
                        elif padding_mode == 'border':
                            if align_corners:
                                groundtruth = torch.tensor(
                                    [[1.1520010, 6.0599990, 5.0000, 4.870930, 9.0000000],
                                     [2.1328125, 6.4258375, 5.0000, 5.076003, 8.8671875]], device="mps").view(1, 1, 2, 5)
                            else:
                                groundtruth = torch.tensor(
                                    [[0.894531, 6.6050020, 4.625, 4.7138715, 9.800781],
                                     [0.906250, 7.2822485, 4.625, 5.0000052, 10.00000]], device="mps").view(1, 1, 2, 5)
                        elif padding_mode == 'reflection':
                            if align_corners:
                                groundtruth = torch.tensor(
                                    [[3.1822524, 6.239998, 5.0000, 4.8709273, 9.00000],
                                     [1.7812500, 6.703594, 5.0000, 5.0760007, 8.21875]], device="mps").view(1, 1, 2, 5)
                            else:
                                groundtruth = torch.tensor(
                                    [[2.7993753, 6.6050020, 4.25, 4.7138715, 10.269531],
                                     [0.8125000, 7.2822485, 4.25, 5.0000052, 9.332031]], device="mps").view(1, 1, 2, 5)
                        else:
                            raise AssertionError("missing groundtruth test for padding mode '{}'".format(padding_mode))

                    else:
                        raise AssertionError("missing groundtruth test for interpolation mode '{}'".format(mode))
                    output = F.grid_sample(input, grid, mode=mode, padding_mode=padding_mode,
                                           align_corners=align_corners)
                    self.assertEqual(output, groundtruth, atol=1e-5, rtol=0,
                                     msg="groundtruth comparison failed for mode={}, "
                                     "padding_mode={}".format(mode, padding_mode))

class TestAdvancedIndexing(TestCaseMPS):
    supported_dtypes = [torch.float32, torch.float16, torch.int64, torch.int32, torch.int16, torch.uint8]
    supported_np_dtypes = [np.float32, np.float16, np.int64, np.int32, np.int16, np.uint8]

    def test_nonzero_no_warning(self):
        device = "mps"
        t = torch.randn((2, 2), device=device)
        with warnings.catch_warnings(record=True) as w:
            warnings.simplefilter("always")
            torch.nonzero(t)
            t.nonzero()
            self.assertEqual(len(w), 0)

    def test_nonzero(self):
        def helper(dtype):
            device = "mps"
            shapes = [
                torch.Size((12,)),
                torch.Size((12, 1)),
                torch.Size((1, 12)),
                torch.Size((6, 2)),
                torch.Size((3, 2, 2)),
                torch.Size((5, 5, 5)),
            ]

            def gen_nontrivial_input(shape, dtype, device):
                if dtype != torch.bfloat16:
                    return torch.randint(2, shape, device=device, dtype=dtype)
                else:
                    # windows does not work for bfloat16 randing
                    return torch.randint(2, shape, device=device, dtype=torch.float).to(dtype)

            for shape in shapes:
                tensor = gen_nontrivial_input(shape, dtype, device)
                dst1 = torch.nonzero(tensor, as_tuple=False)
                dst2 = tensor.nonzero(as_tuple=False)
                dst3 = torch.empty([], dtype=torch.long, device=device)
                dst3 = dst3.resize_(0)
                torch.nonzero(tensor, out=dst3)
                np_array = tensor.cpu().numpy() if dtype != torch.bfloat16 else tensor.float().cpu().numpy()
                np_result = torch.from_numpy(np.stack(np_array.nonzero())).t()
                self.assertEqual(dst1.cpu(), np_result, atol=0, rtol=0)
                self.assertEqual(dst2.cpu(), np_result, atol=0, rtol=0)
                self.assertEqual(dst3.cpu(), np_result, atol=0, rtol=0)
                tup1 = torch.nonzero(tensor, as_tuple=True)
                tup2 = tensor.nonzero(as_tuple=True)
                tup1 = torch.stack(tup1).t().cpu()
                tup2 = torch.stack(tup2).t().cpu()
                self.assertEqual(tup1, np_result, atol=0, rtol=0)
                self.assertEqual(tup2, np_result, atol=0, rtol=0)
        [helper(dtype) for dtype in self.supported_dtypes]

    def test_nonzero_astuple_out(self):
        device = "mps"
        t = torch.randn((3, 3, 3), device=device)
        out = torch.empty([], dtype=torch.long, device=device)
        out = out.resize_(0)

        with self.assertRaises(RuntimeError):
            torch.nonzero(t, as_tuple=True, out=out)

        self.assertEqual(torch.nonzero(t, as_tuple=False, out=out), torch.nonzero(t, out=out))

        # Verifies that JIT script cannot handle the as_tuple kwarg
        # See Issue https://github.com/pytorch/pytorch/issues/45499.
        def _foo(t):
            tuple_result = torch.nonzero(t, as_tuple=True)
            nontuple_result = torch.nonzero(t, as_tuple=False)
            out = torch.empty_like(nontuple_result)
            torch.nonzero(t, as_tuple=False, out=out)
            return tuple_result, nontuple_result, out

        with self.assertRaises(RuntimeError):
            scripted_foo = torch.jit.script(_foo)

        # Verifies that JIT tracing works fine
        traced_foo = torch.jit.trace(_foo, t)
        traced_tuple, traced_nontuple, traced_out = traced_foo(t)
        expected_tuple = torch.nonzero(t, as_tuple=True)
        expected_nontuple = torch.nonzero(t)

        self.assertEqual(traced_tuple, expected_tuple)
        self.assertEqual(traced_nontuple, expected_nontuple)
        self.assertEqual(traced_out, expected_nontuple)

    def test_nonzero_discontiguous(self):
        device = "mps"
        shape = (4, 4)
        tensor = torch.randint(2, shape, device=device)
        tensor_nc = torch.empty(shape[0], shape[1] * 2, device=device)[:, ::2].copy_(tensor)
        dst1 = tensor.nonzero(as_tuple=False)
        dst2 = tensor_nc.nonzero(as_tuple=False)
        self.assertEqual(dst1, dst2, atol=0, rtol=0)
        dst3 = torch.empty_like(dst1)
        data_ptr = dst3.data_ptr()
        # expect dst3 storage to be reused
        torch.nonzero(tensor, out=dst3)
        self.assertEqual(data_ptr, dst3.data_ptr())
        self.assertEqual(dst1, dst3, atol=0, rtol=0)
        # discontiguous out
        dst4 = torch.empty(dst1.size(0), dst1.size(1) * 2, dtype=torch.long, device=device)[:, ::2]
        data_ptr = dst4.data_ptr()
        strides = dst4.stride()
        torch.nonzero(tensor, out=dst4)
        self.assertEqual(data_ptr, dst4.data_ptr())
        self.assertEqual(dst1, dst4, atol=0, rtol=0)
        self.assertEqual(strides, dst4.stride())

    def test_nonzero_non_diff(self):
        device = "mps"
        x = torch.randn(10, requires_grad=True)
        nz = x.nonzero()
        self.assertFalse(nz.requires_grad)

    def test_masked_select(self):
        x = torch.randn(3, 4)
        x_mps = x.to("mps")
        mask = x.ge(0.5)
        mask_mps = x_mps.ge(0.5)

        res = torch.masked_select(x, mask)
        res_mps = torch.masked_select(x_mps, mask_mps)

        self.assertEqual(res, res_mps)

    # examples from https://www.tutorialspoint.com/numpy/numpy_advanced_indexing.htm
    def test_indexing_get(self):
        def helper(dtype):
            x_cpu = torch.tensor([[1, 2], [3, 4], [5, 6]], dtype=dtype)
            x_mps = x_cpu.detach().clone().to("mps")

            y_cpu = x_cpu[[0, 1, 2], [0, 1, 0]]
            y_mps = x_mps[[0, 1, 2], [0, 1, 0]]
            self.assertEqual(y_cpu, y_mps, str(dtype))
        [helper(dtype) for dtype in self.supported_dtypes]

    def test_indexing_select_corners(self):
        def helper(dtype):
            x_cpu = torch.tensor([[0, 1, 2], [3, 4, 5], [6, 7, 8], [9, 10, 11]], dtype=dtype)
            x_mps = x_cpu.detach().clone().to("mps")

            rows_cpu = torch.tensor([[0, 0], [3, 3]])
            rows_mps = rows_cpu.detach().clone().to("mps")

            cols_cpu = torch.tensor([[0, 2], [0, 2]])
            cols_mps = cols_cpu.detach().clone().to("mps")

            res_cpu = x_cpu[rows_cpu, cols_cpu]
            res_mps = x_mps[rows_mps, cols_mps]

            self.assertEqual(res_cpu, res_mps, str(dtype))
        [helper(dtype) for dtype in self.supported_dtypes]

    # FIXME: uint8 fails for this testcase, needs further debugging
    def test_slicing_using_advanced_index_for_column(self):
        def helper(dtype):
            x_cpu = torch.tensor([[0, 1, 2], [3, 4, 5], [6, 7, 8], [9, 10, 11]], dtype=dtype)
            x_mps = x_cpu.detach().clone().to("mps")

            z_cpu = x_cpu[1:4, 1:3]
            z_mps = x_mps[1:4, 1:3]
            self.assertEqual(z_cpu, z_mps, str(dtype))

            # using advanced index for column
            y_cpu = x_cpu[1:4, [1, 2]]
            y_mps = x_mps[1:4, [1, 2]]
            self.assertEqual(y_cpu, y_mps, str(dtype))
        # FIXME: use supported_dtypes once uint8 is fixed
        [helper(dtype) for dtype in [torch.float32, torch.float16, torch.int64, torch.int32, torch.int16]]

    # FIXME: conditional indexing not working
    # def test_boolean_array_indexing_1(self):
    #     def helper(dtype):
    #         x_cpu = torch.tensor([[0, 1, 2], [3, 4, 5], [6, 7, 8], [9, 10, 11]], dtype=dtype)
    #         x_mps = x_cpu.detach().clone().to("mps")

    #         res_cpu = x_cpu[x_cpu > 5]
    #         res_mps = x_mps[x_mps > 5]

    #         print(res_cpu)
    #         print(res_mps)

    #         self.assertEqual(res_cpu, res_mps, str(dtype))
    #     [helper(dtype) for dtype in self.supported_dtypes]


    def test_advanced_indexing_3D_get(self):
        def helper(x_cpu):
            x_mps = x_cpu.detach().clone().to("mps")
            self.assertEqual(x_cpu[[1, 2], 3, :], x_mps[[1, 2], 3, :])
            self.assertEqual(x_cpu[[0, 2], :, :], x_mps[[0, 2], :, :])
            self.assertEqual(x_cpu[:, [1, 0], [1]], x_mps[:, [1, 0], [1]])

        x_cpu = torch.tensor([[[0.1, 0.2, 0.3, 0.4],
                               [0.5, 0.6, 0.7, 0.8],
                               [0.9, 1.0, 1.1, 1.2],
                               [1.3, 1.4, 1.5, 1.6]],

                              [[2.0, 2.1, 2.2, 2.3],
                               [2.4, 2.5, 2.6, 2.7],
                               [2.8, 2.9, 3.0, 3.1],
                               [3.2, 3.3, 3.4, 3.5]],

                              [[4.0, 4.1, 4.2, 4.3],
                               [4.4, 4.5, 4.6, 4.7],
                               [4.8, 4.9, 5.0, 5.1],
                               [5.1, 5.2, 5.3, 5.4]]], device="cpu", dtype=torch.float32)
        helper(x_cpu)
        for idx in range(len(self.supported_np_dtypes)):
            # torch.randn / torch.rand don't work with all dtypes
            # Generate input data for all dtypes on Numpy them move to torch
            input_t = np.random.random_sample(size=[3, 4, 4]).astype(self.supported_np_dtypes[idx])
            inputCPU = torch.tensor(input_t, device='cpu', dtype=self.supported_dtypes[idx])

            helper(inputCPU)

    def test_advanced_indexing_3D_put(self):
        def helper(x_cpu):
            dtype = x_cpu.dtype
            x_mps = x_cpu.detach().clone().to("mps")

            out_tensor_cpu = torch.tensor([88, 99], dtype=dtype, device="cpu")
            out_tensor_cpu_view = out_tensor_cpu[1:]

            out_tensor_mps = torch.tensor([88, 99], dtype=dtype, device="mps")
            out_tensor_mps_view = out_tensor_mps[1:]

            x_cpu[[1, 2], 3, :] = out_tensor_cpu_view
            x_mps[[1, 2], 3, :] = out_tensor_mps_view
            self.assertEqual(x_cpu, x_mps)

            x_cpu[[0, 2], :, :] = out_tensor_cpu_view
            x_mps[[0, 2], :, :] = out_tensor_mps_view
            self.assertEqual(x_cpu, x_mps)

            x_cpu[:, [1, 0], [1]] = out_tensor_cpu_view
            x_mps[:, [1, 0], [1]] = out_tensor_mps_view
            self.assertEqual(x_cpu, x_mps)

        x_cpu = torch.tensor([[[0.1, 0.2, 0.3, 0.4],
                               [0.5, 0.6, 0.7, 0.8],
                               [0.9, 1.0, 1.1, 1.2],
                               [1.3, 1.4, 1.5, 1.6]],

                              [[2.0, 2.1, 2.2, 2.3],
                               [2.4, 2.5, 2.6, 2.7],
                               [2.8, 2.9, 3.0, 3.1],
                               [3.2, 3.3, 3.4, 3.5]],

                              [[4.0, 4.1, 4.2, 4.3],
                               [4.4, 4.5, 4.6, 4.7],
                               [4.8, 4.9, 5.0, 5.1],
                               [5.1, 5.2, 5.3, 5.4]]], device="cpu", dtype=torch.float32)
        helper(x_cpu)
        for idx in range(len(self.supported_np_dtypes)):
            # torch.randn / torch.rand don't work with all dtypes
            # Generate input data for all dtypes on Numpy them move to torch
            input_t = np.random.random_sample(size=[3, 4, 4]).astype(self.supported_np_dtypes[idx])
            inputCPU = torch.tensor(input_t, device='cpu', dtype=self.supported_dtypes[idx])

            helper(inputCPU)

    def test_index_put_with_view_indices(self):
        def helper(dtype):
            target_cpu = torch.zeros([5, 3], device="cpu", dtype=dtype)
            target_mps = torch.zeros([5, 3], device="mps", dtype=dtype)

            indices_cpu = torch.tensor([[0, 1], [0, 1]], dtype=torch.int64, device="cpu")
            indices_mps = torch.tensor([[0, 1], [0, 1]], dtype=torch.int64, device="mps")

            value_cpu = torch.ones(indices_cpu.shape[0], device="cpu", dtype=dtype)
            value_mps = torch.ones(indices_mps.shape[0], device="mps", dtype=dtype)

            target_cpu.index_put_(tuple(indices_cpu.t()), value_cpu, accumulate=True)
            target_mps.index_put_(tuple(indices_mps.t()), value_mps, accumulate=True)

            self.assertEqual(target_cpu, target_mps)

        [helper(dtype) for dtype in [torch.int32, torch.float]]

    # tests from 'test_indexing.py'
    def test_advancedindex_big(self, device="mps"):
        reference = torch.arange(0, 123344, dtype=torch.int, device=device)

        self.assertEqual(reference[[0, 123, 44488, 68807, 123343], ],
                         torch.tensor([0, 123, 44488, 68807, 123343], dtype=torch.int))

    def test_set_item_to_scalar_tensor(self, device="mps"):
        m = random.randint(1, 10)
        n = random.randint(1, 10)
        z = torch.randn([m, n], device=device)
        a = 1.0
        w = torch.tensor(a, requires_grad=True, device=device)
        z[:, 0] = w
        z.sum().backward()
        self.assertEqual(w.grad, m * a)

    def test_single_int(self, device="mps"):
        v = torch.randn(5, 7, 3, device=device)
        self.assertEqual(v[4].shape, (7, 3))

    def test_multiple_int(self, device="mps"):
        v = torch.randn(5, 7, 3, device=device)
        self.assertEqual(v[4].shape, (7, 3))
        self.assertEqual(v[4, :, 1].shape, (7,))

    def test_none(self, device="mps"):
        v = torch.randn(5, 7, 3, device=device)
        self.assertEqual(v[None].shape, (1, 5, 7, 3))
        self.assertEqual(v[:, None].shape, (5, 1, 7, 3))
        self.assertEqual(v[:, None, None].shape, (5, 1, 1, 7, 3))
        self.assertEqual(v[..., None].shape, (5, 7, 3, 1))

    def test_step(self, device="mps"):
        v = torch.arange(10, device=device)
        self.assertEqual(v[::1], v)
        self.assertEqual(v[::2].tolist(), [0, 2, 4, 6, 8])
        self.assertEqual(v[::3].tolist(), [0, 3, 6, 9])
        self.assertEqual(v[::11].tolist(), [0])
        self.assertEqual(v[1:6:2].tolist(), [1, 3, 5])

    def test_step_assignment(self, device="mps"):
        v = torch.zeros(4, 4, device=device)
        v[0, 1::2] = torch.tensor([3., 4.], device=device)
        self.assertEqual(v[0].tolist(), [0, 3, 0, 4])
        self.assertEqual(v[1:].sum(), 0)

    def test_bool_indices(self, device="mps"):
        v = torch.randn(5, 7, 3, device=device)
        boolIndices = torch.tensor([True, False, True, True, False], dtype=torch.bool, device=device)
        self.assertEqual(v[boolIndices].shape, (3, 7, 3))
        self.assertEqual(v[boolIndices], torch.stack([v[0], v[2], v[3]]))

        v = torch.tensor([True, False, True], dtype=torch.bool, device=device)
        boolIndices = torch.tensor([True, False, False], dtype=torch.bool, device=device)
        uint8Indices = torch.tensor([1, 0, 0], dtype=torch.uint8, device=device)
        with warnings.catch_warnings(record=True) as w:
            self.assertEqual(v[boolIndices].shape, v[uint8Indices].shape)
            self.assertEqual(v[boolIndices], v[uint8Indices])
            self.assertEqual(v[boolIndices], torch.tensor([True], dtype=torch.bool, device=device))
            self.assertEqual(len(w), 2)

    @unittest.skipIf(product_version < 13.0, "Skipped on macOS 12")
    def test_bool_indices_accumulate(self, device="mps"):
        mask = torch.zeros(size=(10, ), dtype=torch.uint8, device=device)
        mask = mask > 0
        y = torch.ones(size=(10, 10), device=device)
        y.index_put_((mask, ), y[mask], accumulate=True)
        self.assertEqual(y, torch.ones(size=(10, 10), device=device))

    def test_multiple_bool_indices(self, device="mps"):
        v = torch.randn(5, 7, 3, device=device)
        # note: these broadcast together and are transposed to the first dim
        mask1 = torch.tensor([1, 0, 1, 1, 0], dtype=torch.bool, device=device)
        mask2 = torch.tensor([1, 1, 1], dtype=torch.bool, device=device)
        self.assertEqual(v[mask1, :, mask2].shape, (3, 7))

    def test_byte_mask(self, device="mps"):
        v = torch.randn(5, 7, 3, device=device)
        mask = torch.ByteTensor([1, 0, 1, 1, 0]).to(device)
        with warnings.catch_warnings(record=True) as w:
            self.assertEqual(v[mask].shape, (3, 7, 3))
            self.assertEqual(v[mask], torch.stack([v[0], v[2], v[3]]))
            self.assertEqual(len(w), 2)

        v = torch.tensor([1.], device=device)
        self.assertEqual(v[v == 0], torch.tensor([], device=device))

    def test_byte_mask_accumulate(self, device="mps"):
        mask = torch.zeros(size=(10, ), dtype=torch.uint8, device=device)
        y = torch.ones(size=(10, 10), device=device)
        with warnings.catch_warnings(record=True) as w:
            warnings.simplefilter("always")
            y.index_put_((mask, ), y[mask], accumulate=True)
            self.assertEqual(y, torch.ones(size=(10, 10), device=device))
            self.assertEqual(len(w), 2)

    def test_index_put_accumulate_expanded_values(self, device="mps"):
        t = torch.zeros((5, 2))
        t_dev = t.to(device)
        indices = [
            torch.tensor([0, 1, 2, 3]),
            torch.tensor([1, ]),
        ]
        indices_dev = [i.to(device) for i in indices]
        values0d = torch.tensor(1.0)
        values1d = torch.tensor([1.0, ])

        out_mps = t_dev.index_put_(indices_dev, values0d.to(device), accumulate=True)
        out_cpu = t.index_put_(indices, values0d, accumulate=True)
        self.assertEqual(out_mps.cpu(), out_cpu)

        out_mps = t_dev.index_put_(indices_dev, values1d.to(device), accumulate=True)
        out_cpu = t.index_put_(indices, values1d, accumulate=True)
        self.assertEqual(out_mps.cpu(), out_cpu)

        t = torch.zeros(4, 3, 2)
        t_dev = t.to(device)

        indices = [
            torch.tensor([0, ]),
            torch.arange(3)[:, None],
            torch.arange(2)[None, :],
        ]
        indices_dev = [i.to(device) for i in indices]
        values1d = torch.tensor([-1.0, -2.0])
        values2d = torch.tensor([[-1.0, -2.0], ])

        out_mps = t_dev.index_put_(indices_dev, values1d.to(device), accumulate=True)
        out_cpu = t.index_put_(indices, values1d, accumulate=True)
        self.assertEqual(out_mps.cpu(), out_cpu)

        out_mps = t_dev.index_put_(indices_dev, values2d.to(device), accumulate=True)
        out_cpu = t.index_put_(indices, values2d, accumulate=True)
        self.assertEqual(out_mps.cpu(), out_cpu)

    def test_index_put_accumulate_non_contiguous(self, device="mps"):
        t = torch.zeros((5, 2, 2))
        t_dev = t.to(device)
        t1 = t_dev[:, 0, :]
        t2 = t[:, 0, :]
        self.assertTrue(not t1.is_contiguous())
        self.assertTrue(not t2.is_contiguous())

        indices = [torch.tensor([0, 1]), ]
        indices_dev = [i.to(device) for i in indices]
        value = torch.randn(2, 2)
        out_mps = t1.index_put_(indices_dev, value.to(device), accumulate=True)
        out_cpu = t2.index_put_(indices, value, accumulate=True)
        self.assertTrue(not t1.is_contiguous())
        self.assertTrue(not t2.is_contiguous())

        self.assertEqual(out_mps.cpu(), out_cpu)

    def test_index_put_accumulate_with_optional_tensors(self, device="mps"):
        # TODO: replace with a better solution.
        # Currently, here using torchscript to put None into indices.
        # on C++ it gives indices as a list of 2 optional tensors: first is null and
        # the second is a valid tensor.
        @torch.jit.script
        def func(x, i, v):
            idx = [None, i]
            x.index_put_(idx, v, accumulate=True)
            return x

        n = 4
        t = torch.arange(n * 2, dtype=torch.float32).reshape(n, 2)
        t_dev = t.to(device)
        indices = torch.tensor([1, 0])
        indices_dev = indices.to(device)
        value0d = torch.tensor(10.0)
        value1d = torch.tensor([1.0, 2.0])

        out_mps = func(t_dev, indices_dev, value0d.to("mps"))
        out_cpu = func(t, indices, value0d)
        self.assertEqual(out_mps.cpu(), out_cpu)

        out_mps = func(t_dev, indices_dev, value1d.to("mps"))
        out_cpu = func(t, indices, value1d)
        self.assertEqual(out_mps.cpu(), out_cpu)

    def test_index_put_accumulate_duplicate_indices(self, device="mps"):
        for i in range(1, 128):
            # generate indices by random walk, this will create indices with
            # lots of duplicates interleaved with each other
            delta = torch.empty(i, dtype=torch.float32, device=device).uniform_(-1, 1)

            indices = delta.cumsum(0).long().to("mps")

            # abs for int64 is not supported on mps, fallback on 'cpu' to calculate it
            input = torch.randn(indices.cpu().abs().max().to("mps") + 1, device=device)
            values = torch.randn(indices.size(0), device=device)
            output = input.index_put((indices,), values, accumulate=True)

            input_list = input.tolist()
            indices_list = indices.tolist()
            values_list = values.tolist()
            for i, v in zip(indices_list, values_list):
                input_list[i] += v

            self.assertEqual(output, input_list)

    def test_multiple_byte_mask(self, device="mps"):
        v = torch.randn(5, 7, 3, device=device)
        # note: these broadcast together and are transposed to the first dim
        mask1 = torch.ByteTensor([1, 0, 1, 1, 0]).to(device)
        mask2 = torch.ByteTensor([1, 1, 1]).to(device)
        with warnings.catch_warnings(record=True) as w:
            warnings.simplefilter("always")
            self.assertEqual(v[mask1, :, mask2].shape, (3, 7))
            self.assertEqual(len(w), 2)

    def test_byte_mask2d(self, device="mps"):
        v = torch.randn(5, 7, 3, device=device)
        c = torch.randn(5, 7, device=device)
        num_ones = (c > 0).sum()
        r = v[c > 0]
        self.assertEqual(r.shape, (num_ones, 3))

    # FIXME: conditional indexing not working
    # def test_jit_indexing(self, device="mps"):
    #     def fn1(x):
    #         x[x < 50] = 1.0
    #         return x

    #     def fn2(x):
    #         x[0:50] = 1.0
    #         return x

    #     scripted_fn1 = torch.jit.script(fn1)
    #     scripted_fn2 = torch.jit.script(fn2)
    #     data = torch.arange(100, device=device, dtype=torch.float)
    #     out = scripted_fn1(data.detach().clone())
    #     ref = torch.tensor(np.concatenate((np.ones(50), np.arange(50, 100))), device=device, dtype=torch.float)
    #     self.assertEqual(out, ref)
    #     out = scripted_fn2(data.detach().clone())
    #     self.assertEqual(out, ref)

    def test_int_indices(self, device="mps"):
        v = torch.randn(5, 7, 3, device=device)
        self.assertEqual(v[[0, 4, 2]].shape, (3, 7, 3))
        self.assertEqual(v[:, [0, 4, 2]].shape, (5, 3, 3))
        self.assertEqual(v[:, [[0, 1], [4, 3]]].shape, (5, 2, 2, 3))

    def test_index_put_src_datatype(self):
        def helper(device, dtype):
            src = torch.ones(3, 2, 4, device=device, dtype=dtype)
            vals = torch.ones(3, 2, 4, device=device, dtype=dtype)
            indices = (torch.tensor([0, 2, 1]),)
            res = src.index_put_(indices, vals, accumulate=True)
            self.assertEqual(res.shape, src.shape)
        [helper(device="mps", dtype=dtype) for dtype in [torch.float, torch.int32]]

    @unittest.skipIf(product_version < 13.0, "Skipped on macOS 12")
    def test_index_src_datatype(self):
        def helper(device, dtype):
            orig_dtype = dtype
            if dtype is torch.bool:
                dtype = torch.uint8

            src = torch.ones(3, 2, 4, device=device, dtype=dtype)
            if orig_dtype is torch.bool:
                src = src == 1
            # test index
            res = src[[0, 2, 1], :, :]
            self.assertEqual(res.shape, src.shape)
            # test index_put, no accum
            src[[0, 2, 1], :, :] = res
            self.assertEqual(res.shape, src.shape)
        [helper(device="mps", dtype=dtype) for dtype in [torch.float, torch.float16, torch.long, torch.bool]]

    def test_int_indices2d(self, device="mps"):
        # From the NumPy indexing example
        x = torch.arange(0, 12, device=device).view(4, 3)
        rows = torch.tensor([[0, 0], [3, 3]], device=device)
        columns = torch.tensor([[0, 2], [0, 2]], device=device)
        self.assertEqual(x[rows, columns].tolist(), [[0, 2], [9, 11]])

    def test_int_indices_broadcast(self, device="mps"):
        # From the NumPy indexing example
        x = torch.arange(0, 12, device=device).view(4, 3)
        rows = torch.tensor([0, 3], device=device)
        columns = torch.tensor([0, 2], device=device)
        result = x[rows[:, None], columns]
        self.assertEqual(result.tolist(), [[0, 2], [9, 11]])

    def test_empty_index(self, device="mps"):
        x = torch.arange(0, 12, device=device).view(4, 3)
        idx = torch.tensor([], dtype=torch.long, device=device)
        self.assertEqual(x[idx].numel(), 0)

        # empty assignment should have no effect but not throw an exception
        y = x.clone()
        y[idx] = -1
        self.assertEqual(x, y)

        mask = torch.zeros(4, 3, device=device).bool()
        y[mask] = -1
        self.assertEqual(x, y)

    def test_empty_ndim_index(self, device="mps"):
        x = torch.randn(5, device=device)
        self.assertEqual(torch.empty(0, 2, device=device), x[torch.empty(0, 2, dtype=torch.int64, device=device)])

        x = torch.randn(2, 3, 4, 5, device=device)
        self.assertEqual(torch.empty(2, 0, 6, 4, 5, device=device),
                         x[:, torch.empty(0, 6, dtype=torch.int64, device=device)])

        x = torch.empty(10, 0, device=device)
        self.assertEqual(x[[1, 2]].shape, (2, 0))
        self.assertEqual(x[[], []].shape, (0,))
        with self.assertRaisesRegex(IndexError, 'for dimension with size 0'):
            x[:, [0, 1]]

    def test_empty_ndim_index_bool(self, device="mps"):
        x = torch.randn(5, device=device)
        self.assertRaises(IndexError, lambda: x[torch.empty(0, 2, dtype=torch.uint8, device=device)])

    def test_empty_slice(self, device="mps"):
        x = torch.randn(2, 3, 4, 5, device=device)
        y = x[:, :, :, 1]
        z = y[:, 1:1, :]
        self.assertEqual((2, 0, 4), z.shape)
        # this isn't technically necessary, but matches NumPy stride calculations.
        self.assertEqual((60, 20, 5), z.stride())
        self.assertTrue(z.is_contiguous())

    def test_index_getitem_copy_bools_slices(self, device="mps"):
        true = torch.tensor(1, dtype=torch.uint8, device=device)
        false = torch.tensor(0, dtype=torch.uint8, device=device)

        tensors = [torch.randn(2, 3, device=device), torch.tensor(3., device=device)]

        for a in tensors:
            self.assertNotEqual(a.data_ptr(), a[True].data_ptr())
            self.assertEqual(torch.empty(0, *a.shape), a[False])
            self.assertNotEqual(a.data_ptr(), a[true].data_ptr())
            self.assertEqual(torch.empty(0, *a.shape), a[false])
            self.assertEqual(a.data_ptr(), a[None].data_ptr())
            self.assertEqual(a.data_ptr(), a[...].data_ptr())

    def test_index_setitem_bools_slices(self, device="mps"):
        true = torch.tensor(1, dtype=torch.uint8, device=device)
        false = torch.tensor(0, dtype=torch.uint8, device=device)

        tensors = [torch.randn(2, 3, device=device), torch.tensor(3, device=device)]

        for a in tensors:
            # prefix with a 1,1, to ensure we are compatible with numpy which cuts off prefix 1s
            # (some of these ops already prefix a 1 to the size)
            neg_ones = torch.ones_like(a) * -1
            neg_ones_expanded = neg_ones.unsqueeze(0).unsqueeze(0)
            a[True] = neg_ones_expanded
            self.assertEqual(a, neg_ones)
            a[False] = 5
            self.assertEqual(a, neg_ones)
            a[true] = neg_ones_expanded * 2
            self.assertEqual(a, neg_ones * 2)
            a[false] = 5
            self.assertEqual(a, neg_ones * 2)
            a[None] = neg_ones_expanded * 3
            self.assertEqual(a, neg_ones * 3)
            a[...] = neg_ones_expanded * 4
            self.assertEqual(a, neg_ones * 4)
            if a.dim() == 0:
                with self.assertRaises(IndexError):
                    a[:] = neg_ones_expanded * 5

    def test_index_scalar_with_bool_mask(self, device="mps"):
        a = torch.tensor(1, device=device)
        uintMask = torch.tensor(True, dtype=torch.uint8, device=device)
        boolMask = torch.tensor(True, dtype=torch.bool, device=device)
        self.assertEqual(a[uintMask], a[boolMask])
        self.assertEqual(a[uintMask].dtype, a[boolMask].dtype)

        a = torch.tensor(True, dtype=torch.bool, device=device)
        self.assertEqual(a[uintMask], a[boolMask])
        self.assertEqual(a[uintMask].dtype, a[boolMask].dtype)

    def test_setitem_expansion_error(self, device="mps"):
        true = torch.tensor(True, device=device)
        a = torch.randn(2, 3, device=device)
        # check prefix with  non-1s doesn't work
        a_expanded = a.expand(torch.Size([5, 1]) + a.size())
        # NumPy: ValueError
        with self.assertRaises(RuntimeError):
            a[True] = a_expanded
        with self.assertRaises(RuntimeError):
            a[true] = a_expanded

    def test_getitem_scalars(self, device="mps"):
        zero = torch.tensor(0, dtype=torch.int64, device=device)
        one = torch.tensor(1, dtype=torch.int64, device=device)

        # non-scalar indexed with scalars
        a = torch.randn(2, 3, device=device)
        self.assertEqual(a[0], a[zero])
        self.assertEqual(a[0][1], a[zero][one])
        self.assertEqual(a[0, 1], a[zero, one])
        self.assertEqual(a[0, one], a[zero, 1])

        # indexing by a scalar should slice (not copy)
        self.assertEqual(a[0, 1].data_ptr(), a[zero, one].data_ptr())
        self.assertEqual(a[1].data_ptr(), a[one.int()].data_ptr())
        self.assertEqual(a[1].data_ptr(), a[one.short()].data_ptr())

        # scalar indexed with scalar
        r = torch.randn((), device=device)
        with self.assertRaises(IndexError):
            r[:]
        with self.assertRaises(IndexError):
            r[zero]
        self.assertEqual(r, r[...])

    def test_setitem_scalars(self, device="mps"):
        zero = torch.tensor(0, dtype=torch.int64)

        # non-scalar indexed with scalars
        a = torch.randn(2, 3, device=device)
        a_set_with_number = a.clone()
        a_set_with_scalar = a.clone()
        b = torch.randn(3, device=device)

        a_set_with_number[0] = b
        a_set_with_scalar[zero] = b
        self.assertEqual(a_set_with_number, a_set_with_scalar)
        a[1, zero] = 7.7
        self.assertEqual(7.7, a[1, 0])

        # scalar indexed with scalars
        r = torch.randn((), device=device)
        with self.assertRaises(IndexError):
            r[:] = 8.8
        with self.assertRaises(IndexError):
            r[zero] = 8.8
        r[...] = 9.9
        self.assertEqual(9.9, r)

    def test_basic_advanced_combined(self, device="mps"):
        # From the NumPy indexing example
        x = torch.arange(0, 12, device=device).view(4, 3)
        self.assertEqual(x[1:2, 1:3], x[1:2, [1, 2]])
        self.assertEqual(x[1:2, 1:3].tolist(), [[4, 5]])

        # Check that it is a copy
        unmodified = x.clone()
        x[1:2, [1, 2]].zero_()
        self.assertEqual(x, unmodified)

        # But assignment should modify the original
        unmodified = x.clone()
        x[1:2, [1, 2]] = 0
        self.assertNotEqual(x, unmodified)

    def test_int_assignment(self, device="mps"):
        x = torch.arange(0, 4, device=device).view(2, 2)
        x[1] = 5
        self.assertEqual(x.tolist(), [[0, 1], [5, 5]])

        x = torch.arange(0, 4, device=device).view(2, 2)
        x[1] = torch.arange(5, 7, device=device)
        self.assertEqual(x.tolist(), [[0, 1], [5, 6]])

    def test_byte_tensor_assignment(self, device="mps"):
        x = torch.arange(0., 16, device=device).view(4, 4)
        b = torch.ByteTensor([True, False, True, False]).to(device)
        value = torch.tensor([3., 4., 5., 6.], device=device)

        with warnings.catch_warnings(record=True) as w:
            x[b] = value
            self.assertEqual(len(w), 1)

        self.assertEqual(x[0], value)
        self.assertEqual(x[1], torch.arange(4., 8, device=device))
        self.assertEqual(x[2], value)
        self.assertEqual(x[3], torch.arange(12., 16, device=device))

    def test_variable_slicing(self, device="mps"):
        x = torch.arange(0, 16, device=device).view(4, 4)
        indices = torch.IntTensor([0, 1]).to(device)
        i, j = indices
        self.assertEqual(x[i:j], x[0:1])

    def test_ellipsis_tensor(self, device="mps"):
        x = torch.arange(0, 9, device=device).view(3, 3)
        idx = torch.tensor([0, 2], device=device)
        self.assertEqual(x[..., idx].tolist(), [[0, 2],
                                                [3, 5],
                                                [6, 8]])
        self.assertEqual(x[idx, ...].tolist(), [[0, 1, 2],
                                                [6, 7, 8]])

    def test_invalid_index(self, device="mps"):
        x = torch.arange(0, 16, device=device).view(4, 4)
        self.assertRaisesRegex(TypeError, 'slice indices', lambda: x["0":"1"])

    def test_out_of_bound_index(self, device="mps"):
        x = torch.arange(0, 100, device=device).view(2, 5, 10)
        self.assertRaisesRegex(IndexError, 'index 5 is out of bounds for dimension 1 with size 5', lambda: x[0, 5])
        self.assertRaisesRegex(IndexError, 'index 4 is out of bounds for dimension 0 with size 2', lambda: x[4, 5])
        self.assertRaisesRegex(IndexError, 'index 15 is out of bounds for dimension 2 with size 10',
                               lambda: x[0, 1, 15])
        self.assertRaisesRegex(IndexError, 'index 12 is out of bounds for dimension 2 with size 10',
                               lambda: x[:, :, 12])

    def test_zero_dim_index(self, device="mps"):
        x = torch.tensor(10, device=device)
        self.assertEqual(x, x.item())

        def runner():
            print(x[0])
            return x[0]

        self.assertRaisesRegex(IndexError, 'invalid index', runner)

    def test_cpu_indices(self, device="mps"):
        idx = torch.tensor([0, 1])
        b = torch.zeros(2, device=device)
        x = torch.ones(10, device=device)
        x[idx] = b  # index_put_
        ref = torch.ones(10, device=device)
        ref[:2] = 0
        self.assertEqual(x, ref, atol=0, rtol=0)
        out = x[idx]  # index
        self.assertEqual(out, torch.zeros(2, device=device), atol=0, rtol=0)

class TestRNNMPS(TestCaseMPS):
    def test_lstm_1(self, device="mps", dtype=torch.float32):
        for layers in [1] if product_version < 13.0 else [1, 2, 5]:
            torch.random.manual_seed(42)
            rnn = nn.LSTM(7, 4, layers, device="cpu")
            input = torch.randn(2, 3, 7, device="cpu")
            hx = torch.randn(layers, 3, 4, device="cpu")
            cx = torch.randn(layers, 3, 4, device="cpu")

            cpu_output, (cpu_hn, cpu_cn) = rnn(input, (hx, cx))

            rnn = rnn.to(device)
            input = input.to(device)
            hx = hx.to(device)
            cx = cx.to(device)
            output, (hn, cn) = rnn(input, (hx, cx))

            self.assertEqual(cpu_output, output)
            self.assertEqual(cpu_hn, hn)
            self.assertEqual(cpu_cn, cn)

            # test batch_first
            rnn = nn.LSTM(7, 4, layers, device="cpu", batch_first=True)
            input = torch.randn(3, 2, 7, device="cpu")
            hx = torch.randn(layers, 3, 4, device="cpu")
            cx = torch.randn(layers, 3, 4, device="cpu")
            cpu_output, (cpu_hn, cpu_cn) = rnn(input, (hx, cx))

            rnn = rnn.to(device)
            input = input.to(device)
            hx = hx.to(device)
            cx = cx.to(device)
            output, (hn, cn) = rnn(input, (hx, cx))

            self.assertEqual(cpu_output, output)
            self.assertEqual(cpu_hn, hn)
            self.assertEqual(cpu_cn, cn)

    def test_lstm_backward(self, device="mps", dtype=torch.float32):
        for layers in [1] if product_version < 13.0 else [1, 2, 5]:
            lstm = nn.LSTM(2, 4, layers)  # initialized globally for consistent parameters init
            lstm.train()

            def get_results(device, inp, hx, cx):
                rnn = lstm.to(device)
                inp, hx, cx = inp.to(device), hx.to(device), cx.to(device)

                output, _ = rnn(inp, (hx, cx))
                f = output.sum()

                param_names, params = zip(*rnn.named_parameters())
                param_grads = zip(param_names, torch.autograd.grad(f, params, retain_graph=True))

                input_grad, hx_grad, cx_grad = torch.autograd.grad(f, [inp, hx, cx])
                return output, param_grads, input_grad, hx_grad, cx_grad

            inp = torch.randn((5, 3, 2), requires_grad=True, dtype=dtype, device=device)
            hx = torch.randn((layers, 3, 4), requires_grad=True, dtype=dtype, device=device)
            cx = torch.randn((layers, 3, 4), requires_grad=True, dtype=dtype, device=device)

            cpu_output, cpu_weights_grad, cpu_input_grad, cpu_hx_grad, cpu_cx_grad = get_results("cpu", inp, hx, cx)
            mps_output, mps_weights_grad, mps_input_grad, mps_hx_grad, mps_cx_grad = get_results(device, inp, hx, cx)

            self.assertEqual(cpu_hx_grad, mps_hx_grad)
            self.assertEqual(cpu_cx_grad, mps_cx_grad)
            self.assertEqual(cpu_output, mps_output)
            self.assertEqual(cpu_input_grad, mps_input_grad)
            for (cpu_name, cpu_weight_grad), (mps_name, mps_weight_grad) in zip(cpu_weights_grad, mps_weights_grad):
                self.assertEqual(cpu_weight_grad, mps_weight_grad, f"mismatch in cpu:{cpu_name} vs mps:{mps_name}")

            # test batch_first backward
            lstm = nn.LSTM(2, 4, layers, batch_first=True)
            lstm.train()

            hx = torch.randn((layers, 5, 4), requires_grad=True, dtype=dtype, device=device)
            cx = torch.randn((layers, 5, 4), requires_grad=True, dtype=dtype, device=device)

            cpu_output, cpu_weights_grad, cpu_input_grad, cpu_hx_grad, cpu_cx_grad = get_results("cpu", inp, hx, cx)
            mps_output, mps_weights_grad, mps_input_grad, mps_hx_grad, mps_cx_grad = get_results(device, inp, hx, cx)

            self.assertEqual(cpu_hx_grad, mps_hx_grad)
            self.assertEqual(cpu_cx_grad, mps_cx_grad)
            self.assertEqual(cpu_output, mps_output)
            self.assertEqual(cpu_input_grad, mps_input_grad)
            for (cpu_name, cpu_weight_grad), (mps_name, mps_weight_grad) in zip(cpu_weights_grad, mps_weights_grad):
                self.assertEqual(cpu_weight_grad, mps_weight_grad, f"mismatch in cpu:{cpu_name} vs mps:{mps_name}")


    def test_RNN_cell_no_broadcasting(self):
        def test(cell_module, input, hx, input_size, hidden_size):
            cell = cell_module(input_size, hidden_size, device='mps')
            self.assertRaises(RuntimeError, lambda: cell(input, hx))

        def test_all(hidden_size, bad_hx, good_hx, input_size, input):
            test(nn.RNNCell, input, bad_hx, input_size, hidden_size)
            test(nn.GRUCell, input, bad_hx, input_size, hidden_size)
            test(nn.LSTMCell, input, (bad_hx, good_hx), input_size, hidden_size)
            test(nn.LSTMCell, input, (good_hx, bad_hx), input_size, hidden_size)

        hidden_size = 20
        input_size = 10
        input = torch.randn(3, input_size, device='mps')
        bad_hx = torch.randn(1, hidden_size, device='mps')
        good_hx = torch.randn(3, hidden_size, device='mps')

        # Test hidden/input batch size broadcasting
        test_all(hidden_size, bad_hx, good_hx, input_size, input)

        # Test hx's hidden_size vs module's hidden_size broadcasting
        bad_hx = torch.randn(3, 1)
        test_all(hidden_size, bad_hx, good_hx, input_size, input)

        # Test input's input_size vs module's input_size broadcasting
        bad_input = torch.randn(3, 1)
        test_all(hidden_size, good_hx, good_hx, input_size, bad_input)

    def test_LSTM_cell(self):
        # this is just a smoke test; these modules are implemented through
        # autograd so no Jacobian test is needed
        for bias in (True, False):
            input = torch.randn(3, 10, device='mps')
            hx = torch.randn(3, 20, device='mps')
            cx = torch.randn(3, 20, device='mps')
            lstm = nn.LSTMCell(10, 20, bias=bias, device='mps')
            for _ in range(6):
                hx, cx = lstm(input, (hx, cx))

            (hx + cx).sum().backward()

    def test_LSTM_cell_forward_input_size(self):
        input = torch.randn(3, 11, device='mps')
        hx = torch.randn(3, 20, device='mps')
        cx = torch.randn(3, 20, device='mps')
        lstm = nn.LSTMCell(10, 20, device='mps')
        self.assertRaises(Exception, lambda: lstm(input, (hx, cx)))

    def test_LSTM_cell_forward_hidden_size(self):
        input = torch.randn(3, 10, device='mps')
        hx = torch.randn(3, 21, device='mps')
        cx = torch.randn(3, 20, device='mps')
        lstm = nn.LSTMCell(10, 20, device='mps')
        self.assertRaises(Exception, lambda: lstm(input, (hx, cx)))
        self.assertRaises(Exception, lambda: lstm(input, (cx, hx)))


class TestFallbackWarning(TestCase):
    # TODO: Remove once test_testing.py is running on MPS devices
    def test_no_warning_on_import(self):
        out = subprocess.check_output(
            [sys.executable, "-W", "all", "-c", "import torch"],
            stderr=subprocess.STDOUT,
            # On Windows, opening the subprocess with the default CWD makes `import torch`
            # fail, so just set CWD to this script's directory
            cwd=os.path.dirname(os.path.realpath(__file__)),).decode("utf-8")
        self.assertEqual(out, "")

    def _get_not_implemented_op(self):
        # This can be changed once we actually implement `torch.histc`
        # Should return fn, args, kwargs, string_version
        return (torch.histc,
                torch.tensor([100], device='mps'), {},
                "torch.histc(torch.tensor([4], device='mps', dtype=torch.float))")

    def test_error_on_not_implemented(self):
        fn, args, kwargs, _ = self._get_not_implemented_op()

        with self.assertRaisesRegex(NotImplementedError, "not currently implemented for the MPS device"):
            fn(*args, **kwargs)

    def test_warn_on_not_implemented_with_fallback(self):
        _, _, _, op = self._get_not_implemented_op()
        script = f"""
import os
# MUST happen before pytorch's import
os.environ["PYTORCH_ENABLE_MPS_FALLBACK"] = "1"
import warnings

with warnings.catch_warnings(record=True) as w:
    import torch

if len(w) > 0:
    print(w)
    exit(1)

# This should run just fine and raise warning about perf
with warnings.catch_warnings(record=True) as w:
    {op}

if len(w) != 1:
    print(w)
    exit(2)

"""
        try:
            subprocess.check_output(
                [sys.executable, '-W', 'all', '-c', script],
                stderr=subprocess.STDOUT,
                # On Windows, opening the subprocess with the default CWD makes `import torch`
                # fail, so just set CWD to this script's directory
                cwd=os.path.dirname(os.path.realpath(__file__)),)
        except subprocess.CalledProcessError as e:
            if e.returncode == 1:
                self.assertTrue(False, "There was a warning when importing torch when PYTORCH_ENABLE_MPS_FALLBACK is set." +
                                       e.output.decode("utf-8"))
            elif e.returncode == 2:
                self.assertTrue(False, "There wasn't exactly one warning when running not implemented op with "
                                f"PYTORCH_ENABLE_MPS_FALLBACK set. {e.output}")
            else:
                self.assertTrue(False, "Running a not implemented op failed even though PYTORCH_ENABLE_MPS_FALLBACK is set. " +
                                       e.output.decode("utf-8"))

class TestNoRegression(TestCase):
    def test_assert_close(self):
        a = torch.ones(1, device="mps")
        b = torch.zeros(1, device="mps")
        inf = a / b
        nan = b / b

        with self.assertRaisesRegex(AssertionError, "Tensor-likes are not close!"):
            torch.testing.assert_close(a, inf)

        # TODO: The NaN test is failing when all the tests in test_mps are run
        # together but passes when run separately. There seems to be memory
        # corruption which needs to be fixed for this test to be enabled.
        # with self.assertRaisesRegex(AssertionError, "Tensor-likes are not close!"):
            # torch.testing.assert_close(a, nan)

    @unittest.expectedFailure
    def test_mps_compat(self):
        # If this test is successful, that means that all operations in the comparison logic are supported natively on
        # the MPS backend. Please remove this test as well as the compatibility logic in
        # torch.testing._comparison.TensorLikePair._equalize_attributes
        actual = torch.tensor(1.0, device="mps")
        expected = actual.clone()

        # We can't use assert_close or TensorLikePair.compare() directly, since that would hit the compatibility logic
        # in torch.testing._comparison.TensorLikePair._equalize_attributes that we want to circumvent here
        pair = TensorLikePair(actual, expected)
        pair._compare_values(actual, expected)

    def test_double_error(self):
        with self.assertRaisesRegex(TypeError, "the MPS framework doesn't support float64"):
            a = torch.ones(2, dtype=torch.float64, device="mps")

        a = torch.ones(2, device="mps")
        with self.assertRaisesRegex(TypeError, "the MPS framework doesn't support float64"):
            a = a.double()

    def test_legacy_constructor(self):
        a = torch.ones(2, device="mps")

        b = a.new(1)

    def test_serialization_map_location(self):

        # Ensures that cpu Tensor can be loaded on mps
        with tempfile.NamedTemporaryFile() as f:
            x = torch.rand(2)
            torch.save(x, f)

            f.seek(0)
            x2 = torch.load(f, map_location="mps")

            self.assertEqual(x, x2)
            self.assertEqual(x2.device.type, "mps")

        # Ensures that mps Tensors can be loaded on mps
        with tempfile.NamedTemporaryFile() as f:
            x = torch.rand(2, device="mps")
            torch.save(x, f)

            f.seek(0)
            x2 = torch.load(f)

            self.assertEqual(x, x2)
            self.assertEqual(x2.device.type, "mps")

        # Ensures that mps Tensors can be loaded on cpu
        with tempfile.NamedTemporaryFile() as f:
            x = torch.rand(2, device="mps")
            torch.save(x, f)

            f.seek(0)
            x2 = torch.load(f, map_location="cpu")

            self.assertEqual(x, x2)
            self.assertEqual(x2.device.type, "cpu")


MPS_DTYPES = get_all_dtypes()
for t in [torch.double, torch.cdouble, torch.cfloat, torch.int8, torch.bfloat16]:
    del MPS_DTYPES[MPS_DTYPES.index(t)]


class TestConsistency(TestCaseMPS):
    # TODO: This is only used while some ops are being added.
    # This list should contain all ops and dtypes eventually
    # This can be generated automatically in the `new_mps_allowlist.txt` file
    # by doing `EXPECTTEST_ACCEPT=1 python test_mps.py TestConsistencyCPU`
    # You most likely do NOT want to modify this manually
    ALLOWLIST_OP = {
        '__getitem__': ['b8', 'f16', 'f32', 'i16', 'i32', 'i64', 'u8'],
        '__radd__': ['b8', 'f16', 'f32', 'i16', 'i32', 'i64', 'u8'],
        '__rand__': ['b8', 'i16', 'i32', 'i64', 'u8'],
        '__rdiv__': ['f16', 'f32', 'i16', 'i32', 'u8'],
        '__rmatmul__': ['f32'],
        '__rmul__': ['b8', 'f16', 'f32', 'i16', 'i32', 'i64', 'u8'],
        '__ror__': ['b8', 'i16', 'i32', 'i64', 'u8'],
        '__rpow__': ['b8', 'f16', 'f32', 'i16', 'i32', 'i64', 'u8'],
        '__rxor__': ['b8', 'i16', 'i32', 'i64', 'u8'],
        'masked.argmax': ['f16', 'f32', 'i16', 'i32', 'i64', 'u8'],
        'masked.argmin': ['f16', 'f32', 'i16', 'i32', 'i64', 'u8'],
        'masked.log_softmax': ['f32'],
        'masked.logaddexp': ['f32'],
        'masked.logsumexp': ['b8', 'f16', 'f32', 'i16', 'i32', 'i64', 'u8'],
        'masked.norm': ['f16', 'f32'],
        'masked.normalize': ['f16', 'f32'],
        'masked.softmax': ['f32'],
        'masked.softmin': ['f32'],
        'masked.std': ['b8', 'f16', 'f32', 'i16', 'i32', 'i64', 'u8'],
        'masked.var': ['b8', 'f16', 'f32', 'i16', 'i32', 'i64', 'u8'],
        'abs': ['b8', 'f16', 'f32', 'i16', 'i32', 'u8'],
        'acos': ['b8', 'f32', 'i16', 'i32', 'u8'],
        'acosh': ['b8', 'f32', 'i16', 'i32', 'u8'],
        'add': ['b8', 'f16', 'f32', 'i16', 'i32', 'i64', 'u8'],
        'addbmm': ['f32'],
        'addcdiv': ['f32'],
        'addcmul': ['f32', 'i16', 'i32', 'i64', 'u8'],
        'addmm': ['f32'],
        'addmv': ['f32'],
        'addr': ['f32'],
        'all': ['b8', 'f16', 'f32', 'i16', 'i32', 'i64', 'u8'],
        'allclose': ['f16', 'f32'],
        'any': ['b8', 'f16', 'f32', 'i16', 'i32', 'i64', 'u8'],
        'arange': ['f16', 'f32', 'i16', 'i32', 'i64', 'u8'],
        'argmax': ['f16', 'f32', 'i16', 'i32', 'i64', 'u8'],
        'argmin': ['f16', 'f32', 'i16', 'i32', 'i64', 'u8'],
        'amix': ['f32'],
        'asin': ['b8', 'f32', 'i16', 'i32', 'u8'],
        'asinh': ['b8', 'f32', 'i16', 'i32', 'u8'],
        'atan': ['b8', 'f32', 'i16', 'i32', 'u8'],
        'atan2': ['f32'],
        'atanh': ['b8', 'f32', 'i16', 'i32', 'u8'],
        'atleast_1d': ['b8', 'f16', 'f32', 'i16', 'i32', 'i64', 'u8'],
        'atleast_2d': ['b8', 'f16', 'f32', 'i16', 'i32', 'i64', 'u8'],
        'atleast_3d': ['b8', 'f16', 'f32', 'i16', 'i32', 'i64', 'u8'],
        'baddbmm': ['f32'],
        'bitwise_and': ['b8', 'i16', 'i32', 'i64', 'u8'],
        'bitwise_left_shift': ['i16', 'i32', 'i64', 'u8'],
        'bitwise_not': ['b8', 'i16', 'i32', 'i64', 'u8'],
        'bitwise_or': ['b8', 'i16', 'i32', 'i64', 'u8'],
        'bitwise_right_shift': ['i16', 'i32', 'i64', 'u8'],
        'bitwise_xor': ['b8', 'i16', 'i32', 'i64', 'u8'],
        'block_diag': ['b8', 'f16', 'f32', 'i16', 'i32', 'i64'],
        'bmm': ['f32'],
        'broadcast_shapes': ['f32'],
        'byte': ['b8', 'f16', 'f32', 'i16', 'i32', 'i64', 'u8'],
        'cat': ['b8', 'f16', 'f32', 'i16', 'i32', 'i64', 'u8'],
        'ceil': ['f32', 'int32', 'int64', 'f16'],
        'char': ['b8', 'f16', 'f32', 'i16', 'i32', 'i64', 'u8'],
        'chunk': ['b8', 'f16', 'f32', 'i16', 'i32', 'i64', 'u8'],
        'clamp': ['f32', 'i16', 'i32', 'i64', 'u8'],
        'clamp_max': ['b8', 'f16', 'f32', 'i16', 'i32', 'i64', 'u8'],
        'clamp_min': ['b8', 'f16', 'f32', 'i16', 'i32', 'i64', 'u8'],
        'clone': ['b8', 'f16', 'f32', 'i16', 'i32', 'i64', 'u8'],
        'column_stack': ['b8', 'f16', 'f32', 'i16', 'i32', 'i64', 'u8'],
        'combinations': ['b8', 'f16', 'f32', 'i16', 'i32', 'i64', 'u8'],
        'conj': ['b8', 'f16', 'f32', 'i16', 'i32', 'i64', 'u8'],
        'conj_physical': ['b8', 'f16', 'f32', 'i16', 'i32', 'i64', 'u8'],
        'constant_pad_nd': ['b8', 'f16', 'f32', 'i16', 'i32', 'i64', 'u8'],
        'contiguous': ['b8', 'f16', 'f32', 'i16', 'i32', 'i64', 'u8'],
        'corrcoef': ['f32'],
        'cos': ['b8', 'f32', 'i16', 'i32', 'u8', 'i64'],
        'cosh': ['b8', 'f32', 'i16', 'i32', 'u8', 'i64'],
        'cov': ['f32'],
        'cumsum': ['f16', 'f32', 'int16', 'int32'],
        'deg2rad': ['b8', 'f16', 'f32', 'i16', 'i32', 'i64', 'u8'],
        'diag': ['f32', 'i32'],
        'diag_embed': ['b8', 'f16', 'f32', 'i16', 'i32', 'i64'],
        'diagflat': ['f32', 'i32'],
        'diagonal_scatter': ['b8', 'u8', 'f16', 'f32', 'i16', 'i32', 'i64'],
        'diff': ['b8', 'f16', 'f32', 'i16', 'i32', 'i64', 'u8'],
        'dist': ['f32'],
        'dot': ['f32', 'i16', 'i32', 'i64', 'u8'],
        'einsum': ['f32'],
        'equal': ['b8', 'f16', 'f32', 'i16', 'i32', 'i64', 'u8'],
        'erf': ['b8', 'f32', 'i16', 'i32', 'u8'],
        'exp': ['b8', 'f32', 'i16', 'i32', 'u8'],
        'exp2': ['b8', 'f16', 'f32', 'i16', 'i32', 'u8'],
        'eye': ['b8', 'f16', 'f32', 'i16', 'i32', 'i64', 'u8'],
        'fill': ['b8', 'f16', 'f32', 'i16', 'i32', 'i64', 'u8'],
        'flatten': ['b8', 'f16', 'f32', 'i16', 'i32', 'i64', 'u8'],
        'flip': ['f16', 'f32', 'i16', 'i32', 'i64', 'u8'],
        'fliplr': ['f16', 'f32', 'i16', 'i32', 'i64', 'u8'],
        'flipud': ['f16', 'f32', 'i16', 'i32', 'i64', 'u8'],
        'float': ['b8', 'f16', 'f32', 'i16', 'i32', 'i64', 'u8'],
        'floor': ['f32', 'f16', 'i16', 'i32', 'i64'],
        'floor_divide': ['f32', 'f16'],
        'fmod': ['f32', 'f16', 'i16', 'i32', 'i64', 'u8'],
        'frac': ['f16', 'f32'],
        'gather': ['b8', 'f16', 'f32', 'i16', 'i32', 'i64', 'u8'],
        'gradient': ['f16', 'f32', 'i16'],
        'ge': ['b8', 'f16', 'f32', 'i16', 'i32', 'i64', 'u8'],
        'gt': ['b8', 'f16', 'f32', 'i16', 'i32', 'i64', 'u8'],
        'half': ['b8', 'f16', 'f32', 'i16', 'i32', 'i64', 'u8'],
        'hstack': ['b8', 'f16', 'f32', 'i16', 'i32', 'i64', 'u8'],
        'hypot': ['b8', 'f16', 'f32', 'i16', 'i32', 'i64', 'u8'],
        'index_select': ['b8', 'f16', 'f32', 'i16', 'i32', 'i64', 'u8'],
        'index_add': ['b8', 'f16', 'f32', 'i16', 'i32', 'i64', 'u8'],
        'int': ['b8', 'f16', 'f32', 'i16', 'i32', 'i64', 'u8'],
        'isclose': ['b8', 'f16', 'f32', 'i16', 'i32', 'i64', 'u8'],
        'isfinite': ['b8', 'f16', 'f32', 'i16', 'i32', 'i64', 'u8'],
        'isinf': ['b8', 'f16', 'f32', 'i16', 'i32', 'i64', 'u8'],
        'isnan': ['b8', 'f16', 'f32', 'i16', 'i32', 'i64', 'u8'],
        'isreal': ['b8', 'f16', 'f32', 'i16', 'i32', 'i64', 'u8'],
        'kron': ['b8', 'f16', 'f32', 'i16', 'i32', 'i64', 'u8'],
        'linalg.matrix_norm': ['f16'],
        'linalg.matrix_power': ['f32'],
        'linalg.svd': ['f32'],
        'linalg.vector_norm': ['f16', 'f32'],
        'linspace': ['f16', 'f32', 'i16', 'i32', 'i64', 'u8'],
        'log': ['b8', 'f32', 'i16', 'i32', 'u8'],
        'log10': ['b8', 'f32', 'i16', 'i32', 'u8'],
        'log1p': ['b8', 'f32', 'i16', 'i32', 'u8'],
        'log2': ['b8', 'f32', 'i16', 'i32', 'u8'],
        'log_softmax': ['f32'],
        'logaddexp': ['f16', 'f32'],
        'logaddexp2': ['f16', 'f32'],
        'logical_and': ['b8', 'f16', 'f32', 'i16', 'i32', 'i64', 'u8'],
        'logical_not': ['b8', 'f16', 'f32', 'i16', 'i32', 'i64', 'u8'],
        'logical_or': ['b8', 'f16', 'f32', 'i16', 'i32', 'i64', 'u8'],
        'logical_xor': ['b8', 'f16', 'f32', 'i16', 'i32', 'i64', 'u8'],
        'logit': ['b8', 'f16', 'f32', 'i16', 'i32', 'i64', 'u8'],
        'logspace': ['f32', 'i16', 'i32', 'i64', 'u8'],
        'logsumexp': ['b8', 'f16', 'f32', 'i16', 'i32', 'i64', 'u8'],
        'masked_fill': ['b8', 'f16', 'f32', 'i16', 'i32', 'i64', 'u8'],
        'masked_select': ['b8', 'f16', 'f32', 'i16', 'i32', 'i64', 'u8'],
        'matmul': ['f32'],
        'mm': ['f32'],
        'mv': ['f32'],
        'nan_to_num': ['b8', 'f16', 'f32', 'i16', 'i32', 'i64', 'u8'],
        'neg': ['b8', 'f16', 'f32', 'i16', 'i32', 'i64'],
        'nn.functional.adaptive_max_pool1d': ['f32'],
        'nn.functional.adaptive_max_pool2d': ['f32'],
        'nn.functional.adaptive_avg_pool1d': ['f32'],
        'nn.functional.adaptive_avg_pool2d': ['f32'],
        'nn.functional.avg_pool1d': ['f32', 'i64'],
        'nn.functional.avg_pool2d': ['f32', 'i64'],
        'nn.functional.binary_cross_entropy': ['f32'],
        'nn.functional.binary_cross_entropy_with_logits': ['f32'],
        'nn.functional.celu': ['f32'],
        'nn.functional.conv1d': ['f32'],
        'nn.functional.conv2d': ['f32'],
        'nn.functional.conv_transpose1d': ['f32'],
        'nn.functional.cosine_embedding_loss': ['b8', 'f32', 'i16', 'i32', 'i64', 'u8'],
        'nn.functional.cosine_similarity': ['f32'],
        'nn.functional.elu': ['f32'],
        'nn.functional.feature_alpha_dropout': ['b8', 'f16', 'f32', 'i16', 'i32', 'i64', 'u8'],
        'nn.functional.embedding': ['f16', 'f32'],
        'nn.functional.gaussian_nll_loss': ['f32'],
        'nn.functional.glu': ['f32'],
        'nn.functional.group_norm': ['f32'],
        'nn.functional.hardsigmoid': ['b8', 'f16', 'f32', 'i16', 'i32', 'i64', 'u8'],
        'nn.functional.hardtanh': ['f32', 'i16', 'i32', 'i64'],
        'nn.functional.hinge_embedding_loss': ['f32'],
        'nn.functional.huber_loss': ['f16', 'f32'],
        'nn.functional.instance_norm': ['f32'],
        'nn.functional.kl_div': ['f32', 'i16', 'i32', 'i64'],
        'nn.functional.l1_loss': ['f16', 'f32'],
        'nn.functional.leaky_relu': ['f32'],
        'nn.functional.linear': ['f32'],
        'nn.functional.local_response_norm': ['f32'],
        'nn.functional.logsigmoid': ['b8', 'f16', 'f32', 'i16', 'i32', 'i64', 'u8'],
        'nn.functional.margin_ranking_loss': ['f32', 'i16', 'i32'],
        'nn.functional.max_pool1d': ['f32'],
        'nn.functional.max_pool2d': ['f32'],
        'max_pool2d_with_indices_backward': ['f32'],
        'nn.functional.mse_loss': ['f16', 'f32'],
        'nn.functional.nll_loss': ['f32'],
        'nn.functional.pad': ['b8', 'f16', 'f32', 'i16', 'i32', 'i64', 'u8'],
        'nn.functional.padconstant': ['b8', 'f16', 'f32', 'i16', 'i32', 'i64', 'u8'],
        'nn.functional.padreflect': ['f32'],
        'nn.functional.padreplicate': ['f32'],
        # TODO: add f16 test case after solve the accuracy issue,
        # see https://github.com/pytorch/pytorch/pull/95166#issuecomment-1439359181.
        'nn.functional.pairwise_distance': ['f32', 'i16', 'i32', 'i64'],
        'nn.functional.poisson_nll_loss': ['f32', 'i16', 'i32', 'u8'],
        'nn.functional.prelu': ['f32'],
        'nn.functional.relu': ['f32', 'i16', 'i32', 'i64', 'u8'],
        'nn.functional.relu6': ['f32', 'i16', 'i32', 'i64', 'u8'],
        'nn.functional.selu': ['f32'],
        'nn.functional.silu': ['f32'],
        'nn.functional.smooth_l1_loss': ['f16', 'f32'],
        'nn.functional.soft_margin_loss': ['f32'],
        'nn.functional.softmin': ['f32'],
        'nn.functional.softplus': ['f32'],
        'nn.functional.softsign': ['f16', 'f32', 'i16', 'u8'],
        'nn.functional.tanhshrink': ['f32', 'i16', 'i32', 'u8'],
        'nn.functional.threshold': ['f32', 'i16', 'i32', 'i64', 'u8'],
        'nn.functional.triplet_margin_loss': ['f32', 'i16', 'i32', 'i64'],
        'nn.functional.triplet_margin_with_distance_loss': ['f32', 'i16', 'i32', 'i64'],
        'nn.functional.upsample_bilinear': ['f32'],
        'nn.functional.upsample_nearest': ['f32'],
        'norm': ['f32', 'f16'],
        'positive': ['f16', 'f32', 'i16', 'i32', 'i64', 'u8'],
        'pow': ['b8', 'f16', 'f32', 'i16', 'i32', 'i64', 'u8'],
        'rad2deg': ['b8', 'f16', 'f32', 'i16', 'i32', 'i64', 'u8'],
        'real': ['b8', 'f16', 'f32', 'i16', 'i32', 'i64', 'u8'],
        'reciprocal': ['b8', 'f16', 'f32', 'i16', 'i32', 'u8'],
        'remainder' : ['b8', 'f16', 'f32', 'i16', 'i32', 'i64', 'u8'],
        'repeat': ['b8', 'f16', 'f32', 'i16', 'i32', 'i64', 'u8'],
        'repeat_interleave': ['b8', 'f16', 'f32', 'i16', 'i32', 'i64', 'u8'],
        'resize_': ['b8', 'i16', 'i32', 'i64', 'u8'],
        'resize_as_': ['b8', 'i16', 'i32', 'i64', 'u8'],
        'resolve_conj': ['b8', 'f16', 'f32', 'i16', 'i32', 'i64', 'u8'],
        'resolve_neg': ['b8', 'f16', 'f32', 'i16', 'i32', 'i64', 'u8'],
        'rot90': ['b8', 'f16', 'f32', 'i16', 'i32', 'i64', 'u8'],
        'round': ['f32', 'f16', 'i16', 'i32', 'i64'],
        'rsqrt': ['b8', 'f32', 'i16', 'i32', 'u8'],
        'scatter': ['b8', 'f16', 'f32', 'i16', 'i32', 'i64', 'u8'],
        'scatter_add': ['b8', 'f16', 'f32', 'i16', 'i32', 'i64', 'u8'],
        'select_scatter': ['b8', 'u8', 'f16', 'f32', 'i16', 'i32', 'i64'],
        'sgn': ['b8', 'f16', 'f32', 'i16', 'i32', 'i64', 'u8'],
        'short': ['b8', 'f16', 'f32', 'i16', 'i32', 'i64', 'u8'],
        'sigmoid': ['b8', 'f16', 'f32', 'i16', 'i32', 'u8'],
        'sign': ['b8', 'f16', 'f32', 'i16', 'i32', 'u8', 'i64'],
        'sin': ['b8', 'f32', 'i16', 'i32', 'u8'],
        'sinh': ['b8', 'f32', 'i16', 'i32', 'u8'],
        'slice_scatter': ['b8', 'u8', 'f16', 'f32', 'i16', 'i32', 'i64'],
        'softmax': ['f32'],
        'special.ndtr': ['b8', 'f32', 'i16', 'i32', 'i64', 'u8'],
        'split': ['b8', 'f16', 'f32', 'i16', 'i32', 'i64', 'u8'],
        'sqrt': ['b8', 'f32', 'i16', 'i32', 'u8'],
        'square': ['b8', 'f16', 'f32', 'i16', 'i32', 'i64', 'u8'],
        'squeeze': ['b8', 'f16', 'f32', 'i16', 'i32', 'i64', 'u8'],
        'stack': ['b8', 'f16', 'f32', 'i16', 'i32', 'i64', 'u8'],
        'sub': ['f16', 'f32', 'i16', 'i32', 'i64', 'u8'],
        'sum_to_size': ['b8', 'f16', 'f32', 'i16', 'i32', 'i64', 'u8'],
        'svd': ['f32'],
        't': ['b8', 'f16', 'f32', 'i16', 'i32', 'i64', 'u8'],
        'tan': ['b8', 'i16', 'i32', 'u8'],
        'tanh': ['b8', 'f32', 'i16', 'i32', 'u8'],
        'tensordot': ['f32'],
        'tensor_split': ['b8', 'f16', 'f32', 'i16', 'i32', 'i64', 'u8'],
        'tile': ['f16', 'f32', 'i16', 'i32', 'i64', 'u8'],
        'topk': ['f32', 'f16'],
        'trapz': ['f16', 'f32', 'i16', 'i32', 'i64'],
        'sort': ['f32', 'i16', 'i32', 'i64'],
        'argsort': ['f32', 'i16', 'i32', 'i64'],
        'tril': ['b8', 'f16', 'f32', 'i16', 'i32', 'i64', 'u8'],
        'tril_indices': ['i32', 'i64'],
        'triu': ['b8', 'f16', 'f32', 'i16', 'i32', 'i64', 'u8'],
        'triu_indices': ['i32', 'i64'],
        'true_divide': ['b8', 'f16', 'f32', 'i16', 'i32', 'i64', 'u8'],
        'trunc': ['f32'],
        'unbind': ['b8', 'f16', 'f32', 'i16', 'i32', 'i64', 'u8'],
        'unflatten': ['b8', 'f16', 'f32', 'i16', 'i32', 'i64', 'u8'],
        'unsqueeze': ['b8', 'f16', 'f32', 'i16', 'i32', 'i64', 'u8'],
        'view': ['b8', 'f16', 'f32', 'i16', 'i32', 'i64', 'u8'],
        'view_as': ['b8', 'f16', 'f32', 'i16', 'i32', 'i64', 'u8'],
        'vsplit': ['b8', 'f16', 'f32', 'i16', 'i32', 'i64', 'u8'],
        'vstack': ['b8', 'f16', 'f32', 'i16', 'i32', 'i64', 'u8'],
        'zero_': ['b8', 'f16', 'f32', 'i16', 'i32', 'i64', 'u8'],
        'where': ['b8', 'f16', 'f32', 'i16', 'i32', 'i64', 'u8'],
        'nonzero': ['b8', 'u8', 'f16', 'f32', 'i16', 'i32', 'i64'],
        'cross': ['f16', 'f32', 'i16', 'i32', 'i64', 'u8'],
        'linalg.cross': ['f16', 'f32', 'i16', 'i32', 'i64', 'u8'],
        'unique_consecutive': ['b8', 'f16', 'f32', 'i16', 'i32', 'i64', 'u8'],
        'std': ['f16', 'f32'],
        'var': ['f16', 'f32'],
        'amax': ['b8', 'f16', 'f32', 'i16', 'i32', 'i64', 'u8'],
        'amin': ['b8', 'f16', 'f32', 'i16', 'i32', 'i64', 'u8'],
        'sum': ['b8', 'f16', 'f32', 'i16', 'i32', 'i64', 'u8'],
        'prod': ['b8', 'f16', 'f32', 'i16', 'i32', 'i64', 'u8'],
        'mean': ['f16', 'f32'],
        'count_nonzero': ['b8', 'f16', 'f32', 'i16', 'i32', 'i64', 'u8'],
        'xlogy': ['b8', 'f16', 'f32', 'i16', 'i32', 'i64', 'u8'],
        'masked.amax': ['b8', 'f16', 'f32', 'i16', 'i32', 'i64', 'u8'],
        'masked.amin': ['b8', 'f16', 'f32', 'i16', 'i32', 'i64', 'u8'],
        'masked.mean': ['b8', 'f16', 'f32', 'i16', 'i32', 'i64', 'u8'],
        'masked.prod': ['b8', 'f16', 'f32', 'i16', 'i32', 'i64', 'u8'],
        'masked.sum': ['b8', 'f16', 'f32', 'i16', 'i32', 'i64', 'u8'],
        'native_layer_norm': ['torch.float32'],
        'nn.functional.layer_norm': ['torch.float32'],
        'nn.functional.bilinear': ['f32'],
        'linalg.solve_triangular': ['f32'],
        'triangular_solve': ['f32'],
        'trace': ['b8', 'f16', 'f32', 'i16', 'i32', 'i64', 'u8'],
        '_native_batch_norm_legit': ['f32'],
        'native_batch_norm': ['f32'],
        'minreduction_with_dim': ['b8', 'f16', 'f32', 'i16', 'i32', 'i64', 'u8'],
        'maxreduction_with_dim': ['b8', 'f16', 'f32', 'i16', 'i32', 'i64', 'u8'],
        'linalg.inv': ['f32'],
        'linalg.inv_ex': ['f32'],
        'mH': ['b8', 'f16', 'f32', 'i16', 'i32', 'i64', 'u8'],
        'mT': ['b8', 'f16', 'f32', 'i16', 'i32', 'i64', 'u8'],
        'T': ['b8', 'f16', 'f32', 'i16', 'i32', 'i64', 'u8'],
        'H': ['b8', 'f16', 'f32', 'i16', 'i32', 'i64', 'u8'],
    }


    ALLOWLIST_OP_GRAD = {
        '__radd__': ['f16', 'f32'],
        '__rdiv__': ['f16', 'f32'],
        '__rmatmul__': ['f32'],
        '__rmul__': ['f16', 'f32'],
        '__rpow__': ['f32'],
        'masked.log_softmax': ['f32'],
        'masked.logaddexp': ['f32'],
        'masked.softmax': ['f32'],
        'masked.softmin': ['f32'],
        'masked.std': ['f32'],
        'abs': ['f16', 'f32'],
        'acos': ['f32'],
        'acosh': ['f32'],
        'add': ['f16', 'f32'],
        'addbmm': ['f32'],
        'addcdiv': ['f32'],
        'addcmul': ['f32'],
        'addmm': ['f32'],
        'addmv': ['f32'],
        'addr': ['f32'],
        'all': ['f16', 'f32'],
        'any': ['f16', 'f32'],
        'arange': ['f16', 'f32'],
        'argmax': ['f16', 'f32'],
        'argmin': ['f16', 'f32'],
        'asin': ['f32'],
        'asinh': ['f32'],
        'atan': ['f32'],
        'atan2': ['f32'],
        'atleast_1d': ['f16', 'f32'],
        'atleast_2d': ['f16', 'f32'],
        'atleast_3d': ['f16', 'f32'],
        'baddbmm': ['f32'],
        'block_diag': ['f16', 'f32'],
        'bmm': ['f32'],
        'broadcast_shapes': ['f32'],
        'ceil': ['f32'],
        'chunk': ['f16', 'f32'],
        'clone': ['f16', 'f32'],
        'column_stack': ['f16', 'f32'],
        'conj': ['f16', 'f32'],
        'conj_physical': ['f16', 'f32'],
        'contiguous': ['f16', 'f32'],
        'corrcoef': ['f32'],
        'cos': ['f32'],
        'cosh': ['f32'],
        'cumsum': ['f16', 'f32'],
        'deg2rad': ['f16', 'f32'],
        'diag': ['f32'],
        'diag_embed': ['f16', 'f32'],
        'diagflat': ['f32'],
        'diagonal_scatter': ['f16', 'f32'],
        'diff': ['f16', 'f32'],
        'dist': ['f32'],
        'dot': ['f32'],
        'einsum': ['f32'],
        'erf': ['f32'],
        'exp': ['f32'],
        'exp2': ['f16', 'f32'],
        'fill': ['f16', 'f32'],
        'flatten': ['f16', 'f32'],
        'flip': ['f16', 'f32'],
        'fliplr': ['f16', 'f32'],
        'flipud': ['f16', 'f32'],
        'float': ['f32'],
        'floor': ['f32'],
        'gradient': ['f32'],
        'half': ['f16'],
        'hstack': ['f16', 'f32'],
        'hypot': ['f16', 'f32'],
        'index_select': ['f16', 'f32'],
        'index_add': ['f16', 'f32'],
        'isclose': ['f16', 'f32'],
        'isfinite': ['f16', 'f32'],
        'isinf': ['f16', 'f32'],
        'isnan': ['f16', 'f32'],
        'isreal': ['f16', 'f32'],
        'kron': ['f32'],
        'linalg.matrix_norm': ['f16'],
        'linalg.svd': ['f32'],
        'linspace': ['f16', 'f32'],
        'log': ['f32'],
        'log10': ['f32'],
        'log1p': ['f32'],
        'log2': ['f32'],
        'log_softmax': ['f32'],
        'logaddexp': ['f32'],
        'logical_not': ['f16', 'f32'],
        'logit': ['f16', 'f32'],
        'logspace': ['f32'],
        'matmul': ['f32'],
        'mm': ['f32'],
        'mv': ['f32'],
        'neg': ['f16', 'f32'],
        'nn.functional.adaptive_max_pool1d': ['f32'],
        'nn.functional.adaptive_max_pool2d': ['f32'],
        'nn.functional.adaptive_avg_pool1d': ['f32'],
        'nn.functional.adaptive_avg_pool2d': ['f32'],
        'nn.functional.avg_pool1d': ['f32'],
        'nn.functional.avg_pool2d': ['f32'],
        'nn.functional.binary_cross_entropy': ['f32'],
        'nn.functional.celu': ['f32'],
        'nn.functional.conv1d': ['f32'],
        'nn.functional.conv2d': ['f32'],
        'nn.functional.conv_transpose1d': ['f32'],
        'nn.functional.cosine_embedding_loss': ['f32'],
        'nn.functional.elu': ['f32'],
        'nn.functional.feature_alpha_dropout': ['f16', 'f32'],
        'nn.functional.glu': ['f32'],
        'nn.functional.hardsigmoid': ['f16', 'f32'],
        'nn.functional.hardtanh': ['f32'],
        'nn.functional.hinge_embedding_loss': ['f32'],
        'nn.functional.huber_loss': ['f16', 'f32'],
        'nn.functional.instance_norm': ['f32'],
        'nn.functional.kl_div': ['f32'],
        'nn.functional.l1_loss': ['f16', 'f32'],
        'nn.functional.leaky_relu': ['f32'],
        'nn.functional.local_response_norm': ['f32'],
        'nn.functional.logsigmoid': ['f16', 'f32'],
        'nn.functional.margin_ranking_loss': ['f32'],
        'nn.functional.max_pool1d': ['f32'],
        'nn.functional.max_pool2d': ['f32'],
        'nn.functional.mse_loss': ['f32'],
        'nn.functional.nll_loss': ['f32'],
        'nn.functional.pad': ['f16', 'f32', 'i16', 'i32', 'i64'],
        # TODO: add f16 test case after solve the accuracy issue,
        # see https://github.com/pytorch/pytorch/pull/95166#issuecomment-1439359181.
        'nn.functional.pairwise_distance': ['f32'],
        'nn.functional.poisson_nll_loss': ['f32'],
        'nn.functional.relu': ['f32'],
        'nn.functional.relu6': ['f32'],
        'nn.functional.selu': ['f32'],
        'nn.functional.silu': ['f32'],
        'nn.functional.soft_margin_loss': ['f32'],
        'nn.functional.softmin': ['f32'],
        'nn.functional.softplus': ['f32'],
        'nn.functional.softsign': ['f16', 'f32'],
        'nn.functional.smooth_l1_loss': ['f32'],
        'nn.functional.threshold': ['f32'],
        'nn.functional.triplet_margin_loss': ['f32'],
        'nn.functional.triplet_margin_with_distance_loss': ['f32'],
        'nn.functional.upsample_bilinear': ['f32'],
        'norm': ['f32', 'f16'],
        'positive': ['f16', 'f32'],
        'pow': ['f32'],
        'rad2deg': ['f16', 'f32'],
        'real': ['f16', 'f32'],
        'reciprocal': ['f16', 'f32'],
        'repeat': ['f16', 'f32'],
        'repeat_interleave': ['f16', 'f32'],
        'resolve_conj': ['f16', 'f32'],
        'resolve_neg': ['f16', 'f32'],
        'round': ['f32'],
        'rsqrt': ['f32'],
        'select_scatter': ['f16', 'f32'],
        'sign': ['f16', 'f32'],
        'sin': ['f32'],
        'sinh': ['f32'],
        'slice_scatter': ['f16', 'f32'],
        'softmax': ['f32'],
        'split': ['f16', 'f32'],
        'sqrt': ['f32'],
        'square': ['f16', 'f32'],
        'squeeze': ['f16', 'f32'],
        'stack': ['f16', 'f32'],
        'sub': ['f32'],
        'sum_to_size': ['f16', 'f32'],
        'svd': ['f32'],
        't': ['f16', 'f32'],
        'tanh': ['f32'],
        'tensordot': ['f32'],
        'tile': ['f16', 'f32'],
        'tril': ['f16', 'f32'],
        'triu': ['f16', 'f32'],
        'true_divide': ['f16', 'f32'],
        'trunc': ['f32'],
        'unbind': ['f16', 'f32'],
        'unflatten': ['f16', 'f32'],
        'unsqueeze': ['f16', 'f32'],
        'view': ['f16', 'f32'],
        'view_as': ['f16', 'f32'],
        'vsplit': ['f16', 'f32'],
        'vstack': ['f16', 'f32'],
        'xlogy': ['f16', 'f32'],
        'zero_': ['f16', 'f32'],
        'linalg.solve_triangular': ['f32'],
        'triangular_solve': ['f32'],
        '_native_batch_norm_legit': ['f32'],
        'native_batch_norm': ['f32'],
        'native_layer_norm': ['f32'],
        'nn.functional.gelu': ['f32'],
        'nn.functional.bilinear': ['f32'],
        'nn.functional.prelu': ['f32'],
    }

    # These ops that are problematic. So never run them even when
    # generating the new allowlist.
    # If the dtype list is None, all dtypes are excluded.
    # All the entries in this list should be removed
    BLOCKLIST = {
        # Functions that hang
        'masked_fill': [torch.bool, torch.uint8, torch.float32], 'where': [torch.bool],
        # + forward when requires_grad=True or running backward
        'masked.mean': [torch.bool, torch.float16],
        'masked.prod': [torch.bool],
        'masked.sum': [torch.bool],

        # Functions that hard crash
        'std': [torch.float16],
        'stft': [torch.float32], 'var': [torch.float16],
        # + forward when requires_grad=True or running backward
        'nn.functional.embedding': [torch.float32, torch.float16],
<<<<<<< HEAD
        '__rpow__': [torch.int16, torch.int32, torch.int64],
=======
>>>>>>> d677432b

        'as_strided_scatter': [torch.uint8],
        'atan2': [torch.int64],
        'bfloat16': None,
        'block_diag': [torch.uint8],
        'byte': None,
        'chalf': None,
        'diag_embed': [torch.uint8],
        'diagonal_scatter': [torch.uint8],
        'long': None,
        'nn.functional.conv1d': [torch.int64],
        'nn.functional.conv2d': [torch.int64],
        'nn.functional.conv_transpose1d': [torch.int64],
        'nn.functional.conv_transpose2d': [torch.int64],
        'nn.functional.conv_transpose3d': [torch.int64, torch.float32],
        'nn.functional.local_response_norm': [torch.int64],
        'nn.functional.padcircular': [torch.uint8],
        'pow': [torch.int16, torch.int64],  # int16's results are numerically incorrect.
        'select_scatter': [torch.uint8],
        'sigmoid': [torch.int64],


        # failures due to lack of op implementation on MPS backend
        'put': ['torch.bool', 'torch.float16', 'torch.float32', 'torch.int16', 'torch.int32', 'torch.int64', 'torch.uint8'],

        # These were moved from ALLOWLIST to BLOCK as they are not working
        # locally
        'tile': ['torch.float16', 'torch.float32', 'torch.int16', 'torch.int32', 'torch.int64', 'torch.uint8'],
        '__radd__': ['torch.bool', 'torch.uint8'],
        '__rmul__': ['torch.uint8'],
        'neg': ['torch.uint8'],
        'add': ['torch.bool', 'torch.uint8'],
        'addr': ['torch.int16', 'torch.int32', 'torch.int64', 'torch.uint8'],
        'diag': ['torch.int64'],
        'diagflat': ['torch.int64'],

        # Functions that are flaky
        # These are detected as "ok" by the expect case but actually fail to run sometimes
        'as_strided': None,
        'broadcast_tensors': None,
        'broadcast': None,
        'broadcast_to': None,
        'diagonal': None,
        'divfloor_rounding': None,
        'divno_rounding_mode': None,
        'divtrunc_rounding': None,
        'dsplit': None,
        'hsplit': None,
        'empty': None,
        'expand_as': None,
        'expand': None,
        'ge': None,
        'ne': None,
        'le': None,
        'lt': None,
        'gt': None,
        'transpose': None,
        'splitlist_args': None,
        'select': None,
        'reshape': None,
        'reshape_as': None,
        'permute': None,
        'norm': None,
        'nn.functional.pixel_unshuffle': None,
        'nn.functional.pixel_shuffle': None,
        'nn.functional.cross_entropy': None,
        'nn.functional.one_hot': None,
        'narrow': None,
        'movedim': None,
        'minreduction_with_dim': None,
        'minreduction_no_dim': None,
        'minbinary': None,
        'meshgridvariadic_tensors': None,
        'meshgridlist_of_tensors': None,
        'maxreduction_with_dim': None,
        'maxreduction_no_dim': None,
        'maxbinary': None,
        'maximum': None,
        'minimum': None,
        'outer': None,
        'softmaxwith_dtype': None,
        'rounddecimals_neg_3': None,
        'rounddecimals_3': None,
        'rounddecimals_0': None,
        'normnuc': None,
        'nn.functional.softminwith_dtype': None,
        'nn.functional.feature_alpha_dropoutwith_train': None,
        'log_softmaxwith_dtype': None,
        'split_with_sizes': None,
        'trapezoid': None,
        'eq': None,
        'mul': None,
        'cartesian_prod': None,
        'bool': None,
        'inner': None,
        'dstack': None,
        'take_along_dim': None,
    }

    # Those ops worked on MacOS12, but broken on MacOS13
    VENTURA_BLOCKLIST = {
        '__rpow__': [torch.uint8],
        'masked.softmax': [torch.float32],
        'masked.softmin': [torch.float32],
        'masked.log_softmax': [torch.float32],
        'dot': [torch.int64],
        'pow': [torch.uint8],
    }

    FP16_LOW_PRECISION_LIST = {
        'add', 'sub', 'div',
        '__rdiv__', '__rmul__',
        'nn.functional.huber_loss',
        'true_divide', 'kron',
        'gradient', 'var', 'std',
        'linalg.vector_norm',
        'masked.sum', 'masked.std',
        'masked.var',
    }

    # Used for accept mode only
    NEW_ALLOW_LIST = defaultdict(list)
    NEW_ALLOW_LIST_GRAD = defaultdict(list)

    @ops(op_db, allowed_dtypes=MPS_DTYPES)
    def test_output_match(self, device, dtype, op):
        self.assertEqual(device, "cpu")
        if not torch.backends.mps.is_available():
            self.skipTest("MPS is not available")

        key = op.name + op.variant_test_name

        if key in self.VENTURA_BLOCKLIST and torch.backends.mps.is_macos13_or_newer():
            if dtype in self.VENTURA_BLOCKLIST[key]:
                self.skipTest(f"{key}_{dtype} fails on Ventura, see https://github.com/pytorch/pytorch/issues/85758")
        if key in self.BLOCKLIST:
            if self.BLOCKLIST[key] is None or dtype in self.BLOCKLIST[key]:
                self.skipTest(f"Running test with {op.name} hangs so skipping")

        # Make this an expecttest manually
        # When this env variable is set, generate a new ALLOWLIST_OP
        # that reflects the current state of what passes or not
        if os.environ.get("EXPECTTEST_ACCEPT", None) == "1":
            generate_new_truth = True
        else:
            generate_new_truth = False

        run_grad_test = True
        if not generate_new_truth:
            if op.name not in self.ALLOWLIST_OP:
                self.skipTest(f"{op.name} is not in the allow list for test on MPS")
            else:
                if dtype_abbrs[dtype] not in self.ALLOWLIST_OP[op.name]:
                    self.skipTest(f"{op.name} is in the allow list for MPS but {dtype} is excluded")

            if op.name not in self.ALLOWLIST_OP_GRAD or dtype_abbrs[dtype] not in self.ALLOWLIST_OP_GRAD[op.name]:
                run_grad_test = False

        def get_samples():
            return op.sample_inputs(device, dtype, requires_grad=(dtype.is_floating_point or dtype.is_complex))
        cpu_samples = get_samples()

        all_forward_pass = True
        all_backward_pass = True
        for cpu_sample in cpu_samples:
            #
            # Forward check
            #
            forward_failed = False
            try:
                mps_sample = cpu_sample.transform(
                    lambda x: x.detach().to("mps").requires_grad_(x.requires_grad) if isinstance(x, torch.Tensor) else x)

                # TODO: This checks only the function variant. We should also check the method and inplace version
                # when they exist
                cpu_args = [cpu_sample.input] + list(cpu_sample.args)
                cpu_kwargs = cpu_sample.kwargs
                mps_args = [mps_sample.input] + list(mps_sample.args)
                mps_kwargs = mps_sample.kwargs

                # for tensor_split(), the second tensor arg ("tensor_indices_or_sections") must be on CPU only
                if (op.name == "tensor_split" and isinstance(mps_args[1], torch.Tensor)):
                    mps_args[1] = cpu_args[1]

                cpu_out = op(*cpu_args, **cpu_kwargs)
                mps_out = op(*mps_args, **mps_kwargs)

                if op.name == "nn.functional.conv2d" and dtype == torch.float32:
                    atol = 1e-4
                    rtol = 3e-5
                elif op.name in self.FP16_LOW_PRECISION_LIST and dtype == torch.float16:
                    atol = 1e-2
                    rtol = 1e-2
                elif op.name == "masked.mean":
                    atol = 7e-4
                    rtol = 2e-3
                elif op.name == "native_layer_norm":
                    atol = 1e-4
                    rtol = 1.3e-5
                elif op.name in ["pow", "__rpow__"]:
                    atol = 1e-6
                    rtol = 4e-6
                else:
                    atol = None
                    rtol = None

                self.assertEqual(cpu_out, mps_out, atol=atol, rtol=rtol)

            except Exception as e:
                if any(s in str(e).lower() for s in ["int64", "macos 13", "adaptive pool mps"]):
                    self.skipTest(f"Expected Runtime Error: {str(e)}")

                if not generate_new_truth:
                    raise e
                forward_failed = True
                all_forward_pass = False

            if not (dtype.is_floating_point or dtype.is_complex):
                # Maybe we should error here instead?
                continue

            #
            # Backward check
            #

            # Skip the grad test if it is not part of the allow list
            if not generate_new_truth and not run_grad_test:
                # TODO: maybe there is a way to print only when we have -v
                # if i == 0:
                #     print(f"Skipping gradient check because {op.name} is not on the allow list")
                continue

            try:
                if forward_failed:
                    # We would've failed immediately anyway, but this error is clearer
                    # We error instead of continuing so that all_backward_pass would not be True
                    raise RuntimeError("Forward pass already failed")

                cpu_out = (cpu_out,) if isinstance(cpu_out, torch.Tensor) else tuple(cpu_out)
                mps_out = (mps_out,) if isinstance(mps_out, torch.Tensor) else tuple(mps_out)

                def req_grad(t):
                    return isinstance(t, torch.Tensor) and t.requires_grad

                diff_cpu_out = tuple(t for t in cpu_out if req_grad(t))
                diff_mps_out = tuple(t for t in mps_out if req_grad(t))
                diff_cpu_arg = tuple(t for t in pytree.tree_flatten((cpu_args, cpu_kwargs))[0] if req_grad(t))
                diff_mps_arg = tuple(t for t in pytree.tree_flatten((mps_args, mps_kwargs))[0] if req_grad(t))
                self.assertEqual(len(diff_cpu_out), len(diff_mps_out))
                self.assertEqual(len(diff_cpu_arg), len(diff_mps_arg))

                if len(diff_cpu_out) == 0:
                    continue
                # rand_like does not work with certain dtypes, so cast to double and cast back
                cpu_grad_outputs = tuple(torch.rand_like(t.to(dtype=torch.double)).to(dtype=dtype) for t in diff_cpu_out)
                mps_grad_outputs = tuple(t.to("mps") for t in cpu_grad_outputs)

                # Compare computed gradients with cpu given random grad_output vector
                # Sometimes when the derivative is 0, we just don't bother creating the graph
                # allow_unused is needed in those cases.
                cpu_grad_inputs = torch.autograd.grad(diff_cpu_out, diff_cpu_arg, grad_outputs=cpu_grad_outputs, allow_unused=True)
                mps_grad_inputs = torch.autograd.grad(diff_mps_out, diff_mps_arg, grad_outputs=mps_grad_outputs, allow_unused=True)

                self.assertEqual(cpu_grad_inputs, mps_grad_inputs, atol=atol, rtol=rtol)
            except Exception as e:
                if not generate_new_truth:
                    raise e
                all_backward_pass = False

        if all_forward_pass and generate_new_truth:
            if dtype_abbrs[dtype] not in self.NEW_ALLOW_LIST[op.name]:
                self.NEW_ALLOW_LIST[op.name].append(dtype_abbrs[dtype])
            # We could write it only once. But I don't know how to detect that the current test is the last one
            # So each test append to the dict and write it.
            with open("new_mps_allowlist.txt", "w") as f:
                pprint.pprint(self.NEW_ALLOW_LIST, stream=f)

        if all_backward_pass and generate_new_truth and dtype.is_floating_point:
            if dtype_abbrs[dtype] not in self.NEW_ALLOW_LIST_GRAD[op.name]:
                self.NEW_ALLOW_LIST_GRAD[op.name].append(dtype_abbrs[dtype])
            # We could write it only once. But I don't know how to detect that the current test is the last one
            # So each test append to the dict and write it.
            with open("new_mps_allowlist_grad.txt", "w") as f:
                pprint.pprint(self.NEW_ALLOW_LIST_GRAD, stream=f)


# Copied from `TestCommon` in `test_ops.py`, just enough to duplicate the `test_numpy_ref` for MPS
@skipIfSlowGradcheckEnv
class TestCommon(TestCase):
    exact_dtype = True

    # Verifies, on teardown, that no OpInfo is still using dynamic dtypes in CI
    @classmethod
    def tearDownClass(cls):
        super().tearDownClass()

        if IS_CI:
            err_msg = (
                "The operator(s) below is(are) using dynamic_dtypes in the OpInfo entries."
                "This is OK for testing, but be sure to set the dtypes manually before landing your PR!"
            )
            # Assure no opinfo entry has dynamic_dtypes
            filtered_ops = list(filter(opinfo.utils.is_dynamic_dtype_set, op_db))
            for op in filtered_ops:
                fmt_str = opinfo.utils.str_format_dynamic_dtype(op)
                err_msg += "\n" + fmt_str

            assert len(filtered_ops) == 0, err_msg

    # This is the MPS equivalent of `test_numpy_ref` from `test_ops.py`. It lives over here while
    # MPS still requires some fairly heavy special casing in the test framework.
    # When MPS becomes more consistent, this can probably be merged with that test using
    # `@dtypesIfMPS(torch.float32)`, but for now, the assertions themselves need to be loosened
    @unittest.skipIf(TEST_WITH_ASAN, "Skipped under ASAN")
    @onlyMPS
    @suppress_warnings
    # MPS only supports float32
    @ops(_ref_test_ops, allowed_dtypes=(torch.float32,))
    def test_numpy_ref_mps(self, device, dtype, op):
        # Unlike `test_numpy_ref`, this test compares in `float32` since at the time of this test's creation MPS
        # does not support float64 Tensors.
        # A few ops are currently broken on their reference inputs, but not their sample inputs. These should
        # get patched up and this workaround removed.
        broken_on_ref_inputs = op.name in ['clamp', 'where']
        inputs = op.reference_inputs(device, dtype) if not broken_on_ref_inputs else op.sample_inputs(device, dtype)
        for sample_input in inputs:
            self.compare_with_reference(op, op.ref, sample_input)

# TODO: Actually instantiate that test for the "mps" device to better reflect what it is doing.
# This requires mps to be properly registered in the device generic test framework which is not the
# case right now. We can probably use `allow_mps` introduced in https://github.com/pytorch/pytorch/pull/87342
# to achieve this.
instantiate_device_type_tests(TestConsistency, globals(), only_for="cpu")
instantiate_device_type_tests(TestCommon, globals(), allow_mps=True)

if __name__ == "__main__":
    run_tests()<|MERGE_RESOLUTION|>--- conflicted
+++ resolved
@@ -9831,10 +9831,7 @@
         'stft': [torch.float32], 'var': [torch.float16],
         # + forward when requires_grad=True or running backward
         'nn.functional.embedding': [torch.float32, torch.float16],
-<<<<<<< HEAD
         '__rpow__': [torch.int16, torch.int32, torch.int64],
-=======
->>>>>>> d677432b
 
         'as_strided_scatter': [torch.uint8],
         'atan2': [torch.int64],
