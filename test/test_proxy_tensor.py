--- conflicted
+++ resolved
@@ -1326,98 +1326,6 @@
 }
 
 inplace_symbolic_tensor_failures = {
-<<<<<<< HEAD
-    xfail('abs', ''),  # aten.abs_.default - couldn't find symbolic meta function/decomposition
-    xfail('acos', ''),  # aten.acos_.default - couldn't find symbolic meta function/decomposition
-    xfail('acosh', ''),  # aten.acosh_.default - couldn't find symbolic meta function/decomposition
-    xfail('addbmm', ''),  # aten.addbmm_.default - couldn't find symbolic meta function/decomposition
-    xfail('addcdiv', ''),  # aten.addcdiv_.default - couldn't find symbolic meta function/decomposition
-    xfail('addcmul', ''),  # aten.addcmul_.default - couldn't find symbolic meta function/decomposition
-    xfail('addmm', ''),  # aten.addmm_.default - couldn't find symbolic meta function/decomposition
-    xfail('addmm', 'decomposed'),  # aten.addmm_.default - couldn't find symbolic meta function/decomposition
-    xfail('asin', ''),  # aten.asin_.default - couldn't find symbolic meta function/decomposition
-    xfail('asinh', ''),  # aten.asinh_.default - couldn't find symbolic meta function/decomposition
-    xfail('atan2', ''),  # aten.atan2_.default - couldn't find symbolic meta function/decomposition
-    xfail('atan', ''),  # aten.atan_.default - couldn't find symbolic meta function/decomposition
-    xfail('atanh', ''),  # aten.atanh_.default - couldn't find symbolic meta function/decomposition
-    xfail('ceil', ''),  # aten.ceil_.default - couldn't find symbolic meta function/decomposition
-    xfail('clamp', ''),  # aten.clamp_.Tensor - couldn't find symbolic meta function/decomposition
-    xfail('clamp_max', ''),  # aten.clamp_max_.Tensor - couldn't find symbolic meta function/decomposition
-    xfail('clamp_min', ''),  # aten.clamp_min_.Tensor - couldn't find symbolic meta function/decomposition
-    xfail('conj_physical', ''),  # aten.conj_physical_.default - couldn't find symbolic meta function/decomposition
-    xfail('copysign', ''),  # aten.copysign_.Tensor - couldn't find symbolic meta function/decomposition
-    xfail('cos', ''),  # aten.cos_.default - couldn't find symbolic meta function/decomposition
-    xfail('cosh', ''),  # aten.cosh_.default - couldn't find symbolic meta function/decomposition
-    xfail('cumsum', ''),  # aten.cumsum_.default - couldn't find symbolic meta function/decomposition
-    xfail('digamma', ''),  # aten.digamma_.default - couldn't find symbolic meta function/decomposition
-    xfail('div', 'floor_rounding'),  # aten.div_.Tensor_mode - couldn't find symbolic meta function/decomposition
-    xfail('div', 'trunc_rounding'),  # aten.div_.Tensor_mode - couldn't find symbolic meta function/decomposition
-    xfail('eq', ''),  # aten.eq_.Tensor - couldn't find symbolic meta function/decomposition
-    xfail('erf', ''),  # aten.erf_.default - couldn't find symbolic meta function/decomposition
-    xfail('erfc', ''),  # aten.erfc_.default - couldn't find symbolic meta function/decomposition
-    xfail('erfinv', ''),  # aten.erfinv_.default - couldn't find symbolic meta function/decomposition
-    xfail('exp2', ''),  # aten.exp2_.default - couldn't find symbolic meta function/decomposition
-    xfail('exp', ''),  # aten.exp_.default - couldn't find symbolic meta function/decomposition
-    xfail('expm1', ''),  # aten.expm1_.default - couldn't find symbolic meta function/decomposition
-    xfail('float_power', ''),  # the base given to float_power_ has dtype Float but the operation's result requires dtype Double
-    xfail('floor', ''),  # aten.floor_.default - couldn't find symbolic meta function/decomposition
-    xfail('floor_divide', ''),  # aten.floor_divide_.Tensor - couldn't find symbolic meta function/decomposition
-    xfail('fmod', ''),  # aten.fmod_.Tensor - couldn't find symbolic meta function/decomposition
-    xfail('frac', ''),  # aten.frac_.default - couldn't find symbolic meta function/decomposition
-    xfail('ge', ''),  # aten.ge_.Tensor - couldn't find symbolic meta function/decomposition
-    xfail('gt', ''),  # aten.gt_.Tensor - couldn't find symbolic meta function/decomposition
-    xfail('heaviside', ''),  # aten.heaviside_.default - couldn't find symbolic meta function/decomposition
-    xfail('hypot', ''),  # aten.hypot_.default - couldn't find symbolic meta function/decomposition
-    xfail('igamma', ''),  # aten.igamma_.default - couldn't find symbolic meta function/decomposition
-    xfail('igammac', ''),  # aten.igammac_.default - couldn't find symbolic meta function/decomposition
-    xfail('le', ''),  # aten.le_.Tensor - couldn't find symbolic meta function/decomposition
-    xfail('lerp', ''),  # aten.lerp_.default - couldn't find symbolic meta function/decomposition
-    xfail('lgamma', ''),  # aten.lgamma_.default - couldn't find symbolic meta function/decomposition
-    xfail('log10', ''),  # aten.log10_.default - couldn't find symbolic meta function/decomposition
-    xfail('log1p', ''),  # aten.log1p_.default - couldn't find symbolic meta function/decomposition
-    xfail('log2', ''),  # aten.log2_.default - couldn't find symbolic meta function/decomposition
-    xfail('log', ''),  # aten.log_.default - couldn't find symbolic meta function/decomposition
-    xfail('logit', ''),  # aten.logit_.default - couldn't find symbolic meta function/decomposition
-    xfail('lt', ''),  # aten.lt_.Tensor - couldn't find symbolic meta function/decomposition
-    xfail('mvlgamma', 'mvlgamma_p_1'),  # aten.mvlgamma_.default - couldn't find symbolic meta function/decomposition
-    xfail('mvlgamma', 'mvlgamma_p_3'),  # aten.mvlgamma_.default - couldn't find symbolic meta function/decomposition
-    xfail('mvlgamma', 'mvlgamma_p_5'),  # aten.mvlgamma_.default - couldn't find symbolic meta function/decomposition
-    xfail('nan_to_num', ''),  # aten.nan_to_num_.default - couldn't find symbolic meta function/decomposition
-    xfail('ne', ''),  # aten.ne_.Tensor - couldn't find symbolic meta function/decomposition
-    xfail('neg', ''),  # aten.neg_.default - couldn't find symbolic meta function/decomposition
-    xfail('nextafter', ''),  # aten.nextafter_.default - couldn't find symbolic meta function/decomposition
-    xfail('nn.functional.celu', ''),  # aten.celu_.default - couldn't find symbolic meta function/decomposition
-    xfail('nn.functional.dropout3d', ''),  # aten.squeeze_.dim - couldn't find symbolic meta function/decomposition
-    xfail('nn.functional.elu', ''),  # aten.elu_.default - couldn't find symbolic meta function/decomposition
-    xfail('nn.functional.hardsigmoid', ''),  # aten.hardsigmoid_.default - couldn't find symbolic meta function/decomposition
-    xfail('nn.functional.mish', ''),  # aten.mish_.default - couldn't find symbolic meta function/decomposition
-    xfail('nn.functional.selu', ''),  # aten.elu_.default - couldn't find symbolic meta function/decomposition
-    xfail('nn.functional.threshold', ''),  # aten.threshold_.default - couldn't find symbolic meta function/decomposition
-    xfail('pow', ''),  # aten.pow_.Tensor - couldn't find symbolic meta function/decomposition
-    xfail('reciprocal', ''),  # aten.reciprocal_.default - couldn't find symbolic meta function/decomposition
-    xfail('remainder', ''),  # aten.remainder_.Tensor - couldn't find symbolic meta function/decomposition
-    xfail('rsqrt', ''),  # aten.rsqrt_.default - couldn't find symbolic meta function/decomposition
-    xfail('sgn', ''),  # aten.sgn_.default - couldn't find symbolic meta function/decomposition
-    xfail('sigmoid', ''),  # aten.sigmoid_.default - couldn't find symbolic meta function/decomposition
-    xfail('sign', ''),  # aten.sign_.default - couldn't find symbolic meta function/decomposition
-    xfail('sin', ''),  # aten.sin_.default - couldn't find symbolic meta function/decomposition
-    xfail('sinc', ''),  # aten.sinc_.default - couldn't find symbolic meta function/decomposition
-    xfail('sinh', ''),  # aten.sinh_.default - couldn't find symbolic meta function/decomposition
-    xfail('sqrt', ''),  # aten.sqrt_.default - couldn't find symbolic meta function/decomposition
-    xfail('square', ''),  # aten.pow_.Scalar - couldn't find symbolic meta function/decomposition
-    xfail('squeeze', ''),  # aten.squeeze_.default - couldn't find symbolic meta function/decomposition
-    xfail('squeeze', 'multiple'),  # aten.squeeze_.dims - couldn't find symbolic meta function/decomposition
-    xfail('t', ''),  # aten.t_.default - couldn't find symbolic meta function/decomposition
-    xfail('tan', ''),  # aten.tan_.default - couldn't find symbolic meta function/decomposition
-    xfail('tanh', ''),  # aten.tanh_.default - couldn't find symbolic meta function/decomposition
-    xfail('transpose', ''),  # aten.transpose_.default - couldn't find symbolic meta function/decomposition
-    xfail('tril', ''),  # aten.tril_.default - couldn't find symbolic meta function/decomposition
-    xfail('triu', ''),  # aten.triu_.default - couldn't find symbolic meta function/decomposition
-    xfail('trunc', ''),  # aten.trunc_.default - couldn't find symbolic meta function/decomposition
-    xfail('uniform', ''),  # aten.uniform_.default - couldn't find symbolic meta function/decomposition
-    xfail('unique', ''),  # aten.unique_consecutive.default - couldn't find symbolic meta function/decomposition
-    xfail('xlogy', ''),  # aten.xlogy_.Tensor - couldn't find symbolic meta function/decomposition
-=======
     # bugs
     xfail('float_power', ''),  # base given to float_power_ has dtype Float but the operation's result requires dtype Double
     # decomp not implemented
@@ -1434,7 +1342,6 @@
     # Views
     xfail('t', ''),
     xfail('transpose', ''),
->>>>>>> b853677a
 }
 
 # Copies inputs to inplace operations to avoid inplace modifications
