import argparse
import functools
import json
import os
import pathlib
from collections import defaultdict, namedtuple, OrderedDict
from dataclasses import dataclass
from typing import Any, Dict, List, Optional, Sequence, Set, Tuple, TypeVar, Union

import yaml
from typing_extensions import Literal

import torchgen.api.dispatcher as dispatcher
import torchgen.api.meta as meta
import torchgen.api.native as native
import torchgen.api.structured as structured
import torchgen.dest as dest
from torchgen.api import cpp
from torchgen.api.translate import translate
from torchgen.api.types import (
    Binding,
    CppSignatureGroup,
    DispatcherSignature,
    NamedCType,
    NativeSignature,
    SpecialArgName,
)
from torchgen.context import (
    method_with_native_function,
    native_function_manager,
    with_native_function,
    with_native_function_and_indices,
)
from torchgen.gen_functionalization_type import (
    gen_composite_view_copy_kernel,
    gen_functionalization_definition,
    gen_functionalization_registration,
    gen_functionalization_view_inverse_declaration,
    gen_symint_view_copy_kernel,
)

from torchgen.model import (
    Argument,
    BackendIndex,
    BackendMetadata,
    BaseOperatorName,
    DEFAULT_KERNEL_NAMESPACE,
    DispatchKey,
    FunctionSchema,
    is_cuda_dispatch_key,
    is_generic_dispatch_key,
    is_ufunc_dispatch_key,
    Location,
    NativeFunction,
    NativeFunctionsGroup,
    NativeFunctionsViewGroup,
    OperatorName,
    OptionalType,
    SchemaKind,
    SelfArgument,
    STRUCTURED_DISPATCH_KEYS,
    TensorOptionsArguments,
    Type,
    Variant,
    ViewSchemaKind,
)
from torchgen.native_function_generation import (
    add_generated_native_functions,
    gen_composite_functional_kernel,
    gen_composite_out_kernel,
    pre_group_native_functions,
)
from torchgen.selective_build.selector import SelectiveBuilder
from torchgen.utils import (
    assert_never,
    concatMap,
    context,
    FileManager,
    make_file_manager,
    mapMaybe,
    NamespaceHelper,
    Target,
    YamlDumper,
    YamlLoader,
)

T = TypeVar("T")

# Welcome to the ATen code generator v2!  The ATen code generator is
# responsible for parsing native_functions.yaml and then generating
# various generated files (e.g., TypeDefault.cpp) based on the operators
# defined in this file.  This means that the code generator knows how to
# parse function schema, and then translate this into various C++ types
# and boilerplate code.
#
# Some things to know about this file when you modify it:
#
# - This file has STRICT mypy typechecking.  Typecheck it with
#   `mypy --config mypy-strict.ini` in the root source directory
#
# - Most of the heavy lifting lives in external modules:
#   - 'model' has the data model for native_functions.yaml.  The classes
#     in those file represent what you see when you look at
#     a native_functions.yaml
#   - 'api' has conversions for how to translate JIT schema into
#     the various C++ APIs that the codegen interacts with.  There
#     are in fact THREE different C++ APIs: the public C++ API,
#     the dispatcher API, and the legacy dispatcher API.  See each
#     of these respective files for more information

# ~~~~~~~~~~~~~~~~~~~~~~~~~~~~~~~~~~~~~~~~~~~~~~~~~~~~~~~~~~~~~~~~~~~ #
#
#                         HELPER FUNCTIONS
#
# ~~~~~~~~~~~~~~~~~~~~~~~~~~~~~~~~~~~~~~~~~~~~~~~~~~~~~~~~~~~~~~~~~~~ #


# A custom loader for YAML to let us also keep track of line numbers
# of each entry in the YAML file
class LineLoader(YamlLoader):
    def construct_mapping(self, node, deep=False):  # type: ignore[no-untyped-def]
        mapping = super().construct_mapping(node, deep=deep)  # type: ignore[no-untyped-call]
        # Add 1 so line numbering starts at 1
        mapping["__line__"] = node.start_mark.line + 1
        return mapping


_GLOBAL_PARSE_NATIVE_YAML_CACHE = {}
_GLOBAL_PARSE_TAGS_YAML_CACHE = {}

# Parse native_functions.yaml into a sequence of NativeFunctions and Backend Indices.
ParsedYaml = namedtuple("ParsedYaml", ["native_functions", "backend_indices"])


def parse_native_yaml_struct(
    es: object,
    valid_tags: Set[str],
    ignore_keys: Optional[Set[DispatchKey]] = None,
    path: str = "<stdin>",
    skip_native_fns_gen: bool = False,
) -> ParsedYaml:
    assert isinstance(es, list)
    rs: List[NativeFunction] = []
    bs: Dict[DispatchKey, Dict[OperatorName, BackendMetadata]] = defaultdict(dict)
    for e in es:
        assert isinstance(e.get("__line__"), int), e
        loc = Location(path, e["__line__"])
        funcs = e.get("func")
        with context(lambda: f"in {loc}:\n  {funcs}"):
            func, m = NativeFunction.from_yaml(e, loc, valid_tags, ignore_keys)
            rs.append(func)
            BackendIndex.grow_index(bs, m)
    error_check_native_functions(rs)
    # Default dict is to prevent the codegen from barfing when we have a dispatch key that has no kernels yet.
    indices: Dict[DispatchKey, BackendIndex] = defaultdict(
        lambda: BackendIndex(
            dispatch_key=DispatchKey.Undefined,
            use_out_as_primary=True,
            external=False,
            device_guard=False,
            index={},
        )
    )
    if not skip_native_fns_gen:
        add_generated_native_functions(rs, bs)
    for k, v in bs.items():
        # All structured in-tree operators are implemented in terms of their out operator.
        indices[k] = BackendIndex(
            dispatch_key=k,
            use_out_as_primary=True,
            external=False,
            # Only cuda-like devices in tree require device guards
            device_guard=is_cuda_dispatch_key(k),
            index=v,
        )
    return ParsedYaml(rs, indices)


def parse_tags_yaml_struct(es: object, path: str = "<stdin>") -> Set[str]:
    assert isinstance(es, list)
    rs: Set[str] = set()
    for e in es:
        assert isinstance(e.get("__line__"), int), e
        loc = Location(path, e["__line__"])
        tags = e.get("tag")
        with context(lambda: f"in {loc}:\n  {tags}"):
            e_i = e.copy()
            name = e_i.pop("tag")
            desc = e_i.pop("desc", "")
            # ensure that each tag has a non-empty description
            assert desc != ""
            rs.add(name)
    return rs


@functools.lru_cache(maxsize=None)
def parse_tags_yaml(path: str) -> Set[str]:
    global _GLOBAL_PARSE_TAGS_YAML_CACHE
    if path not in _GLOBAL_PARSE_TAGS_YAML_CACHE:
        with open(path, "r") as f:
            es = yaml.load(f, Loader=LineLoader)
            _GLOBAL_PARSE_TAGS_YAML_CACHE[path] = parse_tags_yaml_struct(es, path=path)

    return _GLOBAL_PARSE_TAGS_YAML_CACHE[path]


def parse_native_yaml(
    path: str,
    tags_yaml_path: str,
    ignore_keys: Optional[Set[DispatchKey]] = None,
    *,
    skip_native_fns_gen: bool = False,
) -> ParsedYaml:
    global _GLOBAL_PARSE_NATIVE_YAML_CACHE
    if path not in _GLOBAL_PARSE_NATIVE_YAML_CACHE:
        valid_tags = parse_tags_yaml(tags_yaml_path)
        with open(path, "r") as f:
            es = yaml.load(f, Loader=LineLoader)
        _GLOBAL_PARSE_NATIVE_YAML_CACHE[path] = parse_native_yaml_struct(
            es,
            valid_tags,
            ignore_keys,
            path=path,
            skip_native_fns_gen=skip_native_fns_gen,
        )

    return _GLOBAL_PARSE_NATIVE_YAML_CACHE[path]


# Some assertions are already performed during parsing, but those are only within a single NativeFunction.
# Assertions here are meant to be performed across NativeFunctions.
def error_check_native_functions(funcs: Sequence[NativeFunction]) -> None:
    func_map: Dict[OperatorName, NativeFunction] = {}
    base_func_map: Dict[BaseOperatorName, List[NativeFunction]] = defaultdict(list)
    for f in funcs:
        func_map[f.func.name] = f
        base_func_map[f.func.name.name].append(f)
    for f in funcs:
        if f.structured_delegate is not None:
            delegate_func = func_map[f.structured_delegate]
            assert delegate_func.structured, (
                f"{f.func.name} is marked as a structured_delegate pointing to "
                f"{f.structured_delegate}, but {f.structured_delegate} is not marked as structured. "
                f"Consider adding 'structured=True' to the delegated operator"
            )
        if "inplace_view" in f.tags:
            base_name = f.func.name.name
            overload_name = f.func.name.overload_name
            assert base_name.inplace, (
                f"{f.func.name} is marked with tag: inplace_view, but it doesn't follow the naming "
                "convention for inplace ops - the codegen expects the base name to have a trailing underscore. "
            )
            out_of_place_base_name = BaseOperatorName(
                base_name.base, False, base_name.dunder_method
            )
            assert len(base_func_map[out_of_place_base_name]) > 0, (
                f"{f.func.name} is marked with tag: inplace_view. The codegen expects there to be a corresponding "
                f"out-of-place view op with the name '{base_name}' and matching schema, but it didn't find one. "
            )


def cpp_string(s: str) -> str:
    """Convert a python string into a c++ string literal"""
    s = s.replace("\\", "\\\\")
    s = s.replace('"', '\\"')
    s = s.replace("\a", "\\a")
    s = s.replace("\b", "\\b")
    s = s.replace("\f", "\\f")
    s = s.replace("\n", "\\n")
    s = s.replace("\v", "\\v")
    s = s.replace("\t", "\\t")
    return f'"{s}"'


# ~~~~~~~~~~~~~~~~~~~~~~~~~~~~~~~~~~~~~~~~~~~~~~~~~~~~~~~~~~~~~~~~~~~ #
#
#                        C++ CODE GENERATION
#
# ~~~~~~~~~~~~~~~~~~~~~~~~~~~~~~~~~~~~~~~~~~~~~~~~~~~~~~~~~~~~~~~~~~~ #

# Most functions in this section are curried: they consist of a function
# that takes some parameters (e.g., what is to be generated) which itself
# returns a function that actually maps NativeFunction to the code
# to be generated.  This pattern makes it convenient to use map, concatMap
# and similar functional combinators.


def static_dispatch_keys(backends: List[BackendIndex]) -> List[DispatchKey]:
    if len(backends) == 0:
        return []
    else:
        return [backend.dispatch_key for backend in backends] + [
            DispatchKey.CompositeImplicitAutograd,
            DispatchKey.CompositeExplicitAutograd,
            DispatchKey.CompositeExplicitAutogradNonFunctional,
        ]


def get_static_dispatch_backend(
    f: NativeFunction, backend_index: BackendIndex
) -> Optional[DispatchKey]:
    if f.structured_delegate is not None or backend_index.has_kernel(f):
        # TODO: for ops with structured_delegate it should check the dispatch table of
        # the out variant instead. For now, these structured ops all have CPU/CUDA kernels
        # so we always dispatch to the `backend`, but this could be wrong when we
        # migrate math/default_backend ops to use structured delegate.
        return backend_index.dispatch_key
    elif f.has_composite_explicit_autograd_kernel:
        return DispatchKey.CompositeExplicitAutograd
    elif f.has_composite_explicit_autograd_non_functional_kernel:
        return DispatchKey.CompositeExplicitAutogradNonFunctional
    elif f.has_composite_implicit_autograd_kernel:
        return DispatchKey.CompositeImplicitAutograd
    return None


def static_dispatch_ops_header(
    f: NativeFunction, backend_index: List[BackendIndex]
) -> Optional[str]:
    if backend_index is None or f.manual_kernel_registration:
        return None

    output = []
    for index in backend_index:
        dispatch_key = get_static_dispatch_backend(f, index)
        if dispatch_key is not None:
            output.append(
                f"#include <ATen/ops/{f.root_name}_{dispatch_key.lower()}_dispatch.h>"
            )
    return "\n".join(output)


def static_dispatch_extra_headers(backends: List[BackendIndex]) -> List[str]:
    return [
        f"#include <ATen/{dispatch_key}Functions.h>"
        for dispatch_key in static_dispatch_keys(backends)
    ]


# Translates arguments of a native function from DispatcherSignature form to CppSignature form with support for
# supporting usecases even when there is a memory_format argument along with tensor_option arguments.
# This usecase is not covered by tools.codegen.api.translate() yet as its application is limited to static dispatch
def translate_args_dispatcher_to_cpp(
    f: NativeFunction,
) -> str:

    # Adds SpecialArgName.possibly_redundant_memory_format NamedCType for memory_format bindings
    def add_spl_memory_format_binding(input_bindings: List[Binding]) -> List[Binding]:
        output_bindings: List[Binding] = []
        for binding in input_bindings:
            if binding.name == "memory_format":
                spl_mem_format_binding = Binding(
                    nctype=NamedCType(
                        SpecialArgName.possibly_redundant_memory_format,
                        binding.nctype.type,
                    ),
                    name=binding.name,
                    default=binding.default,
                    argument=binding.argument,
                )
                output_bindings.append(spl_mem_format_binding)
            else:
                output_bindings.append(binding)
        return output_bindings

    disp_sig = DispatcherSignature.from_schema(f.func)
    cpp_sig = CppSignatureGroup.from_native_function(
        f, method=False, fallback_binding=False
    ).signature
    disp_bindings = disp_sig.arguments()
    # When last argument of CPP signature has SpecialArgName.possibly_redundant_memory_format NCType,
    # get memory_format bindings of dispatcher signature to have the same NCType as well
    for arg in cpp_sig.arguments():
        if arg.nctype.name == SpecialArgName.possibly_redundant_memory_format:
            disp_bindings = add_spl_memory_format_binding(disp_sig.arguments())
            break
    exprs = translate(disp_bindings, cpp_sig.arguments())
    return ", ".join(a.expr for a in exprs)


def generate_static_dispatch_backend_call(
    f: NativeFunction,
    backend_index: BackendIndex,
) -> str:
    name = DispatcherSignature.from_schema(f.func).name()
    exprs = translate_args_dispatcher_to_cpp(f)
    backend_metadata = backend_index.get_kernel(f)
    kernel_ns = (
        backend_metadata.cpp_namespace
        if backend_metadata and backend_metadata.cpp_namespace
        else DEFAULT_KERNEL_NAMESPACE
    )
    ns = kernel_ns.replace("::native", "")
    return f"return {ns}::{backend_index.dispatch_key.lower()}::{name}({exprs});"


def generate_static_dispatch_fallback_call(
    f: NativeFunction,
    backend_indices: List[BackendIndex],
) -> str:
    name = DispatcherSignature.from_schema(f.func).name()
    exprs = translate_args_dispatcher_to_cpp(f)
    ns = DEFAULT_KERNEL_NAMESPACE.replace("::native", "")
    if f.has_composite_explicit_autograd_kernel:
        return f"return {ns}::{DispatchKey.CompositeExplicitAutograd.lower()}::{name}({exprs});"
    elif f.has_composite_explicit_autograd_non_functional_kernel:
        return f"return {ns}::{DispatchKey.CompositeExplicitAutogradNonFunctional.lower()}::{name}({exprs});"
    elif f.has_composite_implicit_autograd_kernel:
        return f"return {ns}::{DispatchKey.CompositeImplicitAutograd.lower()}::{name}({exprs});"
    else:
        return f"""TORCH_CHECK(false, "Static dispatch does not support {name} for\
{', '.join([str(index.dispatch_key)for index in backend_indices])} ");"""


def static_dispatch(
    f: NativeFunction,
    backend_indices: List[BackendIndex],
) -> str:
    if len(backend_indices) == 0 or f.manual_kernel_registration:
        return ""

    keys = [
        b
        for b in backend_indices
        if b.has_kernel(f)
        or (
            f.structured_delegate is not None
            and b.dispatch_key in STRUCTURED_DISPATCH_KEYS
        )
    ]
    if len(keys) == 1:
        return generate_static_dispatch_backend_call(f, keys[0])
    elif len(keys) == 0:
        return generate_static_dispatch_fallback_call(f, backend_indices)

    sig = DispatcherSignature.from_schema(f.func)
    native_tensor_args = [
        a.name
        for a in sig.arguments()
        if isinstance(a.argument, SelfArgument)
        or isinstance(a.argument, Argument)
        and a.argument.type.is_tensor_like()
    ]
    tensor_args = ", ".join(native_tensor_args)
    tensor_opts = f.func.arguments.tensor_options

    stmts = []
    subexprs: List[str] = []
    if tensor_opts is not None:
        subexprs.append(
            "DispatchKeySet(c10::computeDispatchKey(dtype, layout, device))"
        )
    if tensor_args != "":
        subexprs.append(f"c10::detail::multi_dispatch_key_set({tensor_args})")
    stmts.append(f"""DispatchKeySet _dk_set = {' | '.join(subexprs)};""")
    stmts.append("DispatchKey _dk = c10::highestPriorityBackendTypeId(_dk_set);")

    dispatch_code = []
    for index in keys:
        dispatch_code.append(f"""case DispatchKey::{index.dispatch_key}:""")
        dispatch_code.append(
            f"""\t{generate_static_dispatch_backend_call(f, index)};"""
        )

    fallback = generate_static_dispatch_fallback_call(f, backend_indices)
    connector = "\n\t\t"

    return f"""
    {connector.join(stmts)}
    switch (_dk) {{
        {connector.join(dispatch_code)}
        default:
            {fallback}
    }}
    """


# Generates RegisterSchema.cpp.  Depending on the selector, either
# all schemas are registered, or only some are (in the case of
# selective build)
@dataclass(frozen=True)
class RegisterSchema:
    selector: SelectiveBuilder

    @method_with_native_function
    def __call__(self, f: NativeFunction) -> Optional[str]:
        if not self.selector.is_native_function_selected(f):
            return None
        tags = "{" + ", ".join([f"at::Tag::{tag}" for tag in f.tags]) + "}"
        return f"m.def({cpp_string(str(f.func))}, {tags});\n"


# Generates Operators.h and Operators.cpp.
# These provide macros that, given an operator and overload name, allow users
# to access an "un-overloaded" function version of the operator. This
# is useful for extension writers who want to (1) want to decltype the operator
# and (2) don't want to worry about method-only operators.
@dataclass(frozen=True)
class ComputeOperators:
    target: Union[Literal[Target.DECLARATION], Literal[Target.DEFINITION]]
    static_dispatch_backend_indices: List[BackendIndex]

    @method_with_native_function
    def __call__(self, f: NativeFunction) -> str:
        sig = DispatcherSignature.from_schema(f.func)
        name = f.func.name.unambiguous_name()
        call_method_name = "call"
        redispatch_method_name = "redispatch"

        if self.target is Target.DECLARATION:
            # Note [The ATen Operators API]
            # The ATen Operators API lives in the at::_ops namespace, and contains compile-time
            # metadata about each operator + entry points into the Dispatcher.
            # The C++ function, method, and redispatch API's are all implemented as wrappers
            # into various bits of the structs defined here.
            #
            # Important characteristics about the Operators API:
            # (1) It follows the Dispatcher API.
            #     This is kind of necessary to avoid overhead.
            #     For example: if it followed the C++ API, then all of the faithful C++ factory functions
            #     would need to wrap their arguments into TensorOptions only to unwrap them again.
            # (2) Overload names are disambiguated.
            #     This is helpful for pytorch extenders who would like to decltype() an aten operator,
            #     that has overloads, e.g. decltype(at::_ops::mul_Tensor::call)
            # (3) No argument defaulting is allowed.
            #     This is more of an implementation detail to avoid #include cycles,
            #     since TensorBody.h (which defines the Tensor class) needs to include this file.
            # (4) manual_cpp_bindings and faithful names are not included in the API.
            #     This applies to stuff like __dispatch__is_complex(), and add_outf().
            #     These aren't "real aten ops", they're just additional functions provided by the C++ API.
            #     They're implemented as wrappers in Functions.h that call into the actual operators
            #     defined here, i.e. at::_ops::is_complex::call() and at::_ops::add_out::call().
            #     This means that ATEN_OP(is_complex) will not fastpath, and will go through the dispatcher.
            return f"""
struct TORCH_API {name} {{
  using schema = {sig.type()};
  using ptr_schema = schema*;
  // See Note [static constexpr char* members for windows NVCC]
  STATIC_CONSTEXPR_STR_INL_EXCEPT_WIN_CUDA(name, "aten::{f.func.name.name}")
  STATIC_CONSTEXPR_STR_INL_EXCEPT_WIN_CUDA(overload_name, "{f.func.name.overload_name}")
  STATIC_CONSTEXPR_STR_INL_EXCEPT_WIN_CUDA(schema_str, {cpp_string(str(f.func))})
  static {sig.defn(name=call_method_name, is_redispatching_fn=False)};
  static {sig.defn(name=redispatch_method_name, is_redispatching_fn=True)};
}};"""

        elif self.target is Target.DEFINITION:
            defns = f"""
STATIC_CONST_STR_OUT_OF_LINE_FOR_WIN_CUDA({name}, name, "aten::{f.func.name.name}")
STATIC_CONST_STR_OUT_OF_LINE_FOR_WIN_CUDA({name}, overload_name, "{f.func.name.overload_name}")
STATIC_CONST_STR_OUT_OF_LINE_FOR_WIN_CUDA({name}, schema_str, {cpp_string(str(f.func))})

// aten::{f.func}
static C10_NOINLINE c10::TypedOperatorHandle<{name}::schema> create_{name}_typed_handle() {{
  return c10::Dispatcher::singleton()
      .findSchemaOrThrow({name}::name, {name}::overload_name)
      .typed<{name}::schema>();
}}
"""
            for is_redispatching_fn in [False, True]:
                if is_redispatching_fn:
                    dispatcher_exprs_str = ", ".join(
                        ["dispatchKeySet"] + [a.name for a in sig.arguments()]
                    )
                    dispatcher_call = "redispatch"
                    method_name = f"{name}::{redispatch_method_name}"
                else:
                    method_name = f"{name}::{call_method_name}"
                    dispatcher_exprs_str = ", ".join([a.name for a in sig.arguments()])
                    dispatcher_call = "call"

                fn_body = f"""
    static auto op = create_{name}_typed_handle();
    return op.{dispatcher_call}({dispatcher_exprs_str});"""

                if (
                    not is_redispatching_fn
                    and len(self.static_dispatch_backend_indices) > 0
                ):
                    # call() should go through static dispatch
                    fn_body = static_dispatch(
                        f, backend_indices=self.static_dispatch_backend_indices
                    )
                defns += f"""
// aten::{f.func}
{sig.defn(name=method_name, is_redispatching_fn=is_redispatching_fn)} {{
    {fn_body}
}}
"""
            return defns
        else:
            assert_never(self.target)


# Generates Functions.h, which provides the functional public C++ API,
# and the scaffolding to call into the dispatcher from these functions.
@dataclass(frozen=True)
class ComputeFunction:
    @method_with_native_function
    def __call__(self, f: NativeFunction) -> Optional[str]:
        if Variant.function not in f.variants:
            return None

        sig_group = CppSignatureGroup.from_native_function(
            f, method=False, fallback_binding=f.manual_cpp_binding
        )

        def generate_defn(faithful: bool) -> str:
            if faithful:
                sig = sig_group.faithful_signature
                assert sig is not None
            else:
                sig = sig_group.signature

            # See Note [The ATen Operators API]
            target_sig = DispatcherSignature.from_schema(f.func)
            exprs = translate(sig.arguments(), target_sig.arguments())
            exprs_str = ", ".join([e.expr for e in exprs])

            return f"""
// aten::{f.func}
inline {sig.decl()} {{
    return at::_ops::{f.func.name.unambiguous_name()}::call({exprs_str});
}}
"""

        result = generate_defn(False)
        if sig_group.faithful_signature is not None:
            result += generate_defn(True)

        return result


# Generates TensorBody.h. This file provides the object-oriented (method-based)
# public C++ API, and the scaffolding to call into the dispatcher from these functions.
@dataclass(frozen=True)
class ComputeTensorMethod:
    target: Union[Literal[Target.DECLARATION], Literal[Target.DEFINITION]]
    static_dispatch_backend_indices: List[BackendIndex]

    @method_with_native_function
    def __call__(self, f: NativeFunction) -> Optional[str]:
        if Variant.method not in f.variants:
            return None

        assert not f.func.is_out_fn()
        assert f.func.arguments.self_arg is not None

        sig_group = CppSignatureGroup.from_native_function(
            f, method=True, fallback_binding=f.manual_cpp_binding
        )

        if self.target is Target.DECLARATION:
            result = f"{sig_group.signature.decl()} const;\n"
            if sig_group.faithful_signature is not None:
                result += f"{sig_group.faithful_signature.decl()} const;\n"
            return result

        if self.target is not Target.DEFINITION:
            assert_never(self.target)

        def generate_defn(faithful: bool) -> str:
            if faithful:
                sig = sig_group.faithful_signature
                assert sig is not None
            else:
                sig = sig_group.signature

            target_sig = DispatcherSignature.from_schema(f.func)
            exprs = translate(sig.arguments(), target_sig.arguments(), method=True)
            exprs_str = ", ".join([e.expr for e in exprs])

            return f"""
// aten::{f.func}
inline {sig.defn(prefix="Tensor::")} const {{
    return at::_ops::{f.func.name.unambiguous_name()}::call({exprs_str});
}}
"""

        result = generate_defn(faithful=False)
        if sig_group.faithful_signature is not None:
            result += generate_defn(faithful=True)

        return result


# Generates RedispatchFunctions.h.
# This is similar to the C++ API defined in Functions.h, but provides access
# to the dispatcher's redispatch API.
@dataclass(frozen=True)
class ComputeRedispatchFunction:
    @method_with_native_function
    def __call__(self, f: NativeFunction) -> Optional[str]:
        # We unconditionally generate function variants of the redispatch API.
        # This is mainly because we can namespace functions separately, but not methods,
        sig_group = CppSignatureGroup.from_native_function(
            f, method=False, fallback_binding=f.manual_cpp_binding
        )

        def generate_defn(faithful: bool) -> str:
            if faithful:
                sig = sig_group.faithful_signature
                assert sig is not None
            else:
                sig = sig_group.signature

            target_sig = DispatcherSignature.from_schema(f.func)
            exprs = translate(sig.arguments(), target_sig.arguments())
            exprs_str = ", ".join(["dispatchKeySet"] + [a.expr for a in exprs])

            return f"""
// aten::{f.func}
inline {sig.decl(is_redispatching_fn=True)} {{
    return at::_ops::{f.func.name.unambiguous_name()}::redispatch({exprs_str});
}}
"""

        result = generate_defn(False)
        if sig_group.faithful_signature is not None:
            result += generate_defn(True)

        return result


# Generates ATenOpList.cpp, a runtime accessible list of all aten
# operators.
# TODO: This was historically used to help some JIT interop code
# figure out whether or not to treat aten namespace'd operators
# one way or another, we should reevaluate if this is actually needed.
@with_native_function
def compute_aten_op(f: NativeFunction) -> str:
    return f'{{"aten::{f.func.name.name}", "{f.func.name.overload_name}"}},'


# Generates MetaFunctions.h
def compute_meta_function_declaration(g: NativeFunctionsGroup) -> Optional[str]:
    if not g.structured:
        return None
    with native_function_manager(g.out):
        name = meta.name(g)
        args = structured.meta_arguments(g)
        args_str = ", ".join(a.decl() for a in args)
        parent_class = g.out.structured_inherits
        if parent_class is None:
            parent_class = "at::impl::MetaBase"
        meta_return = "void"
        precomputed = g.out.precomputed if g.structured else None

        if precomputed:
            # Generate the template declaration with one bool parameter for each
            # precomputed element. Each parameter is true if the corresponding (in
            # terms of position) precomputed element has been set.
            precomputed_values = [*precomputed.replace.values(), precomputed.add]
            precomputed_elements = [
                elem for replace_list in precomputed_values for elem in replace_list
            ]
            precomputed_template_parameters = [
                elem.name.upper() for elem in precomputed_elements
            ]
            precomputed_template_params_str = ", ".join(
                f"bool {param} = false" for param in precomputed_template_parameters
            )
            precompute_template_decl = f"template <{precomputed_template_params_str}>"

            # Generate a string containing declarations of all precomputed elements.
            precomputed_elements_with_cpp_types = [
                structured.argument_type(elem, binds=elem.name)
                for elem in precomputed_elements
            ]

            precomputed_elements_decl = ";\n".join(
                f"{elem.cpp_type(strip_ref=True)} {elem.name}"
                for elem in precomputed_elements_with_cpp_types
            )

            # Generate "setter" methods for each precomputed element. Each method will return
            # a new instance of precompute_out with the template parameter that corresponds to
            # the member set by the method to true (to indicate that it has been set).
            setter_methods = []
            for i, elem in enumerate(precomputed_elements):
                # Generate the signature. The return type will be the same
                # as the type of `this` but with the template parameter
                # corresponding to the element set by this method set to true.
                # The assert generated below will ensure that this template
                # parameter is false on the type of `this`.
                return_ty_templates = ", ".join(
                    precomputed_template_parameters[:i]
                    + ["true"]
                    + precomputed_template_parameters[i + 1 :]
                )
                return_ty = f"precompute_out<{return_ty_templates}>"
                elem_cpp_ty = precomputed_elements_with_cpp_types[i].cpp_type(
                    strip_ref=True
                )
                signature = f"{return_ty} set_{elem.name}({elem_cpp_ty} value)"

                # Generate an assert which checks that the
                # template parameter corresponding to the precomputed
                # element that is set by this method is false on the
                # class corresponding to the object that `this` points to.
                # This ensures that each element can be set only once.
                assert_msg = f'"{precomputed_elements[i].name} already set"'
                assert_stmt = f"static_assert({precomputed_template_parameters[i]} == false, {assert_msg});"

                # Generate the new object construction block. All state
                # except the element that this method sets is copied from the
                # object that `this` points to. The value for the element that
                # the method sets is taken from a method parameter.
                construction_stmts = []
                construction_stmts.append(f"{return_ty} ret;")

                for j, elem in enumerate(precomputed_elements):
                    if i == j:
                        construction_stmts.append(f"ret.{elem.name} = value;")
                    else:
                        construction_stmts.append(
                            f"ret.{elem.name} = this->{elem.name};"
                        )

                construction_stmts.append("return ret;")
                construction_block = "\n".join(construction_stmts)

                setter_methods.append(
                    f"""
                    {signature} {{
                        {assert_stmt}
                        {construction_block}
                    }}
                """
                )
            setter_methods_decl = "\n".join(setter_methods)

            # Meta should return an instance of the struct containing the precomputed elements.
            meta_return_template_params = ", ".join(
                ["true"] * len(precomputed_template_parameters)
            )
            # This typedef (actually a using statement) is needed so that TORCH_META_FUNC can reuse the return
            # type (which has a variable number of template parameters).
            meta_return_typedef = f"using meta_return_ty = precompute_out <{meta_return_template_params}>;"
            meta_return = "meta_return_ty"
            precomputed_decl = f"""
                {precompute_template_decl}
                struct TORCH_API precompute_out {{
                    {setter_methods_decl}
                    {precomputed_elements_decl};
            }};"""
        else:
            meta_return_typedef = ""
            precomputed_decl = ""

        return f"""\
struct TORCH_API structured_{name} : public {parent_class} {{
    {precomputed_decl}
    {meta_return_typedef}
    {meta_return} meta({args_str});
}};
"""


def needs_backend_select(f: NativeFunction, selector: SelectiveBuilder) -> bool:
    name = str(f.func.name.name)
    if name.endswith("_like") or name.startswith("new_"):
        return False
    if f.func.arguments.tensor_options is None:
        return False
    return selector.is_native_function_selected(f)


# Generates RegisterBackendSelect.cpp, a series of kernels which provide
# specialized computation of dispatch key for operator signatures which cannot
# be easily done automatically using templating.
@dataclass(frozen=True)
class ComputeBackendSelect:
    target: Union[Literal[Target.DEFINITION], Literal[Target.REGISTRATION]]

    # Selector object to determine which operators to generate
    # registration code for.
    selector: SelectiveBuilder

    @method_with_native_function
    def __call__(self, f: NativeFunction) -> Optional[str]:
        if not needs_backend_select(f, self.selector):
            return None

        name = native.name(f.func)
        native_sig = NativeSignature(f.func)

        native_tensor_args = [
            a
            for a in native_sig.arguments()
            if isinstance(a.argument, Argument) and a.argument.type.is_tensor_like()
        ]

        dispatcher_sig = DispatcherSignature.from_schema(f.func)

        sig: Union[NativeSignature, DispatcherSignature]
        sig = dispatcher_sig
        dispatcher_exprs = dispatcher_sig.exprs()
        dispatch_key = "c10::computeDispatchKey(dtype, layout, device)"

        if self.target is Target.DEFINITION:
            # I don't think there's actually a good reason to generate
            # these two cases differently
            # The first case could probably be improved though- it calls computeDispatchKeySet(),
            # which looks at TLS dispatch keys- there should not be any by the time we reach backend select.
            if native_tensor_args:
                tensor_args = ", ".join(a.name for a in native_tensor_args)
                compute_dk = f"""\
DispatchKeySet _dk_set = c10::DispatchKeySet({dispatch_key}) | c10::detail::multi_dispatch_key_set({tensor_args});
DispatchKeySet _dk_mask = c10::DispatchKeySet(DispatchKeySet::FULL_AFTER, DispatchKey::BackendSelect);
DispatchKeySet _dk = c10::impl::computeDispatchKeySet(_dk_set, _dk_mask);"""
            else:
                compute_dk = (
                    f"DispatchKeySet _dk = c10::DispatchKeySet({dispatch_key});"
                )
            return f"""\
// aten::{f.func}
C10_ALWAYS_INLINE
{sig.defn(name)} {{
  {compute_dk}
  return at::_ops::{f.func.name.unambiguous_name()}::redispatch(
      _dk, {', '.join(a.expr for a in dispatcher_exprs)});
}}
"""
        elif self.target is Target.REGISTRATION:
            return f"""m.impl("aten::{f.func.name}", TORCH_FN({name}));"""
        else:
            assert_never(self.target)


# ~~~~~~~~~~~~~~~~~~~~~~~~~~~~~~~~~~~~~~~~~~~~~~~~~~~~~~~~~~~~~~~~~~~ #
#
#                       YAML CODE GENERATION
#
# ~~~~~~~~~~~~~~~~~~~~~~~~~~~~~~~~~~~~~~~~~~~~~~~~~~~~~~~~~~~~~~~~~~~ #


def format_yaml(data: object) -> str:
    # Ignore alias in Dumper
    YamlDumper.ignore_aliases = lambda self, data: True  # type: ignore[assignment]

    # Support serializing OrderedDict
    def dict_representer(dumper: Any, data: Any) -> Any:
        return dumper.represent_dict(data.items())

    YamlDumper.add_representer(OrderedDict, dict_representer)  # type: ignore[no-untyped-call]
    # Some yaml parsers (e.g. Haskell's) don't understand line breaks.
    # width=1e9 turns off optional line breaks and improves
    # the portability of the outputted yaml.
    return yaml.dump(data, default_flow_style=False, Dumper=YamlDumper, width=1e9)  # type: ignore[no-any-return, call-overload]


# For some reason, some defaults we write to YAML are written as native
# YAML objects, rather than doing them uniformly as strings.  This
# function detects those cases and converts them into native Python
# objects.
def pythonify_default(s: str) -> object:
    if s == "true":
        return True
    elif s == "false":
        return False

    try:
        return int(s)
    except ValueError:
        try:
            return float(s)
        except ValueError:
            return s


# What is a dynamic type?  Over time, the semantic meaning of
# dynamic type has degraded to meaninglessness (in the old days,
# it captured dtype-ness of types, but that has gone away with
# the removal of TH).  These days, it's mostly the same thing as
# the C++ API argument type, except that Tensor and Tensor?
# arguments simply present as Tensor.
#
# TODO: Get rid of dynamic_type, after getting tools/autograd
# to use the new codegen framework
def dynamic_type(t: Type) -> str:
    if isinstance(t, OptionalType):
        return dynamic_type(t.elem)
    # Note we don't use t.is_tensor_like() here because it would
    # also include Tensor[]
    if str(t) == "Tensor":
        return "at::Tensor"
    return cpp.argumenttype_type(t, mutable=False, binds="__placeholder__").cpp_type()


def compute_method_of_yaml(variants: Set[Variant]) -> List[str]:
    # This is written out explicitly to ensure that Tensor and
    # namespace are put into the list in the right order
    method_of = ["Type"]
    if Variant.method in variants:
        method_of.append("Tensor")
    if Variant.function in variants:
        method_of.append("namespace")
    return method_of


def compute_returns_yaml(
    f: NativeFunction,
) -> Tuple[List[Dict[str, str]], Dict[str, str]]:
    # Note [name and field_name]
    # ~~~~~~~~~~~~~~~~~~~~~~~~~~
    # To understand name_to_field_name, we must first talk about this
    # schema:
    #
    #   lstsq.X(Tensor self, Tensor A, *, Tensor(a!) X, Tensor(b!) qr) -> (Tensor(a!) solution, Tensor(b!) QR)
    #
    # There is something very odd about this schema: it is an out
    # variant of the function (that is to say, it will convert into
    # at::lstsq_out() in the C++ API), but the names of the output
    # return arguments don't match the keyword argument names of
    # the inputs.  It TURNS OUT that in this situation, the historical
    # Declarations.yaml we want to output is this (abbreviated to
    # only show relevant fields):
    #
    #   arguments:
    #     ...
    #   - field_name: solution
    #     name: X
    #   - field_name: QR
    #     name: qr
    #     ...
    #
    #   returns:
    #   - field_name: solution
    #     name: X
    #   - field_name: QR
    #     name: qr
    #
    # The name of the return fields is stored in 'field_name', and the
    # name of the arguments is stored in 'name'.  So when we process
    # arguments, we need a way to get at the corresponding return.  At
    # the moment, this is most conveniently done by constructing a
    # mapping from name (the argument concept) to field_name (the
    # return concept) while processing return arguments, since we don't
    # directly maintain this correspondence in the modeling of function
    # schema itself.
    #
    # See also https://github.com/pytorch/pytorch/issues/43114
    name_to_field_name: Dict[str, str] = {}

    # Compute the returns field of the YAML entry
    names = cpp.return_names(f)
    returns = []
    for i, (r, name) in enumerate(zip(f.func.returns, names)):
        ret = {
            "dynamic_type": dynamic_type(r.type),
            "name": name,
            "type": cpp.return_type(r).cpp_type(),
        }

        if r.name:
            # See Note [name and field_name]
            ret["field_name"] = r.name
            if f.func.is_out_fn():
                name_to_field_name[f.func.arguments.out[i].name] = r.name

        returns.append(ret)

    return returns, name_to_field_name


# arguments in yaml roughly corresponds to the public C++ API
def compute_cpp_argument_yaml(
    cpp_a: Binding,
    *,
    schema_order: bool,
    kwarg_only_set: Set[str],
    out_arg_set: Set[str],
    name_to_field_name: Dict[str, str],
) -> object:
    if isinstance(cpp_a.argument, TensorOptionsArguments):
        arg: Dict[str, object] = {
            "annotation": None,
            "dynamic_type": "at::TensorOptions",
            "is_nullable": False,
            "name": cpp_a.name,
            "type": cpp_a.type,
            "kwarg_only": True,
        }
        if cpp_a.default is not None:
            arg["default"] = cpp_a.default
        return arg
    elif isinstance(cpp_a.argument, SelfArgument):
        raise AssertionError()
    elif isinstance(cpp_a.argument, Argument):
        return compute_argument_yaml(
            cpp_a.argument,
            schema_order=schema_order,
            kwarg_only_set=kwarg_only_set,
            out_arg_set=out_arg_set,
            name_to_field_name=name_to_field_name,
        )


def compute_argument_yaml(
    a: Argument,
    *,
    schema_order: bool,
    kwarg_only_set: Set[str],
    out_arg_set: Set[str],
    name_to_field_name: Dict[str, str],
) -> object:
    arg: Dict[str, object] = {
        "annotation": str(a.annotation) if a.annotation else None,
        "dynamic_type": dynamic_type(a.type),
        "is_nullable": a.type.is_nullable(),
        "name": a.name,
        "type": cpp.argument_type(a, binds="__placeholder__").cpp_type(),
    }
    if a.default is not None:
        arg["default"] = pythonify_default(cpp.default_expr(a.default, a.type))
    if a.name in kwarg_only_set:
        arg["kwarg_only"] = True
    if a.name in out_arg_set:
        arg["output"] = True
        arg["allocate"] = True
        # See Note [name and field_name]
        if a.name in name_to_field_name:
            arg["field_name"] = name_to_field_name[a.name]
    # Historically, booleans don't get their size recorded, because it
    # is already built into the cpp type (e.g., std::array<bool, 4>)
    l = a.type.is_list_like()
    if l is not None and l.size is not None and str(l.elem) != "bool":
        arg["size"] = l.size
    return arg


@with_native_function
def compute_declaration_yaml(f: NativeFunction) -> object:
    returns, name_to_field_name = compute_returns_yaml(f)

    # These sets are used to conveniently test if an argument is a
    # kwarg-only or out argument
    kwarg_only_set = set(a.name for a in f.func.arguments.flat_kwarg_only)
    out_arg_set = set(a.name for a in f.func.arguments.out)

    sig_group = CppSignatureGroup.from_native_function(
        f, method=False, fallback_binding=False
    )
    cpp_args = sig_group.signature.arguments()
    arguments = [
        compute_cpp_argument_yaml(
            cpp_a,
            schema_order=False,
            kwarg_only_set=kwarg_only_set,
            out_arg_set=out_arg_set,
            name_to_field_name=name_to_field_name,
        )
        for cpp_a in cpp_args
    ]

    schema_order_jit_arguments = list(f.func.schema_order_arguments())

    schema_order_arguments = [
        compute_argument_yaml(
            a,
            schema_order=True,
            kwarg_only_set=kwarg_only_set,
            out_arg_set=out_arg_set,
            name_to_field_name=name_to_field_name,
        )
        for a in schema_order_jit_arguments
    ]

    cpp_schema_order_types = [
        # NB: method here doesn't matter
        r.type
        for a in schema_order_jit_arguments
        for r in cpp.argument(
            a,
            method=False,
            cpp_no_default_args=set(),
            faithful=False,
            has_tensor_options=False,
        )
    ]

    cpp_returns = cpp.returns_type(f.func.returns).cpp_type()
    schema_order_cpp_signature = f"{cpp_returns} ({', '.join(cpp_schema_order_types)})"

    is_factory_method = (
        any(isinstance(a.argument, TensorOptionsArguments) for a in cpp_args)
        and Variant.method not in f.variants
    )

    return OrderedDict(
        [
            ("name", cpp.name(f.func)),
            ("operator_name", str(f.func.name.name)),
            ("overload_name", str(f.func.name.overload_name)),
            ("manual_kernel_registration", f.manual_kernel_registration),
            (
                "category_override",
                f.category_override if f.category_override is not None else "",
            ),
            ("schema_string", f"aten::{f.func}"),
            ("arguments", arguments),
            ("schema_order_cpp_signature", schema_order_cpp_signature),
            ("schema_order_arguments", schema_order_arguments),
            ("method_of", compute_method_of_yaml(f.variants)),
            ("mode", "native"),
            ("python_module", "" if f.python_module is None else f.python_module),
            ("returns", returns),
            ("inplace", f.func.name.name.inplace),
            ("is_factory_method", is_factory_method),
            ("abstract", f.is_abstract),
            ("device_guard", f.device_guard),
            ("with_gil", False),
            ("deprecated", False),
            ("has_math_kernel", f.has_composite_implicit_autograd_kernel),
        ]
    )


# See Note [Auto generated composite kernels]
def has_autogenerated_composite_kernel(f: NativeFunction) -> bool:
    return (f.structured or f.structured_delegate is not None) and (
        f.func.kind() == SchemaKind.functional or f.func.kind() == SchemaKind.inplace
    )


@with_native_function_and_indices
def compute_registration_declarations(
    f: NativeFunction, backend_indices: Dict[DispatchKey, BackendIndex]
) -> str:
    name = dispatcher.name(f.func)
    returns_type = dispatcher.returns_type(
        f.func.returns
    ).cpp_type_registration_declarations()
    args = dispatcher.arguments(f.func)
    args_str = ", ".join(a.no_default().decl_registration_declarations() for a in args)
    comment_data: Dict[str, str] = {
        "schema": f"aten::{f.func}",
        # TODO: What exactly is the semantics of the 'dispatch' field?
        "dispatch": str(
            {k for k, v in backend_indices.items() if v.has_kernel(f)}
            != {DispatchKey.CompositeImplicitAutograd}
        ),
        "default": str(f.has_composite_kernel or has_autogenerated_composite_kernel(f)),
    }
    return f"""{returns_type} {name}({args_str}); // {json.dumps(comment_data)}
"""


# ~~~~~~~~~~~~~~~~~~~~~~~~~~~~~~~~~~~~~~~~~~~~~~~~~~~~~~~~~~~~~~~~~~~ #
#
#                           RUN IT ALL
#
# ~~~~~~~~~~~~~~~~~~~~~~~~~~~~~~~~~~~~~~~~~~~~~~~~~~~~~~~~~~~~~~~~~~~ #


def get_custom_build_selector(
    provided_op_registration_allowlist: Optional[List[str]],
    op_selection_yaml_path: Optional[str],
) -> SelectiveBuilder:
    assert not (
        provided_op_registration_allowlist is not None
        and op_selection_yaml_path is not None
    ), (
        "Both provided_op_registration_allowlist and "
        + "op_selection_yaml_path can NOT be provided at the "
        + "same time."
    )

    op_registration_allowlist: Optional[Set[str]] = None
    if provided_op_registration_allowlist is not None:
        op_registration_allowlist = set(provided_op_registration_allowlist)

    if op_registration_allowlist is not None:
        selector = SelectiveBuilder.from_legacy_op_registration_allow_list(
            op_registration_allowlist,
            True,
            False,
        )
    elif op_selection_yaml_path is not None:
        selector = SelectiveBuilder.from_yaml_path(op_selection_yaml_path)
    else:
        selector = SelectiveBuilder.get_nop_selector()

    return selector


def get_grouped_by_view_native_functions(
    native_functions: Sequence[NativeFunction],
) -> Sequence[Union[NativeFunction, NativeFunctionsViewGroup]]:
    def maybe_create_view_group(
        d: Dict[Union[ViewSchemaKind, SchemaKind], NativeFunction]
    ) -> List[Union[NativeFunction, NativeFunctionsViewGroup]]:
        funcs: List[Union[NativeFunction, NativeFunctionsViewGroup]] = []
        if ViewSchemaKind.aliasing in d:
            view = d.pop(ViewSchemaKind.aliasing)
            view_inplace = d.pop(ViewSchemaKind.aliasing_inplace, None)
            view_copy = d.pop(SchemaKind.functional, None)

            funcs.append(
                NativeFunctionsViewGroup(
                    view=view,
                    view_copy=view_copy,
                    view_inplace=view_inplace,
                )
            )
        # Take the remaining functions that weren't part of the view group
        # and emit them separately
        for func in d.values():
            funcs.append(func)
        return funcs

    grouped_by_views: Dict[
        FunctionSchema, Dict[Union[SchemaKind, ViewSchemaKind], NativeFunction]
    ] = defaultdict(dict)
    for f in native_functions:
        schema = f.func.view_signature()
        view_kind: ViewSchemaKind = f.view_schema_kind
        # We need to group up ops relevant to the same "view", consisting of:
        # view op (ViewSchemaKind.aliasing)
        # view_inplace op (ViewSchemaKind.aliasing_inplace)
        # view_copy op (SchemaKind.functional)
        if view_kind == ViewSchemaKind.non_aliasing:
            kind = f.func.kind()
            assert kind not in grouped_by_views[schema]
            grouped_by_views[schema][kind] = f
        else:
            assert view_kind not in grouped_by_views[schema]
            grouped_by_views[schema][view_kind] = f

    return list(concatMap(maybe_create_view_group, grouped_by_views.values()))


def get_grouped_native_functions(
    native_functions: Sequence[NativeFunction],
) -> Sequence[Union[NativeFunction, NativeFunctionsGroup]]:
    def flatten_pre_group(
        d: Dict[SchemaKind, NativeFunction]
    ) -> Sequence[Union[NativeFunction, NativeFunctionsGroup]]:
        r = NativeFunctionsGroup.from_dict(d)
        if r is None:
            # Invariant: any NativeFunctions that are code-generated
            # should have been grouped into NativeFunctionsGroup objects
            assert not any("generated" in f.tags for f in d.values())
            return list(d.values())
        else:
            return [r]

    # TODO: how come ValuesView isn't a Sequence lol
    pre_grouped_native_functions = pre_group_native_functions(native_functions)
    return list(
        concatMap(flatten_pre_group, list(pre_grouped_native_functions.values()))
    )


# Return native function declarations grouped by their namespaces.
def get_native_function_declarations(
    *,
    grouped_native_functions: Sequence[Union[NativeFunction, NativeFunctionsGroup]],
    backend_indices: Dict[DispatchKey, BackendIndex],
) -> List[str]:
    declarations: List[str] = []
    ns_grouped_kernels: Dict[str, List[str]] = defaultdict(list)
    newline = "\n"
    for f in grouped_native_functions:
        native_function_namespaces = set()
        for backend_idx in backend_indices.values():
            backend_metadata = backend_idx.get_kernel(f)
            namespace = (
                backend_metadata.cpp_namespace
                if backend_metadata
                else DEFAULT_KERNEL_NAMESPACE
            )
            native_function_namespaces.add(namespace)
            assert (
                len(native_function_namespaces) == 1
            ), "Codegen only supports one namespace per operator."
            ns_grouped_kernels[namespace].extend(
                dest.compute_native_function_declaration(f, backend_idx)
            )

    for namespace, kernels in ns_grouped_kernels.items():
        ns_helper = NamespaceHelper(
            namespace_str=namespace,
            entity_name="",
            max_level=3,
        )
        # Convert to a set first to remove duplicate kernel names. Backends are
        # allowed to repeat kernel names; only generate the declaration once!
        ordered_kernels = list(OrderedDict.fromkeys(kernels))
        declarations.extend(
            f"""
{ns_helper.prologue}
{newline.join(ordered_kernels)}
{ns_helper.epilogue}
        """.split(
                newline
            )
        )
    return declarations


# Return native function schema registration code for aten and other namespaces.
def get_native_function_schema_registrations(
    *,
    native_functions: Sequence[NativeFunction],
    schema_selector: SelectiveBuilder,
) -> Tuple[List[str], str]:
    ns_native_functions: Dict[str, List[NativeFunction]] = defaultdict(list)
    for native_function in native_functions:
        ns_native_functions[native_function.namespace].append(native_function)
    schema_registrations = ""
    aten_schema_registrations = []
    custom_namespace = None
    for namespace, funcs in ns_native_functions.items():

        schema_registrations_body = list(
            mapMaybe(RegisterSchema(schema_selector), funcs)
        )
        # NB: we have to separate aten namespace registration from other namespaces,
        # because in the template we hardcoded an operator for ATen already.
        if namespace == "aten":
            aten_schema_registrations = schema_registrations_body
        else:
            assert custom_namespace is None or namespace == custom_namespace, (
                "Only one custom namespace (other than 'aten') is currently supported, "
                f" but getting {namespace} and {custom_namespace}"
            )
            custom_namespace = namespace
            tab = "\t"
            schema_registrations += f"""
TORCH_LIBRARY({custom_namespace}, m) {{
  {tab.join(schema_registrations_body)}
}};"""
    return (aten_schema_registrations, schema_registrations)


def gen_aggregated_headers(
    *,
    native_functions: Sequence[NativeFunction],
    grouped_native_functions: Sequence[Union[NativeFunction, NativeFunctionsGroup]],
    structured_native_functions: Sequence[NativeFunctionsGroup],
    static_dispatch_idx: List[BackendIndex],
    selector: SelectiveBuilder,
    backend_indices: Dict[DispatchKey, BackendIndex],
    cpu_fm: FileManager,
    cuda_fm: FileManager,
    functions_keys: Set[DispatchKey],
    dispatch_keys: Sequence[DispatchKey],
    rocm: bool,
) -> None:
    # Buck doesn't support dynamic output files, so we aggregate all operator
    # headers into a single file
    cpu_fm.write(
        "NativeMetaFunctions.h",
        lambda: {
            "NativeMetaFunctions_includes": [],
            "NativeMetaFunctions_declarations": list(
                mapMaybe(compute_meta_function_declaration, structured_native_functions)
            ),
        },
    )
    method_native_functions = [
        fn for fn in native_functions if Variant.method in fn.variants
    ]
    non_method_native_functions = [
        fn for fn in native_functions if fn not in method_native_functions
    ]
    cpu_fm.write(
        "MethodOperators.h",
        lambda: {
            "MethodOperators_includes": [],
            "MethodOperators_declarations": list(
                mapMaybe(
                    ComputeOperators(
                        Target.DECLARATION,
                        static_dispatch_backend_indices=static_dispatch_idx,
                    ),
                    method_native_functions,
                )
            ),
        },
    )
    cpu_fm.write(
        "Operators.h",
        lambda: {
            "Operators_includes": ["#include <ATen/MethodOperators.h>"],
            "Operators_declarations": list(
                mapMaybe(
                    ComputeOperators(
                        Target.DECLARATION,
                        static_dispatch_backend_indices=static_dispatch_idx,
                    ),
                    non_method_native_functions,
                )
            ),
        },
    )
    cpu_fm.write(
        "Functions.h",
        lambda: {
            "static_dispatch_extra_headers": static_dispatch_extra_headers(
                static_dispatch_idx
            ),
            "Functions_includes": ["#include <ATen/Operators.h>"],
            "Functions_declarations": list(
                mapMaybe(
                    ComputeFunction(),
                    native_functions,
                )
            ),
        },
    )
    declarations = get_native_function_declarations(
        grouped_native_functions=grouped_native_functions,
        backend_indices=backend_indices,
    )
    cpu_fm.write(
        "NativeFunctions.h",
        lambda: {
            "NativeFunctions_includes": ["#include <ATen/NativeMetaFunctions.h>"],
            "NativeFunctions_declarations": declarations,
        },
    )

    for dispatch_key in dispatch_keys:
        fm = cuda_fm if is_cuda_dispatch_key(dispatch_key) else cpu_fm
        if dispatch_key in functions_keys:
            inl_headers = f"#include <ATen/{dispatch_key}Functions_inl.h>"

            fm.write_with_template(
                f"{dispatch_key}Functions.h",
                "DispatchKeyFunctions.h",
                lambda: {
                    "dispatch_key": str(dispatch_key),
                    "inline_headers": inl_headers,
                },
            )
            fm.write_with_template(
                f"{dispatch_key}Functions_inl.h",
                "DispatchKeyFunctions_inl.h",
                lambda: {
                    "DispatchKeyFunctions_inl_includes": [],
                    "dispatch_namespace": dispatch_key.lower(),
                    "dispatch_namespaced_declarations": list(
                        concatMap(
                            dest.RegisterDispatchKey(
                                backend_indices[dispatch_key],
                                Target.NAMESPACED_DECLARATION,
                                selector,
                                rocm=rocm,
                                class_method_name=None,
                                skip_dispatcher_op_registration=False,
                            ),
                            grouped_native_functions,
                        )
                    ),
                },
            )

        del fm


def gen_per_operator_headers(
    *,
    native_functions: Sequence[NativeFunction],
    grouped_native_functions: Sequence[Union[NativeFunction, NativeFunctionsGroup]],
    static_dispatch_idx: List[BackendIndex],
    selector: SelectiveBuilder,
    backend_indices: Dict[DispatchKey, BackendIndex],
    cpu_fm: FileManager,
    cuda_fm: FileManager,
    ops_fm: FileManager,
    functions_keys: Set[DispatchKey],
    dispatch_keys: Sequence[DispatchKey],
    rocm: bool,
) -> None:
    # For CMake builds, split operator declarations into separate headers in
    # the ATen/ops folder to split up header dependencies
    functions_by_root_name: Dict[str, List[NativeFunction]] = defaultdict(lambda: [])
    for fn in native_functions:
        functions_by_root_name[fn.root_name].append(fn)

    grouped_functions_by_root_name: Dict[
        str, List[Union[NativeFunction, NativeFunctionsGroup]]
    ] = defaultdict(lambda: [])
    for group in grouped_native_functions:
        name = group.root_name
        grouped_functions_by_root_name[name].append(group)

    for name, functions in functions_by_root_name.items():
        ops_fm.write_with_template(
            f"{name}_ops.h",
            "Operator.h",
            lambda: {
                "declarations": list(
                    mapMaybe(
                        ComputeOperators(
                            Target.DECLARATION,
                            static_dispatch_backend_indices=static_dispatch_idx,
                        ),
                        functions,
                    )
                ),
            },
        )

        ops_fm.write_with_template(
            f"{name}.h",
            "Function.h",
            lambda: {
                "static_dispatch_ops_headers": list(
                    mapMaybe(
                        lambda fn: static_dispatch_ops_header(
                            fn, backend_index=static_dispatch_idx
                        ),
                        functions,
                    )
                ),
                "operator_includes": f"#include <ATen/ops/{name}_ops.h>",
                "function_definitions": list(
                    mapMaybe(
                        ComputeFunction(),
                        functions,
                    )
                ),
            },
        )

        grouped_functions = grouped_functions_by_root_name.get(name, [])
        structured_functions = [
            fn
            for fn in grouped_functions
            if isinstance(fn, NativeFunctionsGroup) and fn.structured
        ]
        is_structured = len(structured_functions) > 0

        if is_structured:
            ops_fm.write_with_template(
                f"{name}_meta.h",
                "NativeMetaFunction.h",
                lambda: {
                    "meta_function_declarations": list(
                        mapMaybe(
                            compute_meta_function_declaration, structured_functions
                        )
                    ),
                },
            )
        declarations = get_native_function_declarations(
            grouped_native_functions=grouped_functions, backend_indices=backend_indices
        )
        ops_fm.write_with_template(
            f"{name}_native.h",
            "NativeFunction.h",
            lambda: {
                "extra_includes": (
                    f"#include <ATen/ops/{name}_meta.h>" if is_structured else []
                ),
                "native_function_declarations": declarations,
            },
        )

    for category, suffix in [
        ("Functions", ""),
        ("Operators", "_ops"),
        ("NativeMetaFunctions", "_meta"),
        ("NativeFunctions", "_native"),
    ]:
        cpu_fm.write(
            f"{category}.h",
            lambda: {
                f"{category}_includes": [
                    f"#include <ATen/ops/{name}{suffix}.h>"
                    for name in sorted(functions_by_root_name.keys())
                ],
                f"{category}_declarations": [],
            },
        )

    for dispatch_key in dispatch_keys:
        if dispatch_key not in functions_keys:
            continue

        dispatch_namespace = dispatch_key.lower()
        dispatch_names = []

        for name, functions in functions_by_root_name.items():
            grouped_functions = grouped_functions_by_root_name.get(name, [])
            declarations = list(
                concatMap(
                    dest.RegisterDispatchKey(
                        backend_indices[dispatch_key],
                        Target.NAMESPACED_DECLARATION,
                        selector,
                        rocm=rocm,
                        class_method_name=None,
                        skip_dispatcher_op_registration=False,
                    ),
                    grouped_functions,
                )
            )

            if len(declarations) == 0:
                continue

            dispatch_names.append(name)
            ops_fm.write_with_template(
                f"{name}_{dispatch_namespace}_dispatch.h",
                "DispatchKeyFunction.h",
                lambda: {
                    "dispatch_namespace": dispatch_namespace,
                    "dispatch_namespaced_declarations": declarations,
                },
            )

        fm = cuda_fm if is_cuda_dispatch_key(dispatch_key) else cpu_fm
        inl_headers = f"#include <ATen/{dispatch_key}Functions_inl.h>"

        fm.write_with_template(
            f"{dispatch_key}Functions.h",
            "DispatchKeyFunctions.h",
            lambda: {
                "dispatch_key": str(dispatch_key),
                "inline_headers": inl_headers,
            },
        )
        fm.write_with_template(
            f"{dispatch_key}Functions_inl.h",
            "DispatchKeyFunctions_inl.h",
            lambda: {
                "dispatch_namespace": dispatch_namespace,
                "DispatchKeyFunctions_inl_includes": [
                    f"#include <ATen/ops/{name}_{dispatch_namespace}_dispatch.h>"
                    for name in sorted(dispatch_names)
                ],
                "dispatch_namespaced_declarations": [],
            },
        )
        del fm

    cpu_fm.write(
        "MethodOperators.h",
        lambda: {
            "MethodOperators_includes": sorted(
                f"#include <ATen/ops/{name}_ops.h>"
                for name, functions in functions_by_root_name.items()
                if any(Variant.method in fn.variants for fn in functions)
            ),
            "MethodOperators_declarations": [],
        },
    )


def gen_headers(
    *,
    native_functions: Sequence[NativeFunction],
    valid_tags: Set[str],
    grouped_native_functions: Sequence[Union[NativeFunction, NativeFunctionsGroup]],
    structured_native_functions: Sequence[NativeFunctionsGroup],
    static_dispatch_idx: List[BackendIndex],
    selector: SelectiveBuilder,
    backend_indices: Dict[DispatchKey, BackendIndex],
    core_fm: FileManager,
    cpu_fm: FileManager,
    cuda_fm: FileManager,
    ops_fm: FileManager,
    dispatch_keys: Sequence[DispatchKey],
    functions_keys: Set[DispatchKey],
    rocm: bool,
    per_operator_headers: bool,
) -> None:
    if per_operator_headers:
        gen_per_operator_headers(
            native_functions=native_functions,
            grouped_native_functions=grouped_native_functions,
            static_dispatch_idx=static_dispatch_idx,
            selector=selector,
            backend_indices=backend_indices,
            cpu_fm=cpu_fm,
            cuda_fm=cuda_fm,
            ops_fm=ops_fm,
            dispatch_keys=dispatch_keys,
            functions_keys=functions_keys,
            rocm=rocm,
        )
    else:
        gen_aggregated_headers(
            native_functions=native_functions,
            grouped_native_functions=grouped_native_functions,
            structured_native_functions=structured_native_functions,
            static_dispatch_idx=static_dispatch_idx,
            selector=selector,
            backend_indices=backend_indices,
            cpu_fm=cpu_fm,
            cuda_fm=cuda_fm,
            dispatch_keys=dispatch_keys,
            functions_keys=functions_keys,
            rocm=rocm,
        )

    core_fm.write(
        "TensorBody.h",
        lambda: {
            "tensor_method_declarations": list(
                mapMaybe(
                    ComputeTensorMethod(
                        target=Target.DECLARATION,
                        static_dispatch_backend_indices=static_dispatch_idx,
                    ),
                    native_functions,
                )
            ),
            "tensor_method_definitions": list(
                mapMaybe(
                    ComputeTensorMethod(
                        target=Target.DEFINITION,
                        static_dispatch_backend_indices=static_dispatch_idx,
                    ),
                    native_functions,
                )
            ),
        },
    )

    cpu_fm.write(
        "RedispatchFunctions.h",
        lambda: {
            "function_redispatch_definitions": list(
                mapMaybe(ComputeRedispatchFunction(), native_functions)
            ),
        },
    )

    cpu_fm.write(
        "RegistrationDeclarations.h",
        lambda: {
            "registration_declarations": [
                compute_registration_declarations(f, backend_indices)
                for f in native_functions
            ],
        },
    )

    def gen_aten_interned_strings() -> Dict[str, str]:
        attrs = set()  # All function argument names
        names = set()  # All ATen function names
        for func in native_functions:
            names.add(str(func.func.name.name))
            # Some operators don't have a functional variant but we still create a
            # symbol without the underscore
            names.add(func.func.name.name.base)

            for arg in func.func.schema_order_arguments():
                attrs.add(arg.name)

        # These are keywords in C++, so aren't valid symbol names
        # https://en.cppreference.com/w/cpp/language/operator_alternative
        names -= set(
            [
                "and",
                "and_eq",
                "bitand",
                "bitor",
                "compl",
                "not",
                "not_eq",
                "or",
                "or_eq",
                "xor",
                "xor_eq",
            ]
        )

        return {
            "aten_symbols": " \\\n".join(
                [f"_(aten, {name})" for name in sorted(names)]
            ),
            "attr_symbols": " \\\n".join(
                [f"_(attr, {name})" for name in sorted(attrs)]
            ),
        }

    core_fm.write("aten_interned_strings.h", gen_aten_interned_strings)

    def gen_tags_enum() -> Dict[str, str]:
        return {"enum_of_valid_tags": (",\n".join([f"{tag}" for tag in valid_tags]))}

    core_fm.write("enum_tag.h", gen_tags_enum)


def gen_source_files(
    *,
    native_functions: Sequence[NativeFunction],
    grouped_native_functions: Sequence[Union[NativeFunction, NativeFunctionsGroup]],
    structured_native_functions: Sequence[NativeFunctionsGroup],
    view_groups: Sequence[NativeFunctionsViewGroup],
    selector: SelectiveBuilder,
    static_dispatch_idx: List[BackendIndex],
    backend_indices: Dict[DispatchKey, BackendIndex],
    core_fm: FileManager,
    cpu_fm: FileManager,
    cpu_vec_fm: FileManager,
    cuda_fm: FileManager,
    dispatch_keys: Sequence[DispatchKey],
    functions_keys: Set[DispatchKey],
    rocm: bool,
    force_schema_registration: bool,
    per_operator_headers: bool,
    skip_dispatcher_op_registration: bool,
) -> None:
    extra_cuda_headers = """\
#include <c10/cuda/CUDAGuard.h>
#include <ATen/cuda/ATenCUDAGeneral.h>
#include <ATen/cuda/CUDADevice.h>
#include <ATen/cuda/CUDAContext.h>"""
    if rocm:
        extra_cuda_headers = """\
#include <ATen/hip/impl/HIPGuardImplMasqueradingAsCUDA.h>
#include <ATen/hip/ATenHIPGeneral.h>
#include <ATen/hip/HIPDevice.h>
#include <ATen/hip/HIPContext.h>"""

    for dispatch_key in dispatch_keys:
        fm = cuda_fm if is_cuda_dispatch_key(dispatch_key) else cpu_fm

        if per_operator_headers:

            def operator_headers() -> List[str]:
                headers = []
                for g in grouped_native_functions:
                    is_registered = False
                    if backend_index.has_kernel(g):
                        is_registered = True
                    # The above has_kernel test on a group will only test for
                    # the existence of out dispatch, because that's how
                    # structured kernels work. But sometimes functions can be
                    # grouped but not be structured, and then you need to check
                    # each individual piece, as they may have manual dispatch
                    # entries.
                    elif isinstance(g, NativeFunctionsGroup) and any(
                        backend_index.has_kernel(fn) for fn in g.functions()
                    ):
                        is_registered = True
                    # TODO: this condition is a bit questionable
                    # (It has to do with the fact that structured kernels get generated kernels
                    # to the Meta + CompositeExplicitAutogradNonFunctional keys).
                    elif g.structured and dispatch_key in (
                        DispatchKey.Meta,
                        DispatchKey.CompositeExplicitAutogradNonFunctional,
                    ):
                        is_registered = True
                    if not is_registered:
                        continue

                    headers.append(f"#include <ATen/ops/{g.root_name}_native.h>")
                    if (
                        dispatch_key
                        == DispatchKey.CompositeExplicitAutogradNonFunctional
                    ):
                        headers.append(f"#include <ATen/ops/{g.root_name}.h>")
                    if dispatch_key in functions_keys:
                        headers.append(
                            f"#include <ATen/ops/{g.root_name}_{dispatch_namespace}_dispatch.h>"
                        )

                return sorted(set(headers))

        else:

            def operator_headers() -> List[str]:
                headers = ["#include <ATen/NativeFunctions.h>"]
                if dispatch_key == DispatchKey.CompositeExplicitAutogradNonFunctional:
                    headers.append("#include <ATen/Functions.h>")
                if dispatch_key in functions_keys:
                    headers.append(f"#include <ATen/{dispatch_key!s}Functions.h>")
                return headers

        backend_index = backend_indices[dispatch_key]
        ns_grouped_native_functions = defaultdict(list)
        for grouped_native_function in grouped_native_functions:
            namespace = (
                grouped_native_function.namespace
                if isinstance(grouped_native_function, NativeFunction)
                else grouped_native_function.functional.namespace
            )
            ns_grouped_native_functions[namespace].append(grouped_native_function)

        static_init_dispatch_registrations = ""
        for namespace, functions in ns_grouped_native_functions.items():
            dispatch_registrations_body = (
                ""
                if skip_dispatcher_op_registration
                else "\n".join(
                    list(
                        concatMap(
                            dest.RegisterDispatchKey(
                                backend_index,
                                Target.REGISTRATION,
                                selector,
                                rocm=rocm,
                                class_method_name=None,
                                skip_dispatcher_op_registration=skip_dispatcher_op_registration,
                            ),
                            functions,
                        )
                    )
                )
            )

            static_init_dispatch_registrations += f"""
TORCH_LIBRARY_IMPL({namespace}, {dispatch_key}, m) {{
    {dispatch_registrations_body}
}};"""
        dispatch_namespace = str(dispatch_key).lower()
        fm.write_with_template(
            f"Register{dispatch_key}.cpp",
            "RegisterDispatchKey.cpp",
            lambda: {
                "extra_cuda_headers": extra_cuda_headers
                if is_cuda_dispatch_key(dispatch_key)
                else "",
                "external_backend_headers": "",
                "dispatch_headers": dest.gen_registration_headers(
                    backend_index, per_operator_headers, rocm
                ),
                "ops_headers": operator_headers(),
                "DispatchKey": dispatch_key,
                "dispatch_namespace": dispatch_key.lower(),
                "dispatch_helpers": dest.gen_registration_helpers(backend_index),
                "dispatch_namespaced_definitions": list(
                    concatMap(
                        dest.RegisterDispatchKey(
                            backend_index,
                            Target.NAMESPACED_DEFINITION,
                            selector,
                            rocm=rocm,
                            class_method_name=None,
                            skip_dispatcher_op_registration=skip_dispatcher_op_registration,
                        ),
                        grouped_native_functions,
                    )
                ),
                "dispatch_anonymous_definitions": list(
                    concatMap(
                        dest.RegisterDispatchKey(
                            backend_index,
                            Target.ANONYMOUS_DEFINITION,
                            selector,
                            rocm=rocm,
                            class_method_name=None,
                            skip_dispatcher_op_registration=skip_dispatcher_op_registration,
                        ),
                        grouped_native_functions,
                    )
                ),
                "static_init_dispatch_registrations": static_init_dispatch_registrations,
                "deferred_dispatch_registrations": "",
            },
        )

        for g in structured_native_functions:
            if not g.out.ufunc_inner_loop or not is_ufunc_dispatch_key(dispatch_key):
                continue
            name = g.functional.func.name.name
            if dispatch_key is DispatchKey.CPU:
                assert fm is cpu_fm
                fm.write_with_template(
                    f"UfuncCPU_{name}.cpp",
                    "UfuncCPU.cpp",
                    lambda: {
                        "meta_declaration": compute_meta_function_declaration(g),
                        "native_declaration": dest.compute_native_function_declaration(
                            g, backend_indices[dispatch_key]
                        ),
                        "native_definitions": dest.compute_ufunc_cpu(g),
                    },
                )
                cpu_vec_fm.write_with_template(
                    f"UfuncCPUKernel_{name}.cpp",
                    "UfuncCPUKernel.cpp",
                    lambda: {
                        "name": name,
                        "native_definitions": dest.compute_ufunc_cpu_kernel(g),
                    },
                )
            elif dispatch_key is DispatchKey.CUDA:
                cuda_headers = "#include <ATen/native/cuda/Loops.cuh>"
                if rocm:
                    cuda_headers = "#include <ATen/native/hip/Loops.cuh>"
                fm.write_with_template(
                    f"UfuncCUDA_{name}.cu",
                    "UfuncCUDA.cu",
                    lambda: {
                        "name": name,
                        "cuda_headers": cuda_headers,
                        "meta_declaration": compute_meta_function_declaration(g),
                        "native_declaration": dest.compute_native_function_declaration(
                            g, backend_indices[dispatch_key]
                        ),
                        "native_definitions": dest.compute_ufunc_cuda(g),
                    },
                )
            else:
                raise AssertionError(f"unrecognized {dispatch_key} for ufunc")

        del fm

    # BackendSelect is generated specially
    def gen_backend_select() -> Dict[str, List[str]]:
        relevant_fns = [
            fn for fn in native_functions if needs_backend_select(fn, selector)
        ]
        return {
            "ops_headers": [
                f"#include <ATen/ops/{fn.root_name}_ops.h>" for fn in relevant_fns
            ],
            "backend_select_method_definitions": list(
                mapMaybe(
                    ComputeBackendSelect(Target.DEFINITION, selector), relevant_fns
                )
            ),
            "backend_select_function_registrations": list(
                mapMaybe(
                    ComputeBackendSelect(Target.REGISTRATION, selector), relevant_fns
                )
            ),
        }

    cpu_fm.write("RegisterBackendSelect.cpp", gen_backend_select)

    schema_selector = selector
    if force_schema_registration:
        schema_selector = SelectiveBuilder.get_nop_selector()

    (
        aten_schema_registrations,
        schema_registrations,
    ) = get_native_function_schema_registrations(
        native_functions=native_functions, schema_selector=schema_selector
    )
    cpu_fm.write(
        "RegisterSchema.cpp",
        lambda: {
            "aten_schema_registrations": []
            if skip_dispatcher_op_registration
            else aten_schema_registrations,
            "schema_registrations": []
            if skip_dispatcher_op_registration
            else schema_registrations,
        },
    )

    def key_func(
        fn: Union[NativeFunction, NativeFunctionsGroup, NativeFunctionsViewGroup]
    ) -> str:
        return fn.root_name

    cpu_fm.write_sharded(
        "Operators.cpp",
        native_functions,
        key_fn=key_func,
        env_callable=lambda fn: {
            "operator_headers": [f"#include <ATen/ops/{fn.root_name}.h>"],
            "definitions": [
                ComputeOperators(
                    Target.DEFINITION,
                    static_dispatch_backend_indices=static_dispatch_idx,
                )(fn)
            ],
        },
        base_env={
            "static_dispatch_extra_headers": static_dispatch_extra_headers(
                static_dispatch_idx
            ),
        },
        num_shards=5,
        sharded_keys={
            "operator_headers",
            "definitions",
            "static_dispatch_extra_headers",
        },
    )

    cpu_fm.write("Functions.cpp", lambda: {})

    core_fm.write("TensorMethods.cpp", lambda: {})

    core_fm.write(
        "ATenOpList.cpp",
        lambda: {
            "aten_ops": list(mapMaybe(compute_aten_op, native_functions)),
        },
    )

    def functionalization_env_callable(
        g: Union[NativeFunction, NativeFunctionsGroup, NativeFunctionsViewGroup]
    ) -> Dict[str, List[str]]:
        def gen_op_headers(
            g: Union[NativeFunction, NativeFunctionsGroup, NativeFunctionsViewGroup]
        ) -> List[str]:
            if isinstance(g, NativeFunctionsViewGroup):
                # view ops always get a functionalization kernel
                headers = [
                    f"#include <ATen/ops/{g.view.root_name}_native.h>",
                    f"#include <ATen/ops/{g.view.root_name}_ops.h>",
                ]
                if g.view_copy is not None:
                    headers += [
                        f"#include <ATen/ops/{g.view_copy.root_name}_native.h>",
                        f"#include <ATen/ops/{g.view_copy.root_name}_ops.h>",
                    ]
                return headers
            elif isinstance(g, NativeFunctionsGroup):
                headers = [
                    f"#include <ATen/ops/{g.functional.root_name}_native.h>",
                    f"#include <ATen/ops/{g.functional.root_name}_ops.h>",
                    f"#include <ATen/ops/{g.out.root_name}_native.h>",
                    f"#include <ATen/ops/{g.out.root_name}_ops.h>",
                ]
                if g.inplace is not None:
                    headers += [
                        f"#include <ATen/ops/{g.inplace.root_name}_native.h>",
                        f"#include <ATen/ops/{g.inplace.root_name}_ops.h>",
                    ]
                if g.mutable is not None:
                    headers += [
                        f"#include <ATen/ops/{g.mutable.root_name}_native.h>",
                        f"#include <ATen/ops/{g.mutable.root_name}_ops.h>",
                    ]
                return headers
            else:
                return [
                    f"#include <ATen/ops/{g.root_name}_native.h>",
                    f"#include <ATen/ops/{g.root_name}_ops.h>",
                ]

        return {
            "ops_headers": gen_op_headers(g),
            "func_definitions": gen_functionalization_definition(
                selector,
                g,
            ),
            "func_registrations": gen_functionalization_registration(
                selector,
                g,
                backend_indices[DispatchKey.CompositeImplicitAutograd],
            ),
        }

    all_groups: List[
        Union[NativeFunction, NativeFunctionsGroup, NativeFunctionsViewGroup]
    ] = list(structured_native_functions) + list(
        view_groups  # type: ignore[assignment, arg-type, operator]
    )
    # Note: all operators that functionalization needs to handle (mutable and aliasing ops) should be grouped properly.
    # The only reason we really need to deal with direct NativeFunctions here (instead of the groups) is because:
    # (1) We can provide better error checking (error out if someone introduces a mutable op that doesn't obey the grouping logic)
    # (2) functionalization needs to manually register CompositeImplicitAutograd kernels, which might not be grouped.
    #     Although this could go away long-term if we add a dedicated dispatch key for decompositions.
    structured_map: Dict[OperatorName, NativeFunction] = {
        f.func.name: f
        for f in concatMap(lambda g: list(g.functions()), structured_native_functions)
    }
    view_map: Dict[OperatorName, NativeFunction] = {
        f.func.name: f for f in concatMap(lambda g: list(g.functions()), view_groups)
    }
    for f in native_functions:
        if f.func.name not in structured_map and f.func.name not in view_map:
            all_groups.append(f)

    cpu_fm.write_sharded(
        "RegisterFunctionalization.cpp",
        all_groups,
        key_fn=key_func,
        env_callable=functionalization_env_callable,
        num_shards=4,
        sharded_keys={
            "ops_headers",
            "func_definitions",
            "func_registrations",
            "func_add_back_views_definitions",
            "func_add_back_views_registrations",
        },
    )

    cpu_fm.write(
        "FunctionalInverses.h",
        lambda: {
            "view_inverse_declarations": list(
                mapMaybe(
                    lambda g: gen_functionalization_view_inverse_declaration(
                        selector, g
                    ),
                    view_groups,
                )
            )
        },
    )
    view_copy_with_symint_pairs: List[Tuple[NativeFunction, NativeFunction]] = []
    for g1 in view_groups:
        for g2 in view_groups:
            if g1.view_copy is None or g2.view_copy is None:
                continue
            # TODO: make this more first class in the data model
            g1_base_name = str(g1.view_copy.func.name.name)
            g2_base_name = str(g2.view_copy.func.name.name)
<<<<<<< HEAD
            g1_stripped_schema = str(g1.view_copy.func.arguments).replace(
                "SymInt", "int"
            )
            g2_stripped_schema = str(g2.view_copy.func.arguments).replace(
                "SymInt", "int"
            )
            same_base_op = (
                g1_base_name == g2_base_name
                and g1_stripped_schema == g2_stripped_schema
=======

            same_base_op = (
                g1_base_name == g2_base_name
                and g1.view_copy.func.arguments.symints_to_ints()
                == g2.view_copy.func.arguments.symints_to_ints()
>>>>>>> 17e28f44
            )
            op1_not_symint = "SymInt" not in str(g1.view_copy.func.name.overload_name)
            op2_symint = "SymInt" in str(g2.view_copy.func.name.overload_name)
            if same_base_op and op1_not_symint and op2_symint:
                view_copy_with_symint_pairs.append(
                    (
                        g1.view_copy,
                        g2.view_copy,
                    )
                )

    # Note [view_copy NativeFunctions]
    # Every view operator in native_functions.yaml that is not CompositeImplicitAutograd
    # needs to have a corresponding non-aliasing {view}_copy variant.
    # Backends that use functionalization and don't know how to handle aliasing ops
    # are expected to implement kernels for these {view}_copy kernels instead.
    # The code for {view}_copy operators in core is pretty boilerplate-heavy however,
    # so we codegen the following:
    # (1) A CompositeExplicitAutogradNonFunctional kernel for every {view}_copy operator.
    #     These are never explicitly invoked by the functionalization pass,
    #     but they could theoretically be called from user code (I added these kernels for completeness,
    #     since the ops are part of the public API).
    # (2) A derivative formula for every {view}_copy operator
    #     {view}_copy operators can re-use the same derivative formulas as their {view} op counterparts,
    #     so rather than stamping all of the entries out in derivatives.yaml,
    #     we codegen them in.
    #     This is similar to how autograd codegen doesn't require inplace ops to have a derivatives.yaml entry.
    cpu_fm.write(
        "CompositeViewCopyKernels.cpp",
        lambda: {
            "ops_headers": [
                "\n".join(
                    f"#include <ATen/ops/{f.root_name}_ops.h>"
                    for f in (
                        [g.view] if g.view_copy is None else [g.view, g.view_copy]
                    )
                )
                for g in view_groups
            ]
            + [
                "\n".join(
                    f"#include <ATen/ops/{f.root_name}_ops.h>"
                    for f in [g.inplace, g.mutable]
                    if f is not None and "generated" not in f.tags
                )
                for g in structured_native_functions
            ],
            "CompositeViewCopyKernel_Definitions": list(
                mapMaybe(gen_composite_view_copy_kernel, view_groups)
            ),
            "SymIntViewCopyKernel_Definitions": list(
                mapMaybe(
                    lambda pair: gen_symint_view_copy_kernel(pair[0], pair[1]),
                    view_copy_with_symint_pairs,
                )
            ),
            "GeneratedCompositeFunctional_Definitions": list(
                mapMaybe(
                    gen_composite_functional_kernel,
                    structured_native_functions,
                )
            ),
            "GeneratedCompositeOut_Definitions": list(
                mapMaybe(
                    gen_composite_out_kernel,
                    structured_native_functions,
                )
            ),
        },
    )


def gen_declarations_yaml(
    cpu_fm: FileManager, native_functions: Sequence[NativeFunction]
) -> None:
    cpu_fm.write(
        "Declarations.yaml",
        lambda: format_yaml([compute_declaration_yaml(f) for f in native_functions]),
    )


def get_torchgen_root() -> pathlib.Path:
    """
    If you're depending on torchgen out-of-tree, you can use the root to figure
    out the path to native_functions.yaml
    """
    return pathlib.Path(__file__).parent.resolve()


def main() -> None:
    parser = argparse.ArgumentParser(description="Generate ATen source files")
    parser.add_argument(
        "-s",
        "--source-path",
        help="path to source directory for ATen",
        default="aten/src/ATen",
    )
    parser.add_argument(
        "-o",
        "--output-dependencies",
        help="output a list of dependencies into the given file and exit",
    )
    parser.add_argument(
        "--dry-run",
        action="store_true",
        help="run without writing any files (still updates outputs)",
    )
    parser.add_argument(
        "--per-operator-headers",
        action="store_true",
        help="generate separate headers per operator in ATen/ops",
    )
    parser.add_argument(
        "-d", "--install_dir", help="output directory", default="build/aten/src/ATen"
    )
    parser.add_argument(
        "--rocm",
        action="store_true",
        help="reinterpret CUDA as ROCm/HIP and adjust filepaths accordingly",
    )
    parser.add_argument(
        "--mps",
        action="store_true",
        help="Generate MPS registration code when set",
    )
    # TODO: --op_registration_whitelist will be removed when all call-sites
    # for gen.py are moved over to using the operator YAML file for mobile
    # custom build.
    parser.add_argument(
        "--op_registration_whitelist",
        nargs="*",
        help="filter op registrations by the whitelist (if set); "
        "each item is `namespace`::`operator name` without overload name; "
        "e.g.: aten::empty aten::conv2d ...",
    )
    parser.add_argument(
        "--op_selection_yaml_path",
        help="Provide a path to the operator selection (for custom build) YAML "
        "that contains the information about the set of selected operators "
        "and their categories (training, ...). Each operator is either a "
        "full operator name with overload or just a bare operator name. "
        "The operator names also contain the namespace prefix (e.g. aten::)",
    )
    parser.add_argument(
        "--backend_whitelist",
        nargs="*",
        help="filter dispatch backend by the whitelist (if set), "
        "e.g.: CPU CUDA QuantizedCPU ...",
    )
    parser.add_argument(
        "--static_dispatch_backend",
        nargs="*",
        help="generate static dispatch code for the specific backend (if set)",
    )
    parser.add_argument(
        "--skip_dispatcher_op_registration",
        action="store_true",
        help="Avoid registering operators into the dispatcher.",
    )
    parser.add_argument(
        "--force_schema_registration",
        action="store_true",
        help="force it to generate schema-only registrations for all ops, including"
        "those that are not listed on --op_registration_whitelist",
    )
    parser.add_argument(
        "--generate",
        type=str,
        nargs="*",
        choices=["headers", "sources", "declarations_yaml"],
        default=["headers", "sources", "declarations_yaml"],
        help="Generate only a subset of files",
    )

    options = parser.parse_args()

    selector = get_custom_build_selector(
        options.op_registration_whitelist,
        options.op_selection_yaml_path,
    )

    native_yaml_path = os.path.join(options.source_path, "native/native_functions.yaml")
    tags_yaml_path = os.path.join(options.source_path, "native/tags.yaml")

    from torchgen.model import dispatch_keys

    # TODO: stop generating CUDA kernels for non-CUDA builds
    ignore_keys = set()
    if not options.mps:
        ignore_keys.add(DispatchKey.MPS)

        if DispatchKey.MPS in dispatch_keys:
            del dispatch_keys[dispatch_keys.index(DispatchKey.MPS)]

    parsed_yaml = parse_native_yaml(native_yaml_path, tags_yaml_path, ignore_keys)
    valid_tags = _GLOBAL_PARSE_TAGS_YAML_CACHE[tags_yaml_path]
    native_functions, backend_indices = (
        parsed_yaml.native_functions,
        parsed_yaml.backend_indices,
    )

    grouped_native_functions = get_grouped_native_functions(native_functions)

    structured_native_functions = [
        g for g in grouped_native_functions if isinstance(g, NativeFunctionsGroup)
    ]
    native_functions_with_view_groups = get_grouped_by_view_native_functions(
        native_functions
    )
    view_groups = [
        g
        for g in native_functions_with_view_groups
        if isinstance(g, NativeFunctionsViewGroup)
    ]

    # NB: It is mandatory to NOT use os.path.join here, as the install directory
    # will eventually be ingested by cmake, which does not respect Windows style
    # path slashes.  If you switch this to use os.path.join, you'll get an error
    # like:
    #
    #   Syntax error in cmake code when parsing string
    #
    #     C:/Jenkins/workspace/pytorch-builds/pytorch-win-ws2016-cuda9-cudnn7-py3-build/build/aten/src/ATen\core/TensorMethods.h
    #
    #   Invalid character escape '\c'.
    core_install_dir = f"{options.install_dir}/core"
    pathlib.Path(core_install_dir).mkdir(parents=True, exist_ok=True)
    ops_install_dir = f"{options.install_dir}/ops"
    pathlib.Path(ops_install_dir).mkdir(parents=True, exist_ok=True)

    core_fm = make_file_manager(options=options, install_dir=core_install_dir)
    cpu_fm = make_file_manager(options=options)
    cpu_vec_fm = make_file_manager(options=options)
    cuda_fm = make_file_manager(options=options)
    ops_fm = make_file_manager(options=options, install_dir=ops_install_dir)

    # Only a limited set of dispatch keys get CPUFunctions.h headers generated
    # for them; this is the set
    functions_keys = {
        DispatchKey.CPU,
        DispatchKey.CUDA,
        DispatchKey.CompositeImplicitAutograd,
        DispatchKey.CompositeExplicitAutograd,
        DispatchKey.CompositeExplicitAutogradNonFunctional,
        DispatchKey.Meta,
    }
    if options.mps:
        functions_keys.add(DispatchKey.MPS)

    if options.backend_whitelist:
        dispatch_keys = [
            k
            for k in dispatch_keys
            if is_generic_dispatch_key(k) or str(k) in options.backend_whitelist
        ]

    static_dispatch_idx: List[BackendIndex] = []
    if options.static_dispatch_backend:
        static_dispatch_idx = [
            backend_indices[DispatchKey.parse(key)]
            for key in options.static_dispatch_backend
        ]
        for key in options.static_dispatch_backend:
            dp_key = DispatchKey.parse(key)
            if dp_key not in functions_keys:
                functions_keys.add(dp_key)

    if "sources" in options.generate:
        gen_source_files(
            native_functions=native_functions,
            grouped_native_functions=grouped_native_functions,
            structured_native_functions=structured_native_functions,
            view_groups=view_groups,
            selector=selector,
            static_dispatch_idx=static_dispatch_idx,
            backend_indices=backend_indices,
            core_fm=core_fm,
            cpu_fm=cpu_fm,
            cpu_vec_fm=cpu_vec_fm,
            cuda_fm=cuda_fm,
            dispatch_keys=dispatch_keys,
            functions_keys=functions_keys,
            rocm=options.rocm,
            force_schema_registration=options.force_schema_registration,
            per_operator_headers=options.per_operator_headers,
            skip_dispatcher_op_registration=options.skip_dispatcher_op_registration,
        )

    if "headers" in options.generate:
        gen_headers(
            native_functions=native_functions,
            valid_tags=valid_tags,
            grouped_native_functions=grouped_native_functions,
            structured_native_functions=structured_native_functions,
            static_dispatch_idx=static_dispatch_idx,
            selector=selector,
            backend_indices=backend_indices,
            core_fm=core_fm,
            cpu_fm=cpu_fm,
            cuda_fm=cuda_fm,
            ops_fm=ops_fm,
            dispatch_keys=dispatch_keys,
            functions_keys=functions_keys,
            rocm=options.rocm,
            per_operator_headers=options.per_operator_headers,
        )

    if "declarations_yaml" in options.generate:
        gen_declarations_yaml(native_functions=native_functions, cpu_fm=cpu_fm)

    if options.output_dependencies:
        depfile_path = pathlib.Path(options.output_dependencies).resolve()
        depfile_name = depfile_path.name
        depfile_stem = depfile_path.stem

        for fm, prefix in [
            (cpu_fm, ""),
            (cpu_vec_fm, "cpu_vec_"),
            (core_fm, "core_"),
            (cuda_fm, "cuda_"),
            (ops_fm, "ops_"),
        ]:
            varname = prefix + depfile_stem
            path = depfile_path.parent / (prefix + depfile_name)
            fm.write_outputs(varname, str(path))


if __name__ == "__main__":
    main()<|MERGE_RESOLUTION|>--- conflicted
+++ resolved
@@ -2304,23 +2304,11 @@
             # TODO: make this more first class in the data model
             g1_base_name = str(g1.view_copy.func.name.name)
             g2_base_name = str(g2.view_copy.func.name.name)
-<<<<<<< HEAD
-            g1_stripped_schema = str(g1.view_copy.func.arguments).replace(
-                "SymInt", "int"
-            )
-            g2_stripped_schema = str(g2.view_copy.func.arguments).replace(
-                "SymInt", "int"
-            )
-            same_base_op = (
-                g1_base_name == g2_base_name
-                and g1_stripped_schema == g2_stripped_schema
-=======
 
             same_base_op = (
                 g1_base_name == g2_base_name
                 and g1.view_copy.func.arguments.symints_to_ints()
                 == g2.view_copy.func.arguments.symints_to_ints()
->>>>>>> 17e28f44
             )
             op1_not_symint = "SymInt" not in str(g1.view_copy.func.name.overload_name)
             op2_symint = "SymInt" in str(g2.view_copy.func.name.overload_name)
