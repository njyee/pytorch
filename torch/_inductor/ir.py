import contextlib
import dataclasses
import functools
import itertools
import logging
import re
import textwrap
from collections import OrderedDict
from contextlib import nullcontext
from enum import Enum
from functools import partial
from inspect import signature
from typing import Any, Callable, ClassVar, Dict, List, Optional, Set, Tuple, Union
from unittest.mock import patch

import numpy
import sympy
from sympy import Expr, Integer

import torch.fx
import torch.utils._pytree as pytree
from torch._prims_common import (
    is_boolean_dtype,
    is_float_dtype,
    make_channels_last_strides_for,
    make_contiguous_strides_for,
)

from . import config, dependencies
from .codegen.common import index_prevent_reordering
from .cuda_properties import get_device_properties
from .dependencies import extract_read_writes, var_builder
from .utils import (
    argsort,
    cache_on_self,
    sympy_dot,
    sympy_product,
    sympy_subs,
    sympy_symbol,
)
from .virtualized import ops, V

log = logging.getLogger(__name__)
indent = functools.partial(textwrap.indent, prefix="  ")
aten = torch.ops.aten


def inverse_reorder(order):
    inv_order = dict(zip(order, range(len(order))))

    def reindex(index):
        assert len(index) == len(inv_order)
        return [index[inv_order[i]] for i in range(len(index))]

    return reindex


def same_reorder(order):
    def reindex(index):
        assert len(index) == len(order)
        return [index[order[i]] for i in range(len(index))]

    return reindex


def fuse_reindexing(reindex1, reindex2):
    def reindex(index):
        return reindex1(reindex2(index))

    return reindex


def stride_order2fill_order(order):
    """
    Convert stride order to fill order
    For channel last format,
    stride order = [3, 0, 2, 1] and fill order = [1, 3, 2, 0]
    """
    lookup = {pos: idx for idx, pos in enumerate(order)}
    fill_order = [lookup[i] for i in range(len(order))]
    return fill_order


def get_stride_order(seq):
    """
    Convert strides to stride order
    """
    sorted_idx = argsort(seq)
    out = [None for _ in range(len(seq))]
    for i, elem in enumerate(sorted_idx):
        out[elem] = i
    return out


def reads_from_conv(buf, var_ranges):
    """
    return:
    if reads_from_conv: boolean
    the new memory_addr: Sympy Expression
    """
    if buf is None:
        return False, None
    if isinstance(buf, Convolution):
        indexer = buf.layout.as_fixed().make_indexer()
        index_vars = sorted(var_ranges, key=lambda var: var.name)
        index = indexer(index_vars)
        return True, index
    # for case like
    # buf0 = conv(x, w)
    # return torch.cat([buf0, buf1]), torch.cat([buf0, buf2])
    # Because of ConcatKernel, it will create two bufs buf3 and 4
    # buf3 has the AliasedLayout which reads from buf0(Convolution)
    # but buf4 is a copy of buf3 which reads from buf3
    # we want to know that buf4 also follows buf0 conv's layout
    if isinstance(buf.layout, AliasedLayout):
        reads = buf.get_read_writes().reads
        reads_bufs = [
            V.graph.name_to_buffer[r.name]
            if r.name in V.graph.name_to_buffer.keys()
            else None
            for r in reads
        ]
        for reads_buf in reads_bufs:
            read_from_conv, addr = reads_from_conv(reads_buf, var_ranges)
            if read_from_conv:
                return True, addr
    return False, None


def ir_node_to_tensor(x, guard_shape=True):
    shape_fn = (
        V.graph.sizevars.guard_static_shape
        if guard_shape
        else V.graph.sizevars.size_hint
    )
    size = [shape_fn(s) for s in x.get_size()]
    if is_storage_and_layout(x):
        stride = [shape_fn(s) for s in x.get_layout().stride]
    else:
        stride = make_contiguous_strides_for(size)
    dtype = x.get_dtype()
    device = x.get_device()
    t = torch.empty_strided(
        size=size, stride=stride, dtype=dtype, device=device
    ).zero_()
    return t


def layout_priority_idx(reads_bufs, memory_addrs, var_ranges):
    """
    if reads from conv that needs to use specific layout
    return:
    priority_idx regarding memory_addrs idx
    memory_addrs - update memory_addrs with the true addr if needed
    """

    priority_idx = []
    for i, reads_buf in enumerate(reads_bufs):
        read_from_conv, mem_addr = reads_from_conv(reads_buf, var_ranges)
        if read_from_conv:
            priority_idx.append(i)
            memory_addrs[i] = mem_addr
    return priority_idx, memory_addrs


class ModularIndexing(sympy.Function):
    """
    ModularIndexing(a, b, c) => (a // b) % c
    """

    nargs = (3,)

    @classmethod
    def eval(cls, base, divisor, modulus):
        if base == 0 or modulus == 1:
            return sympy.Integer(0)

        if (
            isinstance(base, sympy.Integer)
            and isinstance(divisor, sympy.Integer)
            and isinstance(modulus, sympy.Integer)
        ):
            return (base // divisor) % modulus

        if divisor != 1:
            gcd = sympy.gcd(base, divisor)
            if gcd != 1:
                return ModularIndexing(base / gcd, divisor / gcd, modulus)

        if isinstance(base, sympy.Add):
            new_terms = []
            all_positive = True
            for term in base.args:
                if sympy.gcd(term, modulus * divisor) != modulus * divisor:
                    if (isinstance(term, sympy.Integer) and term < 0) or (
                        isinstance(term, sympy.Mul)
                        and isinstance(term.args[0], sympy.Integer)
                        and term.args[0] < 0
                    ):
                        # workaround for https://github.com/openai/triton/issues/619,
                        # if there are negative terms, // produces wrong result
                        # TODO if https://github.com/openai/triton/issues/619 is fixed
                        # this optimization would become valid
                        all_positive = False
                        break
                    else:
                        new_terms.append(term)

            if len(new_terms) != len(base.args) and all_positive:
                return ModularIndexing(sum(new_terms), divisor, modulus)

        if isinstance(base, IndexingDiv):
            return ModularIndexing(base.args[0], base.args[1] * divisor, modulus)


class IndexingDiv(sympy.Function):
    """
    a // b used in indexing where we need to be careful about simplification.
    We don't use sympy.FloorDiv to bypass some simplification rules.
    """

    nargs = (2,)

    @classmethod
    def eval(cls, base, divisor):
        if base == 0:
            return sympy.Integer(0)
        if divisor == 1:
            return base
        if isinstance(base, sympy.Integer) and isinstance(divisor, sympy.Integer):
            return base // divisor
        if isinstance(base, IndexingDiv):
            return IndexingDiv(base.args[0], base.args[1] * divisor)

        if isinstance(base, sympy.Add):
            for a in base.args:
                gcd = sympy.gcd(a, divisor)
                if gcd == divisor:
                    return IndexingDiv(base - a, divisor) + a / gcd
        gcd = sympy.gcd(base, divisor)
        if gcd != 1:
            return IndexingDiv(
                sympy.simplify(base / gcd), sympy.simplify(divisor / gcd)
            )


class CleanDiv(IndexingDiv):
    """
    Div where we can assume no rounding.
    This is to enable future optimizations.
    """

    pass


class CeilDiv(sympy.Function):
    """
    Div used in indexing that rounds up.
    """

    def __new__(cls, base, divisor):
        if sympy.gcd(base, divisor) == divisor:
            return CleanDiv(base, divisor)
        else:
            return IndexingDiv(base + (divisor - 1), divisor)


def get_device_type(x):
    if getattr(x, "get_device", None):
        return get_device_type(x.get_device())
    if isinstance(x, torch.device):
        return x.type
    return None


def is_triton(x):
    return get_device_type(x) == "cuda"


def is_cpu(x):
    return get_device_type(x) == "cpu"


@dataclasses.dataclass
class IRNode(object):
    _current_origins: ClassVar[Set[Any]] = set()

    @staticmethod
    @contextlib.contextmanager
    def current_origins(origins: Set[torch.fx.Node]):
        old = IRNode._current_origins
        IRNode._current_origins = old | origins
        yield
        IRNode._current_origins = old

    def __post_init__(self):
        self.origins = set(self._current_origins)

    def common_repr(self):
        return (
            [f"origins={self.origins}"] if hasattr(self, "origins") else ["no origins?"]
        )

    def str_helper(self, lines):
        lines = lines + self.common_repr()
        lines = indent(",\n".join(map(str, lines)))
        return f"{type(self).__name__}(\n{lines}\n)"

    def is_user_of(self, name):
        return any(name == dep.name for dep in self.get_reads())

    def get_numel(self):
        return sympy_product(self.get_size())


@dataclasses.dataclass
class Loops(IRNode):
    device: torch.device
    dtype: torch.dtype
    inner_fn: Callable
    ranges: List[Expr]

    def __str__(self, names=("ranges",)):
        return self.str_helper(
            [
                f"'{self.device.type}'",
                str(self.dtype),
                self.inner_fn_str(),
            ]
            + [f"{name}={getattr(self, name)}" for name in names]
        )

    __repr__ = __str__

    def get_dtype(self):
        return self.dtype

    def get_device(self):
        return self.device

    def get_size(self):
        return self.ranges

    def is_extern(self):
        return False

    @classmethod
    def create(cls, *args, **kwargs):
        return TensorBox.create(cls(*args, **kwargs))

    @staticmethod
    def _index(ranges, prefix="i"):
        return [
            sympy.Integer(0) if s == 1 else sympy_symbol(f"{prefix}{n}")
            for n, s in enumerate(ranges)
        ]

    @cache_on_self
    def inner_fn_str(self):
        try:
            with V.set_ops_handler(V.MockHandler()), patch.object(
                FlexibleLayout, "allow_indexing", True
            ):
                return str(self.inner_fn(self._index(self.ranges)))
        except Exception as e:
            return f"inner_fn(): {e}"

    def is_zero_elements(self):
        return any(r == 0 for r in self.ranges)

    @cache_on_self
    def get_reads(self):
        with patch.object(FlexibleLayout, "allow_indexing", True):
            if self.get_reduction_type():
                return extract_read_writes(
                    self.make_loader(),
                    self.get_size(),
                    self.get_reduction_size(),
                ).reads
            else:
                return extract_read_writes(
                    self.make_loader(),
                    self.get_size(),
                ).reads


class Pointwise(Loops):
    def make_loader(self):
        return self.inner_fn

    def get_reduction_size(self):
        return []

    def get_reduction_type(self):
        return None

    def store_output(self, output_name, indexer, vars):
        return ops.store(output_name, indexer(vars), self.inner_fn(vars))

    def constant_to_device(self, device):
        """Move this to a given device. Requires that all reads are to constants."""
        loader = self.make_loader()
        loader = patch.object(ConstantBuffer, "override_device", device)(loader)
        return Pointwise(device, self.dtype, loader, self.ranges)


@dataclasses.dataclass
class Scatter(Pointwise):
    output_indexer: Callable[[List[Expr]], Expr]
    scatter_mode: Optional[str] = None

    def constant_to_device(self, device):
        """Move this to a given device. Requires that all reads are to constants."""
        loader = self.make_loader()
        loader = patch.object(ConstantBuffer, "override_device", device)(loader)
        return Scatter(
            device,
            self.dtype,
            loader,
            self.ranges,
            self.output_indexer,
            self.scatter_mode,
        )

    def store_output(self, output_name, indexer, vars):
        return ops.store(
            output_name,
            indexer(self.output_indexer(vars)),
            self.inner_fn(vars),
            mode=self.scatter_mode,
        )


class ReductionHint(Enum):
    INNER = 0
    OUTER = 1
    OUTER_TINY = 2
    DEFAULT = 3


class TileHint(Enum):
    SQUARE = 0
    DEFAULT = 1


@dataclasses.dataclass
class Reduction(Loops):
    reduction_ranges: List[Expr]
    reduction_type: str
    # self.dtype represents the dst dtype
    src_dtype: torch.dtype
    reduction_hint: ReductionHint

    def __str__(self):
        return Loops.__str__(
            self, names=("ranges", "reduction_ranges", "reduction_type")
        )

    __repr__ = __str__

    def get_reduction_size(self):
        return self.reduction_ranges

    def get_reduction_type(self):
        return self.reduction_type

    def store_reduction(self, output_name, indexer, vars, reduction_vars):
        return ops.reduction(
            output_name,
            self.dtype,
            self.src_dtype,
            self.reduction_type,
            indexer(vars),
            self.inner_fn(vars, reduction_vars),
        )

    def index_length(self):
        return len(self.ranges) + len(self.reduction_ranges)

    @cache_on_self
    def inner_fn_str(self):
        try:
            with V.set_ops_handler(V.MockHandler()), patch.object(
                FlexibleLayout, "allow_indexing", True
            ):
                return str(
                    self.inner_fn(
                        self._index(self.ranges),
                        self._index(self.reduction_ranges, "r"),
                    )
                )
        except Exception as e:
            return f"inner_fn(): {e}"

    def constant_to_device(self, device):
        """Move this to a given device. Requires that all reads are to constants."""
        loader = self.make_loader()
        loader = patch.object(ConstantBuffer, "override_device", device)(loader)
        return Reduction(
            device,
            self.dtype,
            loader,
            self.ranges,
            self.reduction_ranges,
            self.reduction_type,
            self.src_dtype,
            ReductionHint.DEFAULT,
        )

    @staticmethod
    def num_splits(
        device,
        dst_dtype,
        src_dtype,
        inner_fn,
        ranges,
        reduction_ranges,
        reduction_type,
        reduction_numel,
    ):
        num_sm = get_device_properties(device).multi_processor_count
        min_elements_per_thread = 32
        max_elements_per_thread = 512
        threads_per_sm = 2048
        min_elements_per_device = min_elements_per_thread * num_sm * threads_per_sm
        max_elements_per_device = max_elements_per_thread * num_sm * threads_per_sm

        def inner_reduction_splits(reduction_numel_hint, numel_hint):
            # do heuristics that's close to eager mode for split inner reduction
            # we leak reduction autotune configs here, and will need to refactor to avoid this later
            num_warps = 8
            num_threads = 32 * num_warps
            if numel_hint >= 2 * num_sm:  # don't split if there are enough outputs
                return 1
            if reduction_numel_hint <= 8192:
                return 1
            if reduction_numel_hint * numel_hint <= min_elements_per_device:
                split_size = min_elements_per_thread
            elif reduction_numel_hint * numel_hint < max_elements_per_device:
                target_blocks = num_sm * threads_per_sm // (2 * num_threads)
                blocks_per_output = (target_blocks + numel_hint - 1) // numel_hint
                tmp_split_size = (
                    reduction_numel_hint + num_threads * blocks_per_output - 1
                ) // (num_threads * blocks_per_output)
                divisors = sympy.divisors(reduction_numel_hint)
                closest = min(divisors, key=lambda x: abs(x - tmp_split_size))
                if abs(closest - tmp_split_size) < 30:
                    # prefer even splits, but never smalle than min_elements_per_thread
                    split_size = max(closest, min_elements_per_thread)
                else:
                    split_size = tmp_split_size
            else:
                divisors = sympy.divisors(reduction_numel_hint)
                closest = min(divisors, key=lambda x: abs(x - max_elements_per_thread))
                if abs(closest - max_elements_per_thread) < 50:
                    # prefer even splits
                    split_size = closest
                else:
                    split_size = max_elements_per_thread
            return (reduction_numel_hint + split_size * num_threads - 1) // (
                split_size * num_threads
            )

        def outer_reduction_splits(reduction_numel_hint, numel_hint):
            # TODO the best heuristic currently has XBLOCK (corresponding to numel_hint) 128
            # extend to even smaller number of outputs
            num_warps = 8
            num_threads = num_warps * 32
            rvals_per_thread = 4  # comes from heuristics, refactor to not leak here
            xvals_per_block = 128
            xblocks = (numel_hint + xvals_per_block - 1) // xvals_per_block
            if reduction_numel_hint * numel_hint < min_elements_per_device:
                split_size = min_elements_per_thread
            elif reduction_numel_hint * numel_hint < max_elements_per_device:
                target_blocks = num_sm * threads_per_sm // (num_threads)
                target_blocks = (target_blocks + xblocks - 1) // xblocks
                tmp_split_size = (
                    reduction_numel_hint + rvals_per_thread * target_blocks - 1
                ) // (rvals_per_thread * target_blocks)
                divisors = sympy.divisors(reduction_numel_hint)
                closest = min(divisors, key=lambda x: abs(x - tmp_split_size))
                if abs(tmp_split_size - closest) < 20:
                    split_size = max(closest, min_elements_per_thread)
                else:
                    split_size = tmp_split_size
            else:
                divisors = sympy.divisors(reduction_numel_hint)
                closest = min(divisors, key=lambda x: abs(x - max_elements_per_thread))
                if abs(closest - max_elements_per_thread) < 50:
                    # prefer even splits
                    split_size = closest
                else:
                    split_size = max_elements_per_thread

            return (reduction_numel_hint + rvals_per_thread * split_size - 1) // (
                rvals_per_thread * split_size
            )

        reduction_numel_hint = V.graph.sizevars.size_hint(reduction_numel)
        numel_hint = V.graph.sizevars.size_hint(sympy_product(ranges))
        # easy cases
        if numel_hint == 1:
            return ReductionHint.INNER, inner_reduction_splits(
                reduction_numel_hint, numel_hint
            )
        if (
            reduction_numel_hint <= min_elements_per_thread
            or numel_hint >= num_sm * 2 * 32
        ):
            return ReductionHint.DEFAULT, 1

        r = Reduction(
            device,
            dst_dtype,
            inner_fn,
            ranges,
            reduction_ranges,
            reduction_type,
            src_dtype,
            ReductionHint.DEFAULT,
        )

        def get_read_indices(r):
            cb = ComputedBuffer(
                name=None,
                layout=FlexibleLayout(
                    device=r.get_device(),
                    dtype=r.get_dtype(),
                    size=r.get_size(),
                ),
                data=r,
            )
            read_writes = cb.get_read_writes()
            # try finding the full size producer
            # TODO this will fail for something like ((1, N) * (N, 1)).sum()
            # this would also possibly be wrong for producers with the different contiguity but we hope those cases are rare
            range_vars = [
                r
                for r in read_writes.range_vars
                if isinstance(r, sympy.Expr) and not isinstance(r, sympy.Number)
            ]
            indices = []
            changed = False
            for md in sorted(read_writes.reads, key=lambda x: x.name):
                if all([r in md.index.free_symbols for r in range_vars]):
                    indices.append(md.index)
                    if md.name in V.graph.name_to_buffer:
                        buf = V.graph.name_to_buffer[md.name]
                        original_stride = buf.layout.stride
                        buf.decide_layout()
                        if buf.layout.stride != original_stride:
                            changed = True
            return indices, changed

        indices, changed = get_read_indices(r)
        if changed:
            indices, _ = get_read_indices(r)

        if len(indices) == 0:
            # TODO determine splits when all inputs are broadcast
            return ReductionHint.DEFAULT, 1

        _, (_, reduction_vars), _ = dependencies.index_vars_squeeze(
            r.get_size(), r.get_reduction_size()
        )
        num_outer = 0
        num_inner = 0
        for i in indices:
            strides = V.graph.sizevars.stride_hints(i, reduction_vars)
            outer = all([s > 1 for s in strides])
            if outer:
                num_outer += 1
            else:
                num_inner += 1
        if num_inner > num_outer:
            return ReductionHint.INNER, inner_reduction_splits(
                reduction_numel_hint, numel_hint
            )
        else:
            return ReductionHint.OUTER, outer_reduction_splits(
                reduction_numel_hint, numel_hint
            )

    @staticmethod
    def _unroll_reduction_fn(inner_fn, reduction_ranges, reduction_type):
        """Convert inner_fn from a reduction to an pointwise"""
        reduction_ranges = [
            V.graph.sizevars.guard_static_shape(x) for x in reduction_ranges
        ]

        if reduction_type == "sum":

            def combine_fn(a, b):
                return ops.add(a, b)

        elif reduction_type == "min":

            def combine_fn(a, b):
                return ops.minimum(a, b)

        elif reduction_type == "max":

            def combine_fn(a, b):
                return ops.maximum(a, b)

        elif reduction_type == "any":

            def combine_fn(a, b):
                return ops.logical_or(a, b)

        elif reduction_type == "argmin":

            def combine_fn(a, b):
                return ops.minimum(a[0], b[0]), ops.where(
                    ops.lt(b[0], a[0]), b[1], a[1]
                )

        elif reduction_type == "argmax":

            def combine_fn(a, b):
                return ops.maximum(a[0], b[0]), ops.where(
                    ops.gt(b[0], a[0]), b[1], a[1]
                )

        else:
            raise NotImplementedError(f"unknown reduction_type={reduction_type}")

        def fn(index):
            return functools.reduce(
                combine_fn,
                (
                    value_fn(index, rindex)
                    for rindex in itertools.product(
                        *[range(x) for x in reduction_ranges]
                    )
                ),
            )

        if reduction_type in ("argmin", "argmax"):
            flatten_index = FixedLayout(
                None,
                None,
                reduction_ranges,
                FlexibleLayout.contiguous_strides(reduction_ranges),
            ).make_indexer()

            def value_fn(index, rindex):
                rindex = [sympy.expand(i) for i in rindex]
                return (
                    inner_fn(index, rindex),
                    ops.index_expr(flatten_index(rindex), torch.int64),
                )

            return lambda index: fn(index)[1]
        else:
            value_fn = inner_fn
            return fn

    @classmethod
    def create(
        cls,
        device: torch.device,
        dst_dtype: torch.dtype,
        src_dtype: torch.dtype,
        inner_fn: Callable,
        ranges: List[Expr],
        reduction_ranges: List[Expr],
        reduction_type: str,
        reduction_hint: ReductionHint = ReductionHint.DEFAULT,
    ):
        reduction_numel = V.graph.sizevars.simplify(sympy_product(reduction_ranges))

        if reduction_numel == 0:

            # N.B. This is a hack to generate the literal of the given type
            # Ideally, we should be fixing `def constant` in triton.py
            # but it breaks due to hardcoded dtypes in other places
            def py_cnst(val):
                return (
                    bool(val)
                    if dst_dtype == torch.bool
                    else float(val)
                    if dst_dtype.is_floating_point
                    else int(val)
                )

            rtypes_to_inits = {
                "sum": py_cnst(0),
                "prod": py_cnst(1),
                "any": py_cnst(0),
                # "all" is desugared to `!any(!val)`
            }

            assert (
                reduction_type in rtypes_to_inits.keys()
            ), f"{reduction_type} not supported for zero-dimension tensors!"

            def const_fn(index):
                return ops.constant(rtypes_to_inits[reduction_type], dst_dtype)

            return Pointwise.create(
                device=device,
                dtype=src_dtype,
                inner_fn=const_fn,
                ranges=list(ranges),
            )

        if reduction_numel == 1:
            # this reduction is actually a pointwise op
            if reduction_type in ("argmin", "argmax"):

                def fn(index):
                    return 0

            else:

                def fn(index):
                    reduction_index = [sympy.Integer(0) for _ in reduction_ranges]
                    return inner_fn(index, reduction_index)

            return Pointwise.create(device, dst_dtype, fn, ranges)

        if (
            isinstance(reduction_numel, sympy.Integer)
            and V.graph.sizevars.size_hint(reduction_numel)
            < config.unroll_reductions_threshold
            and sympy_product(ranges) != 1
        ):
            return Pointwise.create(
                device,
                dst_dtype,
                cls._unroll_reduction_fn(inner_fn, reduction_ranges, reduction_type),
                ranges,
            )

        if is_triton(device) and reduction_type not in {"argmax", "argmin"}:
            # triton doesn't support reduce to single element well, so break it up
            hint, split = cls.num_splits(
                device,
                dst_dtype,
                src_dtype,
                inner_fn,
                ranges,
                reduction_ranges,
                reduction_type,
                reduction_numel,
            )
            # intermediate reduction in split can contain complex indexing,
            # and num_splits will fail to correctly set the hint
            # reuse the passed hint if available
            if reduction_hint == ReductionHint.DEFAULT:
                reduction_hint = hint
            if split > 1:
                # triton doesn't support reduce to single element well, so break it up
                return cls.create_multilayer(
                    device,
                    dst_dtype,
                    src_dtype,
                    inner_fn,
                    ranges,
                    reduction_ranges,
                    reduction_type,
                    split,
                    reduction_hint,
                )

        return TensorBox.create(
            Reduction(
                device,
                dst_dtype,
                inner_fn,
                ranges,
                reduction_ranges,
                reduction_type,
                src_dtype,
                reduction_hint,
            )
        )

    @staticmethod
    def default_value(reduction_type, dtype):
        if reduction_type in {"max", "argmax"}:
            if is_float_dtype(dtype):
                return float("-inf")
            elif is_boolean_dtype(dtype):
                return 0
            else:
                return torch.iinfo(dtype).min
        if reduction_type in {"min", "argmin"}:
            if is_float_dtype(dtype):
                return float("inf")
            elif is_boolean_dtype(dtype):
                return 1
            else:
                return torch.iinfo(dtype).max

        return {
            "sum": 0,
            "any": 0,
        }[reduction_type]

    @classmethod
    def create_multilayer(
        cls,
        device: torch.device,
        dst_dtype: torch.dtype,
        src_dtype: torch.dtype,
        inner_fn: Callable,
        ranges: List[Expr],
        reduction_ranges: List[Expr],
        reduction_type: str,
        split: int,
        reduction_hint: ReductionHint,
    ):
        """
        Break a large reduction up into multiple smaller reductions
        recursively
        """
        reduction_numel = sympy_product(reduction_ranges)

        # TODO(jansel): convert this to dynamic shapes
        # TODO(jansel): realize the reduction so we can do dynamic indexing
        reduction_ranges = [
            sympy.Integer(V.graph.sizevars.guard_static_shape(s))
            for s in reduction_ranges
        ]
        reduction_numel = sympy.Integer(
            V.graph.sizevars.guard_static_shape(reduction_numel)
        )

        if V.graph.sizevars.size_hint(reduction_numel) % split == 0:
            need_mask = False
        else:
            need_mask = True

        split = sympy.Integer(split)
        block_size = IndexingDiv(reduction_numel + (split - 1), split)

        reindex = View.dynamic_reshape_indexer(reduction_ranges, [reduction_numel])

        def wrapper_fn(index, reduction_index):
            (reduction_index,) = reduction_index
            *new_index, reduction_block = index
            indices = block_size * reduction_block + reduction_index

            def body():
                return inner_fn(new_index, reindex([indices]))

            if need_mask:
                mask = ops.lt(
                    ops.index_expr(indices, torch.int32),
                    ops.index_expr(reduction_numel, torch.int32),
                )
                return ops.masked(
                    mask, body, cls.default_value(reduction_type, dst_dtype)
                )
            else:
                return body()

        # triton will automatically compute reductions in fp32 if reducing over fp16/bf16
        # within the kernel. keep the intermediate in fp32 so as to keep the whole reduction
        # in fp32 and not reduce precision by breaking up the kernel into multiple layers
        intermediate_dtype = (
            dst_dtype
            if dst_dtype not in (torch.float16, torch.bfloat16)
            else torch.float
        )
        intermediate = Reduction.create(
            device,
            intermediate_dtype,
            src_dtype,
            wrapper_fn,
            [*ranges, split],
            [block_size],
            reduction_type,
            reduction_hint,
        )
        intermediate.realize()
        intermediate_loader = intermediate.make_loader()

        def intermediate_fn(index, reduction_index):
            return intermediate_loader([*index, *reduction_index])

        numel_hint = V.graph.sizevars.size_hint(sympy_product(ranges))
        if split <= 512 and numel_hint <= 512 and reduction_hint == ReductionHint.OUTER:
            reduction_hint = ReductionHint.OUTER_TINY
        if (
            split <= 1024
            and numel_hint <= 256
            and reduction_hint == ReductionHint.OUTER
        ):
            reduction_hint = ReductionHint.OUTER_TINY
        return TensorBox.create(
            Reduction(
                device,
                dst_dtype,
                intermediate_fn,
                ranges,
                [split],
                reduction_type,
                src_dtype,
                reduction_hint,
            )
        )


def is_storage_and_layout(x):
    try:
        as_storage_and_layout(x, freeze=False)
        return True
    except NotImplementedError:
        return False


def is_contiguous_storage_and_layout(x):
    try:
        buffer, layout = as_storage_and_layout(x, freeze=False)
        return layout.is_contiguous()
    except NotImplementedError:
        return False


def as_storage_and_layout(x, freeze=True, want_contiguous=False, stride_order=None):
    """Try to simplify x into a StorageBox and a Layout"""
    if isinstance(x, TensorBox):
        return as_storage_and_layout(
            x.data,
            freeze=freeze,
            want_contiguous=want_contiguous,
            stride_order=stride_order,
        )
    if isinstance(x, StorageBox) and isinstance(x.data, Buffer):
        if freeze:
            if want_contiguous:
                x.data.freeze_layout()
            elif stride_order is not None:
                x.data.freeze_layout_with_stride_order(stride_order)
            else:
                x.data.decide_layout()
        return x, x.data.layout
    if isinstance(x, ReinterpretView):
        # making the base of x contiguous or stride_ordered will not necessarily make
        # the ReinterpretedView either, so dont pass along those arguments
        buffer, _ = as_storage_and_layout(
            x.data,
            freeze=freeze,
        )
        return buffer, x.layout
    raise NotImplementedError


as_contiguous_storage_and_layout = functools.partial(
    as_storage_and_layout, want_contiguous=True
)


def is_stride_order_storage_and_layout(x, stride_order):
    try:
        buffer, layout = as_storage_and_layout(x, freeze=False)
        return layout.is_stride_ordered(stride_order)
    except NotImplementedError:
        return False


@dataclasses.dataclass
class BaseView(IRNode):
    data: IRNode

    def get_dtype(self):
        return self.data.get_dtype()

    def get_device(self):
        return self.data.get_device()

    def get_name(self):
        return self.data.get_name()

    def mark_reuse(self, users):
        return self.data.mark_reuse(users)

    def has_exceeded_max_reads(self):
        return self.data.has_exceeded_max_reads()

    def realize(self):
        return self.data.realize()

    def realize_hint(self):
        return self.data.realize_hint()

    def get_storage_numel(self):
        return self.data.get_storage_numel()

    def is_extern(self):
        return self.data.is_extern()

    @cache_on_self
    def get_reads(self):
        with patch.object(FlexibleLayout, "allow_indexing", True):
            return extract_read_writes(
                self.make_loader(),
                self.get_size(),
            ).reads

    def unwrap_view(self):
        x = self
        while isinstance(x, BaseView):
            x = x.data
        return x

    def constant_to_device(self, device):
        """Move this to a given device. Requires that all reads are to constants."""
        loader = self.make_loader()
        loader = patch.object(ConstantBuffer, "override_device", device)(loader)
        return Pointwise(device, self.get_dtype(), loader, self.get_size())


@dataclasses.dataclass
class ExpandView(BaseView):
    size: List[Expr]

    @staticmethod
    def _normalize_size(x, new_size):
        """Replace `-1` with correct sizes"""
        new_size = list(map(sympy.expand, new_size))
        old_size = x.get_size()
        old_size = [None] * (len(new_size) - len(old_size)) + list(old_size)
        assert len(new_size) == len(old_size)
        for i in range(len(new_size)):
            if new_size[i] == -1:
                assert old_size[i] is not None
                new_size[i] = old_size[i]
        return new_size

    @classmethod
    def create(cls, x, new_size):
        new_size = cls._normalize_size(x, new_size)

        if is_storage_and_layout(x):
            storage, old_layout = as_storage_and_layout(x)
            skip = len(new_size) - len(old_layout.size)
            assert skip >= 0
            new_stride = [sympy.Integer(0)] * skip
            for stride, size in zip(old_layout.stride, old_layout.size):
                new_stride.append(stride if size != 1 else sympy.Integer(0))
            new_layout = FixedLayout(
                old_layout.device,
                old_layout.dtype,
                list(new_size),
                new_stride,
                old_layout.offset,
            )
            return ReinterpretView(storage, new_layout)

        return ExpandView(x, new_size)

    def get_size(self):
        return self.size

    def make_loader(self):
        target = self.get_size()
        actual = self.data.get_size()
        skip = len(target) - len(actual)
        inner = self.data.make_loader()

        def load(index):
            index = list(index[skip:])
            assert len(index) == len(actual)
            for i in range(len(actual)):
                if actual[i] == 1:
                    # zero out broadcast dimension
                    index[i] = sympy.Integer(0)
            return inner(index)

        return load


@dataclasses.dataclass
class PermuteView(BaseView):
    dims: List[Expr]

    @classmethod
    def create(cls, x, dims):
        assert set(cls._map_neg_dims(dims)) == set(range(len(dims)))

        if is_storage_and_layout(x):
            storage, old_layout = as_storage_and_layout(x)
            new_layout = FixedLayout(
                old_layout.device,
                old_layout.dtype,
                [old_layout.size[i] for i in dims],
                [old_layout.stride[i] for i in dims],
                old_layout.offset,
            )
            return ReinterpretView(storage, new_layout)

        return PermuteView(x, dims)

    @classmethod
    def _map_neg_dims(cls, dims):
        return [dim if dim >= 0 else len(dims) + dim for dim in dims]

    def get_size(self):
        assert set(self._map_neg_dims(self.dims)) == set(range(len(self.dims)))
        size = self.data.get_size()
        return [size[i] for i in self.dims]

    def make_loader(self):
        inner = self.data.make_loader()
        inv = {j: i for i, j in enumerate(self.dims)}
        inv = [inv[i] for i in range(len(self.dims))]
        assert set(inv) == set(range(len(self.dims)))

        def load(index):
            index = [index[i] for i in inv]
            return inner(index)

        return load


class SqueezeView(BaseView):
    @classmethod
    def create(cls, x, *, dim=None):

        if is_storage_and_layout(x):
            storage, old_layout = as_storage_and_layout(x)
            new_size = []
            new_stride = []
            if dim is not None:
                assert isinstance(dim, int), "expected integer dim argument"
                assert 0 <= dim and dim < len(old_layout.size)

            for i, (size, stride) in enumerate(zip(old_layout.size, old_layout.stride)):
                if dim is None:
                    if size != 1:
                        new_size.append(size)
                        new_stride.append(stride)
                else:
                    if i != dim:
                        new_size.append(size)
                        new_stride.append(stride)
                    else:
                        assert size == 1, "expected squeezed size to be 1"

            new_layout = FixedLayout(
                old_layout.device,
                old_layout.dtype,
                new_size,
                new_stride,
                old_layout.offset,
            )
            return ReinterpretView(storage, new_layout)

        if dim is None:
            # redirect to a generic view
            return View.create(x, [s for s in x.get_size() if s != 1])
        else:
            assert x.get_size()[dim] == 1
            return View.create(x, [s for i, s in enumerate(x.get_size()) if i != dim])

    @staticmethod
    def squeezer(size: Tuple[sympy.Expr, ...]):
        new_size = [s for s in size if s != 1]
        not_one = [i for i, s in enumerate(size) if s != 1]
        length = len(size)

        def reindex(index: List[sympy.Expr]) -> List[sympy.Expr]:
            assert len(index) == len(not_one), f"{index} {not_one}"
            new_index = [sympy.Integer(0)] * length
            for idx, s in zip(not_one, index):
                new_index[idx] = s
            return tuple(new_index)

        return new_size, reindex

    def __init__(self, data):
        raise AssertionError("use SqueezeView.create()")


@dataclasses.dataclass
class View(BaseView):
    size: List[Expr]
    reindex: Callable

    def make_indexer(self):
        base_indexer = self.data.make_indexer()

        def indexer(idx):
            return base_indexer(self.reindex(idx))

        return indexer

    @staticmethod
    def handle_negative_index(idx, size):
        idx = sympy.expand(idx)
        size = sympy.expand(size)
        sizevars = V.graph.sizevars
        if sizevars.size_hint(idx) < 0:
            sizevars.guard_lt(idx, 0)
            idx = idx + size
        return idx

    def reindex_str(self):
        index_old = [sympy_symbol(f"i{n}") for n in range(len(self.size))]
        index_new = list(self.reindex(index_old))
        return f"lambda {', '.join(map(str, index_old))}: {index_new}"

    def __str__(self):
        return self.str_helper(
            [self.data, f"size={self.size}", f"reindex={self.reindex_str()}"]
        )

    __repr__ = __str__

    @classmethod
    def create(cls, x, new_size):
        assert isinstance(new_size, (tuple, list))
        old_size, new_size = cls.resolve_negative_size(x.get_size(), new_size)

        if V.graph.sizevars.maybe_guard_list_equals(old_size, new_size):
            return x

        # TODO: a new class for FixedTransferLayout that output layout is constrained by input layout
        if is_contiguous_storage_and_layout(x) and not isinstance(
            x.data, ExternKernelAlloc
        ):
            storage, old_layout = as_contiguous_storage_and_layout(x)
            new_layout = FixedLayout(
                old_layout.device,
                old_layout.dtype,
                new_size,
                FlexibleLayout.contiguous_strides(new_size),
                old_layout.offset,
            )
            return ReinterpretView(storage, new_layout)

        reindex = cls.dynamic_reshape_indexer(old_size, new_size)
        return cls(x, tuple(new_size), reindex)

    @staticmethod
    def resolve_negative_size(old_size, new_size):
        new_size = [V.graph.sizevars.simplify(x) for x in new_size]
        old_size = [V.graph.sizevars.simplify(x) for x in old_size]

        new_size = list(new_size)
        for i in range(len(new_size)):
            if new_size[i] == -1:
                new_size[i] = sympy.Integer(1)
                new_size[i] = CleanDiv(sympy_product(old_size), sympy_product(new_size))
                break

        V.graph.sizevars.guard_equals(sympy_product(old_size), sympy_product(new_size))
        return old_size, new_size

    @classmethod
    def dynamic_reshape_indexer(cls, old_size, new_size):
        try:
            reindex = cls._dynamic_reshape_indexer(old_size, new_size)
        except (AssertionError, IndexError):
            # optimistic algorithm failed, lets do a fallback
            flat = [sympy_product(old_size)]
            reindex1 = cls._dynamic_reshape_indexer(old_size, flat)
            reindex2 = cls._dynamic_reshape_indexer(flat, new_size)
            reindex = fuse_reindexing(reindex1, reindex2)
        return reindex

    @staticmethod
    def _dynamic_reshape_indexer(old_size, new_size):
        """
        Perform a reshape entirely by modifying indexing math
        """
        size_hint = V.graph.sizevars.size_hint
        vars = [sympy_symbol(f"view{i}") for i in range(len(new_size))]

        stack_new = list(zip(vars, new_size))
        stack_old = list(old_size)

        view_expr = []
        while stack_new and stack_old:
            size_old = stack_old.pop()
            var, size_new = stack_new.pop()
            if size_old == 1:
                view_expr.append(sympy.Integer(0))
                stack_new.append((var, size_new))  # re-add
            elif size_new == 1:
                stack_old.append(size_old)  # re-add
            elif size_hint(size_new) == size_hint(size_old):
                view_expr.append(var)
                V.graph.sizevars.guard_equals(size_new, size_old)
            elif size_hint(size_new) < size_hint(size_old):
                while size_hint(size_new) < size_hint(size_old):
                    var2, size_new2 = stack_new.pop()
                    var = var2 * size_new + var
                    size_new = size_new * size_new2
                view_expr.append(var)
                V.graph.sizevars.guard_equals(size_new, size_old)
            elif size_hint(size_new) > size_hint(size_old):
                divisor = sympy.Integer(1)
                modulus = size_old
                view_expr.append(ModularIndexing(var, divisor, modulus))
                divisor = divisor * modulus
                while size_hint(size_new) > size_hint(size_old):
                    modulus = stack_old.pop()
                    view_expr.append(ModularIndexing(var, divisor, modulus))
                    divisor = divisor * modulus
                    size_old = size_old * modulus
                V.graph.sizevars.guard_equals(size_new, size_old)
            else:
                raise AssertionError()

        while stack_old:
            size_old = stack_old.pop()
            assert size_old == 1
            view_expr.append(sympy.Integer(0))

        while stack_new:
            var, size_new = stack_new.pop()
            assert size_new == 1

        view_expr = list(reversed(view_expr))
        assert len(view_expr) == len(old_size)

        def reindex(index):
            assert len(index) == len(vars), (len(index), len(vars))
            replacements = dict(zip(vars, index))
            return tuple(sympy_subs(x, replacements) for x in view_expr)

        return reindex

    def get_size(self):
        return self.size

    def make_loader(self):
        def load(index):
            return inner(self.reindex(index))

        inner = self.data.make_loader()
        return load


@dataclasses.dataclass
class ReinterpretView(BaseView):
    """Pretend our storage has a different layout"""

    layout: "Layout"

    def __post_init__(self):
        if isinstance(self.data, BaseView):
            self.data = self.data.unwrap_view()

    def __str__(self):
        return self.str_helper(
            [
                self.data,
                self.layout,
            ]
        )

    __repr__ = __str__

    def get_name(self):
        return self.data.get_name()

    def get_device(self):
        return self.layout.device

    def get_dtype(self):
        return self.layout.dtype

    def get_size(self):
        return self.layout.size

    def get_stride(self):
        return self.layout.stride

    def make_loader(self):
        def loader(index):
            indexer = self.layout.make_indexer()
            return ops.load(self.get_name(), indexer(index))

        return loader

    def make_indexer(self):
        return self.layout.make_indexer()

    def get_layout(self):
        return self.layout

    def freeze_layout(self):
        pass

    def codegen_reference(self):
        size = V.graph.sizevars.codegen_shape_tuple(self.layout.size)
        stride = V.graph.sizevars.codegen_shape_tuple(self.layout.stride)
        offset = V.graph.sizevars.codegen_sizevar(self.layout.offset)
        as_strided = V.graph.sizevars.as_strided
        if offset != "0":
            return f"{as_strided}({self.get_name()}, {size}, {stride}, {offset})"
        return f"{as_strided}({self.get_name()}, {size}, {stride})"


class SliceView(View):
    @classmethod
    def create(cls, x, dim, start, end, step=1):
        step = sympy.expand(step)
        assert step > 0
        try:
            if start == 0 and end >= 2**63 and step == 1:
                return x
        except TypeError:
            pass

        sizevars = V.graph.sizevars
        new_size = list(x.get_size())

        start = cls.handle_negative_index(start, new_size[dim])
        end = cls.handle_negative_index(end, new_size[dim])

        end = sizevars.guard_min(end, new_size[dim])
        start = sizevars.guard_min(sizevars.guard_min(start, new_size[dim]), end)
        if start == 0 and sizevars.size_hint(end - new_size[dim]) == 0 and step == 1:
            sizevars.guard_equals(end, new_size[dim])
            return x

        new_size[dim] = IndexingDiv(end - start + (step - 1), step)

        if is_storage_and_layout(x):
            # Fast path
            storage, old_layout = as_storage_and_layout(x)
            new_stride = list(old_layout.stride)
            new_stride[dim] = new_stride[dim] * step
            new_layout = FixedLayout(
                old_layout.device,
                old_layout.dtype,
                new_size,
                new_stride,
                old_layout.offset + old_layout.stride[dim] * start,
            )
            return ReinterpretView(storage, new_layout)

        def reindex(index):
            assert len(index) == len(new_size), f"wrong ndim {index} {new_size}"
            index = list(index)
            index[dim] = index[dim] * step + start
            return index

        # redirect to a generic view
        return SliceView(x, size=new_size, reindex=reindex)


class BaseConstant(IRNode):
    def get_size(self):
        return ()

    def get_dtype(self):
        return self.dtype

    def get_device(self):
        return self.device

    def mark_reuse(self, users):
        pass

    def has_exceeded_max_reads(self):
        return False

    def get_reads(self):
        return ()

    def is_extern(self):
        return False


@dataclasses.dataclass
class Constant(BaseConstant):
    value: Any
    dtype: torch.dtype
    device: torch.device

    def make_loader(self):
        def loader(index):
            return ops.constant(self.value, self.dtype)

        return loader


@dataclasses.dataclass
class IndexingConstant(BaseConstant):
    index: Any
    dtype: torch.dtype
    device: torch.device

    def make_loader(self):
        def loader(index):
            return ops.index_expr(self.index, self.dtype)

        return loader


@dataclasses.dataclass
class Layout(IRNode):
    def __init__(
        self,
        device: torch.device,
        dtype: torch.dtype,
        size: List[Expr],
        stride: List[Expr],
        offset: Expr = Integer(0),
    ):
        self.device = device
        self.dtype = dtype
        self.size = size
        self._stride = stride
        self.offset = offset

    @property
    def stride(self):
        return self._stride

    def __str__(self):
        offset = ""
        if self.offset != 0:
            offset = f", offset={self.offset}"
        return (
            f"{type(self).__name__}('{self.device.type}', {self.dtype}, "
            f"size={self.size}, stride={self.stride}{offset})"
        )

    __repr__ = __str__

    def is_contiguous(self):
        for left, right, size in zip(
            self.stride, FlexibleLayout.contiguous_strides(self.size), self.size
        ):
            if size != 1 and left != right:
                return False
        return True

    def is_transposed(self):
        for left, right, size in zip(
            self.stride,
            reversed(FlexibleLayout.contiguous_strides(self.size)),
            self.size,
        ):
            if size != 1 and left != right:
                return False
        return True

    def is_stride_ordered(self, order):
        assert len(self.stride) == len(order)
        # reorder the stride given order
        stride_ordered = [None] * len(order)
        for i in range(len(order)):
            stride_ordered[order[i]] = V.graph.sizevars.size_hint(self.stride[i])
        # check if it is in ascending order
        for i in range(len(order) - 1):
            if stride_ordered[i] > stride_ordered[i + 1]:
                return False
        return True

    def is_channels_last_stride_ordered(self):
        # create channels_last order(NCHW, NCDHW, the C is the first order).
        order = [0] + list(reversed(range(1, len(self.stride) - 1)))
        order = [len(order)] + order
        return self.is_stride_ordered(order)

    def as_fixed(self):
        return FixedLayout(
            self.device,
            self.dtype,
            self.size,
            self.stride,
            self.offset,
        )

    def make_indexer(self):
        assert (
            FlexibleLayout.allow_indexing
        ), f"convert {type(self).__name__} to FixedLayout first"
        return self.as_fixed().make_indexer()

    def __eq__(self, other) -> bool:
        return (
            self.device == other.device
            and self.dtype == other.dtype
            and self.size == other.size
            and self.stride == other.stride
            and self.offset == other.offset
        )


class FixedLayout(Layout):
    """A Tensor layout we cannot change"""

    def make_indexer(self):
        """A closure containing math to read a given element"""

        def indexer(index):
            assert len(index) == len(self.stride) == len(self.size)
            result = self.offset
            for idx, stride, sz in zip(index, self.stride, self.size):
                if sz != 1:
                    result = result + idx * stride
            return result

        return indexer


class FlexibleLayout(Layout):
    """A Tensor layout we are allowed to change"""

    allow_indexing = False

    @staticmethod
    def contiguous_strides(sizes):
        if len(sizes) == 0:
            return []
        reversed_strides = [sympy.Integer(1)]
        for size in reversed(sizes[1:]):
            reversed_strides.append(size * reversed_strides[-1])
        return list(reversed(reversed_strides))

    @staticmethod
    def fill_ordered(sizes, order):
        """
        Create a stride based on the order the dimensions should be filled in.

        In this format, channels last would be:
            [1, 3, 2, 0]
        """
        assert set(range(len(sizes))) == set(order)
        next_stride = sympy.Integer(1)
        strides = [None] * len(order)

        for i in order:
            strides[i] = next_stride
            next_stride = next_stride * sizes[i]
        return strides

    @staticmethod
    def stride_ordered(sizes, order):
        """
        Create a stride based on the sorted order of a permuted range.

        In this format, channels last would be:
            [3, 0, 2, 1]
        """
        assert set(range(len(sizes))) == set(order)
        fill_order = stride_order2fill_order(order)
        return FlexibleLayout.fill_ordered(sizes, fill_order)

    @staticmethod
    def same_ordered(sizes, stride):
        """
        Create a stride that has the same stride order as given stride

        For example, if given stride is [1000, 1, 100, 10],
        the fill order should be [1, 3, 2, 0]
        """
        assert len(sizes) == len(stride)
        stride = [V.graph.sizevars.size_hint(x) for x in stride]
        fill_order = sorted(range(len(stride)), key=stride.__getitem__)
        return FlexibleLayout.fill_ordered(sizes, fill_order)

    def as_stride_order(self, order):
        return FixedLayout(
            self.device,
            self.dtype,
            self.size,
            self.stride_ordered(self.size, order),
            self.offset,
        )

    def as_fill_order(self, order):
        return FixedLayout(
            self.device,
            self.dtype,
            self.size,
            self.fill_ordered(self.size, order),
            self.offset,
        )

    def as_same_order(self, stride):
        return FixedLayout(
            self.device,
            self.dtype,
            self.size,
            self.same_ordered(self.size, stride),
            self.offset,
        )

    def __init__(self, device, dtype, size, stride_order=None):
        if stride_order:
            strides = FlexibleLayout.fill_ordered(size, stride_order)
        else:
            strides = FlexibleLayout.contiguous_strides(size)
        super(FlexibleLayout, self).__init__(device, dtype, size, strides)


class AliasedLayout(Layout):
    """Shares the same storage as another tensor"""

    def __init__(self, view: "ReinterpretView"):
        layout = view.get_layout()
        super().__init__(
            layout.device,
            layout.dtype,
            layout.size,
            layout.stride,
        )
        self.view = view

    def make_indexer(self):
        return self.as_fixed().make_indexer()

    def maybe_guard_aligned(self):
        offset = self.view.get_layout().offset
        if offset == 0:
            return True
        from .compile_fx import ALIGNMENT

        return V.graph.sizevars.maybe_guard_multiple_of(offset, ALIGNMENT)


class MutationLayout(Layout):
    def __init__(self, target: IRNode):
        super().__init__(
            target.get_device(),
            target.get_dtype(),
            target.get_size(),
            None,  # type: ignore[arg-type]
        )
        self.target = target

    @Layout.stride.getter
    def stride(self):
        return self.real_layout().stride

    def real_layout(self):
        if isinstance(self.target, MutationLayout):
            return self.target.real_layout()
        return self.target.data.layout

    @classmethod
    def realize_into(cls, src, dst):
        dst.realize()
        V.graph.realize_users_of(dst.get_name())

        if isinstance(src, TensorBox):
            src = src.data

        if not isinstance(src, StorageBox) or src.is_user_of(dst.get_name()):
            need_copy = True
        else:
            src.realize()
            need_copy = not isinstance(src.data.layout, FlexibleLayout)

        if need_copy:
            src = Pointwise.create(
                device=src.get_device(),
                dtype=src.get_dtype(),
                inner_fn=src.make_loader(),
                ranges=[
                    V.graph.sizevars.guard_equals(a, b)
                    for a, b in zip(src.get_size(), dst.get_size())
                ],
            ).data
            src.realize()

        assert isinstance(src.data.layout, FlexibleLayout)
        src.data.layout = MutationLayout(dst)
        return src.data

    def as_fixed(self):
        return self

    def make_indexer(self):
        return self.target.make_indexer()


@dataclasses.dataclass
class Buffer(IRNode):
    name: str
    layout: Layout

    def make_indexer(self):
        return self.layout.make_indexer()

    def get_name(self):
        assert self.name
        return self.name

    def get_device(self):
        return self.layout.device

    def get_dtype(self):
        return getattr(self.layout, "dtype", None)

    def get_size(self):
        return self.layout.size

    def get_stride(self):
        return self.layout.stride

    def get_layout(self):
        return self.layout

    def get_storage_numel(self):
        return self.get_numel()

    def is_extern(self):
        return False

    def freeze_layout(self):
        if not isinstance(self.layout, MultiOutputLayout):
            self.layout = self.layout.as_fixed()

    def freeze_layout_with_stride_order(self, order):
        assert isinstance(self.layout, FlexibleLayout)
        self.layout = self.layout.as_stride_order(order)

    def freeze_layout_with_fill_order(self, order):
        assert isinstance(self.layout, FlexibleLayout)
        self.layout = self.layout.as_fill_order(order)

    def freeze_layout_with_same_order(self, stride):
        assert isinstance(self.layout, FlexibleLayout)
        self.layout = self.layout.as_same_order(stride)

    def make_loader(self):
        def loader(index):
            indexer = self.layout.make_indexer()
            return ops.load(self.name, indexer(index))

        return loader

    def is_no_op(self):
        return False

    def codegen_reference(self):
        return self.get_name()

    def decide_layout(self):
        pass

    def get_alias_names(self):
        if isinstance(self.layout, AliasedLayout):
            return [self.layout.view.get_name()]
        return ()

    def get_mutation_names(self):
        if isinstance(self.layout, MutationLayout):
            return [self.layout.target.get_name()]
        return ()

    @cache_on_self
    def get_read_writes(self):
        with patch.object(FlexibleLayout, "allow_indexing", True):
            return extract_read_writes(
                self.make_loader(),
                self.get_size(),
            )

    def get_reads(self):
        return self.get_read_writes().reads

    def realize(self):
        pass


class InputBuffer(Buffer):
    pass


class ConstantBuffer(InputBuffer):
    override_device = None

    def make_loader(self):
        def loader(index):
            indexer = self.layout.make_indexer()
            return ops.load(
                V.graph.constant_name(self.name, self.override_device), indexer(index)
            )

        return loader

    def constant_to_device(self, device):
        return ConstantBuffer(V.graph.constant_name(self.name, device), self.layout)


class RandSeedBuffer(ConstantBuffer):
    def codegen_reference(self):
        # Clone makes sure if we pass this from forwards to backwards
        # the value does not get clobbered by the time backwards is run.
        return self.get_name() + ".clone()"


class NoneAsConstantBuffer(IRNode):
    def codegen_reference(self):
        return "None"

    def cpp_wrapper_codegen_reference(self):
        return "at::Tensor()"


class ShapeAsConstantBuffer(IRNode):
    def __init__(self, shape):
        super().__init__()
        self.shape = shape

    def codegen_reference(self):
        return str(self.shape)


@dataclasses.dataclass
class ComputedBuffer(Buffer):
    data: Loops

    @cache_on_self
    def get_read_writes(self):
        with patch.object(FlexibleLayout, "allow_indexing", True):
            if self.data.get_reduction_type():
                return extract_read_writes(
                    self.get_store_function(),
                    self.data.get_size(),
                    self.data.get_reduction_size(),
                )
            else:
                return extract_read_writes(
                    self.get_store_function(),
                    self.data.get_size(),
                )

    def get_store_function(self):
        indexer = self.layout.as_fixed().make_indexer()
        if self.data.get_reduction_type():
            return partial(self.data.store_reduction, self.name, indexer)
        else:
            return partial(self.data.store_output, self.name, indexer)

    def get_fill_order(self):
        """
        If our layout is still flexible, try to determine the stride order based on stride orders of reads.

        TODO(jansel): A better algorithm here would look at downstream consumers of this
                      value and try to do global graph-level layout optimization.
                      This is also something just begging to be autotuned.
        """
        if isinstance(self.layout, FlexibleLayout):
            _, (index_vars, reduction_vars), _ = dependencies.index_vars_squeeze(
                self.data.get_size(), self.data.get_reduction_size()
            )
            reads = self.get_read_writes().reads
            reads_bufs = [
                V.graph.name_to_buffer[r.name]
                if r.name in V.graph.name_to_buffer.keys()
                else None
                for r in reads
            ]
            priority_idx = []
            for i, reads_buf in enumerate(reads_bufs):
                if (
                    isinstance(reads_buf, Convolution)
                    and reads_buf.kernel != "aten.convolution"
                ):
                    # prioritize Conv layout order
                    priority_idx.append(i)
            # only consider reads to buffer of same size
            reads = [
                sympy_subs(
                    r.index, {v: sympy.Integer(0) for v in reduction_vars if v != 0}
                )
                for r in reads
            ]

            if reads:
                stride_lengths = numpy.array(
                    [V.graph.sizevars.stride_hints(expr, index_vars) for expr in reads],
                    dtype=numpy.int64,
                )
                from .scheduler import pick_loop_order

                return pick_loop_order(stride_lengths, self.get_size(), priority_idx)

        return None

    def decide_layout(self):
        if isinstance(self.layout, FlexibleLayout):
            order = self.get_fill_order()
            if order:
                self.freeze_layout_with_fill_order(order)
            else:
                self.freeze_layout()

    def simplify_and_reorder(self):
        """
        This is a main place where we do loop transformations in a
        backend-agnostic way.

        Here we:
            1) Remove any 1 dimensions
            2) Fuse contiguous dimensions together
            3) Reorder dimensions based on stride orders
        """
        _, args, var_ranges = dependencies.index_vars_squeeze(
            self.data.get_size(), self.data.get_reduction_size(), prefix="q"
        )
        with patch.object(ConstantBuffer, "override_device", self.get_device()):
            body = LoopBody(
                self.get_store_function(),
                (args if self.get_reduction_type() else args[:1]),
                var_ranges,
            )
        index_formulas = [*body.indexing_exprs.values()]
        reads_bufs = [
            V.graph.name_to_buffer[reads_name]
            if reads_name in V.graph.name_to_buffer.keys()
            else None
            for reads_name in body.reads_name2expr.keys()
        ]
        priority_idx = []
        if config.triton.convolution == "aten":
            memory_addrs = [
                *body.reads_name2expr.values(),
                *body.writes_name2expr.values(),
            ]
        else:
            # prioritize reads layout/loop_ordering over writes
            if len(body.reads_name2expr.values()) > 0:
                memory_addrs = [*body.reads_name2expr.values()]
            else:
                memory_addrs = [*body.writes_name2expr.values()]
            for i, reads_buf in enumerate(reads_bufs):
                if isinstance(reads_buf, Convolution):
                    priority_idx.append(i)
        index_vars = []
        reduce_vars = []
        index_size = []
        reduce_size = []
        for v, s in var_ranges.items():
            if v in args[0]:
                assert not reduce_vars
                index_vars.append(v)
                index_size.append(s)
            else:
                assert v in args[1]
                reduce_vars.append(v)
                reduce_size.append(s)

        # the reordering_reindex in reads' simplify_reorder_and_tile
        reordering_reindex = [same_reorder(range(len(index_vars)))] * len(memory_addrs)
        for i, reads_buf in enumerate(reads_bufs):
            if isinstance(reads_buf, ComputedBuffer) and hasattr(
                reads_buf, "iter_reordering_reindex"
            ):
                reordering_reindex[i] = reads_buf.iter_reordering_reindex

        def simplify_and_reorder(x_vars, sizes, reordering_reindex=None):
            sizes, reindex0, reindex1 = self._apply_loop_reordering(
                x_vars, sizes, memory_addrs, reordering_reindex, priority_idx
            )
            # for NHWC: reindex0([0,1,2,3]) = [0,2,3,1], reindex1([0,1,2,3]) = [0,3,2,1]
            x_vars = reindex0(x_vars)
            sizes, reindex2, prune = V.graph.sizevars._simplify_loops(
                x_vars,
                sizes,
                index_prevent_reordering(index_formulas, x_vars, sizes),
            )
            x_vars = prune(x_vars)
            # sizes, reindex1, prune = _simplify_loops(x_vars, sizes, index_formulas)
            # x_vars = prune(x_vars)
            # sizes, reindex2 = self._apply_loop_reordering(x_vars, sizes, memory_addrs)
            reindex = fuse_reindexing(reindex1, reindex2)
            return sizes, reindex, reindex1

        iter_ranges, iter_reindex, iter_reordering_reindex = simplify_and_reorder(
            index_vars, index_size, reordering_reindex
        )
        reduce_ranges, reduce_reindex, _ = simplify_and_reorder(
            reduce_vars, reduce_size
        )

        # remember the reordering order
        self.iter_reordering_reindex = iter_reordering_reindex
        # retrace the loop body with simplification and reordering applied
        (iter_vars, reduce_vars), var_ranges = dependencies.index_vars_no_squeeze(
            iter_ranges, reduce_ranges, prefix="z"
        )
        body = LoopBody(
            body, [iter_reindex(iter_vars), reduce_reindex(reduce_vars)], var_ranges
        )
        return (iter_ranges, reduce_ranges), body

    @staticmethod
    def _apply_loop_reordering(
        index_vars, sizes, memory_addrs, reordering_reindex=None, priority_idx=None
    ):
        """
        Shuffle the order of loops around to hopefully improve performance.
        """
        from .scheduler import pick_loop_order

        if priority_idx is None:
            priority_idx = []

        try:
            strides = numpy.array(
                [
                    V.graph.sizevars.stride_hints(expr, index_vars)
                    for expr in memory_addrs
                ],
                dtype=numpy.int64,
            )
            assert strides.shape == (len(memory_addrs), len(index_vars))
            # consider both layout(strides) and reordering(reordering_reindex)
            if reordering_reindex is not None:
                for i in range(len(memory_addrs)):
                    try:
                        strides[i] = reordering_reindex[i](strides[i])
                    # if len(order) != len(strides), do not reorder
                    except AssertionError:
                        pass
            order = list(reversed(pick_loop_order(strides, sizes, priority_idx)))
        except Exception:
            if config.debug:
                log.warning(
                    f"Did not simplify complex index:\n{dict(zip(index_vars, sizes))}\n{memory_addrs}"
                )
            order = list(range(len(sizes)))
        sizes = [sizes[i] for i in order]
        return sizes, same_reorder(order), inverse_reorder(order)

    def get_reduction_size(self):
        return self.data.get_reduction_size()

    def get_reduction_type(self):
        return self.data.get_reduction_type()

    def is_no_op(self):
        return self.data.is_zero_elements()

    def should_allocate(self):
        return True

    def constant_to_device(self, device):
        """Move this to a given device. Requires that all reads are to constants."""
        return self.data.constant_to_device(device)


@dataclasses.dataclass
class InputsKernel(Buffer):
    inputs: List[Buffer]

    def get_read_writes(self):
        return dependencies.ReadWrites(
            {dependencies.StarDep(x.get_name()) for x in self.inputs},
            {dependencies.StarDep(self.get_name())},
            set(),
            [],
            None,
        )

    @staticmethod
    def unwrap_storage(inputs):
        inputs_new = []
        for x in inputs:
            if isinstance(x, TensorBox):
                x = x.data
            if isinstance(x, StorageBox):
                x = x.data
            if isinstance(x, BaseView) and not isinstance(x, ReinterpretView):
                x = ExternKernel.realize_input(x)
            assert isinstance(x, (Buffer, ReinterpretView)), x
            inputs_new.append(x)
        return inputs_new

    def is_extern(self):
        return True


class NopKernel(InputsKernel):
    def is_no_op(self):
        return True


class ConcatKernel(NopKernel):
    """
    There isn't actually a real kernel for concat, we just change the
    storage for the upstream data.
    """

    @classmethod
    def create(cls, inputs, dim):
        device = inputs[0].get_device()
        dtype = inputs[0].get_dtype()
        new_size = list(inputs[0].get_size())
        offsets_start = [0]
        offsets_end = [new_size[dim]]
        assert 0 <= dim < len(new_size)
        for i in range(1, len(inputs)):
            input_size = inputs[i].get_size()
            offsets_start.append(new_size[dim])
            assert len(input_size) == len(new_size)
            assert inputs[i].get_dtype() == dtype
            assert inputs[i].get_device() == device
            for j in range(len(new_size)):
                if j == dim:
                    new_size[j] = new_size[j] + input_size[j]
                else:
                    new_size[j] = V.graph.sizevars.guard_equals(
                        new_size[j], input_size[j]
                    )
            offsets_end.append(new_size[dim])

        kernel = ConcatKernel(
            name=None,
            layout=FixedLayout(
                device=device,
                dtype=dtype,
                size=new_size,
                stride=FlexibleLayout.contiguous_strides(new_size),
            ),
            inputs=[],
        )
        kernel = StorageBox(kernel)
        for i in range(len(inputs)):
            kernel.data.inputs.append(
                cls.realize_into(
                    inputs[i],
                    SliceView.create(kernel, dim, offsets_start[i], offsets_end[i]),
                )
            )
        kernel.data.name = V.graph.register_buffer(kernel.data)
        kernel.data.inputs = cls.unwrap_storage(kernel.data.inputs)

        return kernel

    @classmethod
    def realize_into(cls, src, dst):
        # Attempt to turn this into a ReinterpretView rather than assert.
        # This has concessions around layout, as as_storage_and_layout
        # can cause us to go from flexible to fixed layout.
        if not isinstance(dst, ReinterpretView):
            if is_storage_and_layout(dst):
                storage, layout = as_storage_and_layout(dst)
                dst = ReinterpretView(storage, layout)
        assert isinstance(dst, ReinterpretView), dst
        if isinstance(src, TensorBox):
            # unwrap a TensorBox
            return cls.realize_into(src.data, dst)
        if isinstance(src, StorageBox):
            src.realize()
            # ExternKernelAlloc has specific requirements for output layout, should create a copy
            if isinstance(src.data.layout, FlexibleLayout) and not isinstance(
                src.data, ExternKernelAlloc
            ):
                src.data.layout = AliasedLayout(dst)
                return src.data
        # introduce a copy
        pw = Pointwise.create(
            device=src.get_device(),
            dtype=src.get_dtype(),
            inner_fn=src.make_loader(),
            ranges=[
                V.graph.sizevars.guard_equals(a, b)
                for a, b in zip(src.get_size(), dst.get_size())
            ],
        )
        return cls.realize_into(pw, dst)

    def should_allocate(self):
        return True


@dataclasses.dataclass
class ExternKernel(InputsKernel):
    constant_args: Tuple[Any, ...] = ()
    kwargs: Dict[str, Any] = dataclasses.field(default_factory=dict)
    output_view: Optional[ReinterpretView] = None

    def decide_layout(self):
        if isinstance(self.layout, FlexibleLayout):
            self.apply_constraint()
            self.freeze_layout()

    def codegen(self, wrapper):
        raise NotImplementedError

    @staticmethod
    def copy_input(x):
        pw = Pointwise.create(
            device=x.get_device(),
            dtype=x.get_dtype(),
            inner_fn=x.make_loader(),
            ranges=x.get_size(),
        )
        pw.realize()
        return pw

    @classmethod
    def process_kernel(cls, kernel, *args, **kwargs):
        binded_args = signature(kernel).bind(*args, **kwargs).arguments
        args_flat, args_spec = pytree.tree_flatten(binded_args)

        is_arg_tensor = []
        tensor_args = []
        non_tensor_args = []
        for arg in args_flat:
            is_arg_tensor.append(isinstance(arg, IRNode))
            if is_arg_tensor[-1]:
                tensor_args.append(arg)
            else:
                non_tensor_args.append(arg)

        def unflatten_args(new_tensor_args, new_non_tensor_args):
            result = []
            it_tensors = iter(new_tensor_args)
            it_non_tensors = iter(new_non_tensor_args)
            for is_tensor in is_arg_tensor:
                if is_tensor:
                    result.append(next(it_tensors))
                else:
                    result.append(next(it_non_tensors))
            result = pytree.tree_unflatten(result, args_spec)
            return result.get("args", []), result.get("kwargs", {})

        tensor_args = [cls.realize_input(x) for x in tensor_args]

        # freeze layout otherwise our output stride calculation might
        # become incorrect
        for x in tensor_args:
            if is_storage_and_layout(x):
                as_storage_and_layout(x, freeze=True)

        # We don't have generic shape formulas, so just burn in the
        # shapes and run an example input.
        # TODO(jansel): replace this with dynamic shape formulas
        example_args = []

        for x in tensor_args:
            example_args.append(ir_node_to_tensor(x, guard_shape=True))

        new_args, new_kwargs = unflatten_args(example_args, non_tensor_args)
        example_output = kernel(*new_args, **new_kwargs)

        return example_output, tensor_args, non_tensor_args, unflatten_args

    @classmethod
    def convert_to_reinterpret_view(cls, x):
        """
        In order to pass this to an extern kernel we need a
        ReinterpretView not a View.  This allows us to avoid some
        uneeded copies.
        """
        assert isinstance(x, BaseView)
        if isinstance(x, ReinterpretView):
            return x

        x.unwrap_view().freeze_layout()
        rw = extract_read_writes(x.make_loader(), x.get_size(), normalize=False)
        assert len(rw.reads) == 1

        index = V.graph.sizevars.simplify_with_ranges(
            list(rw.reads)[0].index, rw.var_ranges
        )
        strides = V.graph.sizevars.stride_vars(index, rw.range_vars)
        offset = V.graph.sizevars.offset_var(index, rw.range_vars)
        expected = sympy_dot(rw.range_vars, strides) + offset

        if index != expected:
            log.debug(
                "convert_to_reinterpret_view failed: stride=%s offset=%s index=%s",
                strides,
                offset,
                index,
            )
            raise NotImplementedError()

        return ReinterpretView(
            data=x.data,
            layout=FixedLayout(
                device=x.get_device(),
                dtype=x.get_dtype(),
                size=x.get_size(),
                stride=strides,
                offset=offset,
            ),
        )

    @classmethod
    def realize_input(cls, x):
        if x is None:
            return NoneAsConstantBuffer()
        if isinstance(x, (sympy.Expr, int)):
            return ShapeAsConstantBuffer(x)
        if isinstance(x, Constant):
            return V.graph.add_tensor_constant(
                torch.tensor(x.value, dtype=x.get_dtype(), device=x.get_device())
            )
        if isinstance(x, ConstantBuffer):
            return x
        if isinstance(x, TensorBox):
            return cls.realize_input(x.data)
        if isinstance(x, ReinterpretView):
            return x
        if isinstance(x, BaseView):
            x.realize()
            if is_storage_and_layout(x.unwrap_view()) and not isinstance(
                x.unwrap_view().data, ExternKernelAlloc
            ):
                try:
                    return cls.convert_to_reinterpret_view(x)
                except NotImplementedError:
                    pass
        if isinstance(x, StorageBox):
            # TODO(jansel): impose layout preference on realized buffer
            x.realize()
            return x
        return cls.copy_input(x)

    @classmethod
    def require_stride1(cls, x):
        if is_storage_and_layout(x):
            if len(x.get_stride()) == 0:
                return x
            for stride in x.get_stride():
                if stride == 1:
                    return x
        return cls.copy_input(x)

    @classmethod
    def require_stride_order(cls, x, order):
        if x.get_numel() == 0:  # Layout doesn't matter
            return x

        # require x to have the layout as strided_ordered as order
        if is_storage_and_layout(x):
            if isinstance(x.get_layout(), FlexibleLayout):
                # fix flexiblelayout to be FixedLayout with stride_order
                as_storage_and_layout(
                    x, freeze=True, want_contiguous=False, stride_order=order
                )
                return x
            elif isinstance(
                x.get_layout(), FixedLayout
            ) and x.get_layout().is_stride_ordered(order):
                return x
            elif isinstance(x.get_layout(), MutationLayout):
                if isinstance(x.get_layout().real_layout(), FlexibleLayout):
                    raise AssertionError(
                        "the MutationLayout's real layout shouldn't be FlexibleLayout"
                    )
                elif isinstance(
                    x.get_layout().real_layout(), FixedLayout
                ) and x.get_layout().real_layout().is_stride_ordered(order):
                    return x

        # TODO - Storage to InputBuffer
        if isinstance(x, InputBuffer) and x.get_layout().is_stride_ordered(order):
            return x
        x = cls.copy_input(x)
        as_storage_and_layout(x, freeze=True, want_contiguous=False, stride_order=order)
        assert is_stride_order_storage_and_layout(x, order)
        return x

    @classmethod
    def require_contiguous(cls, x):
        return cls.require_stride_order(x, list(reversed(range(len(x.get_size())))))

    def apply_constraint(self):
        pass

    def codegen_args(self):
        args = [x.codegen_reference() for x in self.inputs]
        args.extend(map(repr, self.constant_args))
        return args

    def codegen_kwargs(self):
        kwargs = []
        if self.kwargs:
            kwargs = [f"{k}={repr(v)}" for k, v in self.kwargs.items()]
        return kwargs

    def cpp_wrapper_codegen_kwargs(self):
        kwargs = []
        if self.kwargs:
            for arg_name in self.ordered_kwargs_for_cpp_kernel:
                assert arg_name in self.kwargs, (
                    "arg %s not found in self.kwargs" % arg_name
                )
                v = self.kwargs.get(arg_name)
                kwargs.append(repr(v))
        return kwargs

    def codegen_size_asserts(self, wrapper):
        if config.size_asserts:
            size = V.graph.sizevars.codegen_shape_tuple(self.get_size())
            stride = V.graph.sizevars.codegen_shape_tuple(self.get_stride())
            wrapper.writeline(
                f"assert_size_stride({self.get_name()}, {size}, {stride})"
            )

    def get_group_stride(self):
        """
        get output sizes and strides, for template_codegen
        """
        _size = self.get_size()
        _stride = self.get_stride()
        # iter_ranges = _size of output tensor, reduce_range = [] because no reduction
        return [_size, []], _stride

    def canonicalize(self):
        """
        Manually get cononicalization of the output index
        """
        # manually generate index formula for conv
        sizevars = V.graph.sizevars
        sizes = self.get_size()
        strides = self.get_stride()
        strides = [sizevars.size_hint(x) for x in strides]
        index_vars = [sympy_symbol(f"d{i}") for i in range(len(sizes))]
        # reorder index vars according to stride
        index_order = sorted(range(len(strides)), key=strides.__getitem__, reverse=True)
        lookup = {pos: idx for idx, pos in enumerate(index_order)}
        order = [lookup[i] for i in range(len(lookup))]
        index_vars = [index_vars[i] for i in order]
        indexer = self.make_indexer()
        index = indexer(index_vars)

        new_sizes, reindex, prune = V.graph.sizevars._simplify_loops(
            index_vars, sizes, [index]
        )

        # assign new variables each dimension to deal with numbering mismatches
        # d0, d1, d2 could become d0, d2 -- which won't match d0, d1
        _, add_var = var_builder("c")
        replacement = dict(zip(index_vars, reindex([add_var(x) for x in new_sizes])))

        index = sympy_subs(sympy.expand(index), replacement)
        return index, tuple(new_sizes)

    def __str__(self):
        lines = [
            f"{field.name}={getattr(self, field.name)}"
            for field in dataclasses.fields(self)
        ]
        return self.str_helper(lines)


@dataclasses.dataclass
class ExternKernelOut(ExternKernel):
    output_view: Optional[ReinterpretView] = None

    def codegen(self, wrapper):
        args = self.codegen_args()

        from torch._inductor.codegen.wrapper import CppWrapperCodeGen

        if isinstance(wrapper, CppWrapperCodeGen):
            kwargs = self.cpp_wrapper_codegen_kwargs()
        else:
            kwargs = self.codegen_kwargs()
        if kwargs:
            args.extend(kwargs)

        wrapper.generate_extern_kernel_out(
            self.output_view,
            self.codegen_reference(),
            args,
            self.kernel,
            self.cpp_kernel,
        )

    def __init__(self, layout, inputs, constant_args=(), kwargs=None, output_view=None):
        super().__init__(
            None, layout, self.unwrap_storage(inputs), constant_args, kwargs or {}
        )
        self.output_view = output_view
        self.name = V.graph.register_buffer(self)

    def should_allocate(self):
        return True


class ExternKernelAlloc(ExternKernel):
    def codegen(self, wrapper):
        wrapper.writeline(
            f"{self.get_name()} = {self.kernel}({', '.join(self.codegen_args())})"
        )
        if isinstance(self.layout, Layout):
            self.codegen_size_asserts(wrapper)

    def __init__(self, layout, inputs, constant_args=()):
        super().__init__(None, layout, self.unwrap_storage(inputs), constant_args)
        self.name = V.graph.register_buffer(self)

    def should_allocate(self):
        return False

    def apply_constraint(self):
        raise NotImplementedError


class InplaceBernoulliFallback(ExternKernel):
    """
    This needs to be a custom class to handle mutation properly
    """

    kernel = "aten.bernoulli_"

    def codegen(self, wrapper):
        (x,) = [t.codegen_reference() for t in self.inputs]
        wrapper.writeline(
            f"{self.kernel}({x}, {', '.join(map(repr, self.constant_args))})"
        )

    def should_allocate(self):
        return False

    def get_mutation_names(self):
        assert isinstance(self.layout, MutationLayout)
        return (self.layout.target.get_name(),)

    def __init__(self, x, *constant_args):
        super().__init__(
            None,
            MutationLayout(x),
            self.unwrap_storage([x]),
            constant_args,
        )
        self.name = V.graph.register_buffer(self)


class IndexPutFallback(ExternKernel):
    """
    This needs to be a custom class to handle mutation and indices properly
    """

    kernel = "aten.index_put_"

    def codegen(self, wrapper):
        (x, values, *valid_indices) = [t.codegen_reference() for t in self.inputs]
        indices = []
        iter_valid_indices = iter(valid_indices)
        for i, _ in enumerate(self.indices):
            if self.indices[i] is not None:
                indices.append(next(iter_valid_indices))
            else:
                indices.append("None")
        wrapper.writeline(
            f"{self.kernel}({x}, [{','.join(indices)}], {values}, {repr(self.constant_args[0])})"
        )

    def should_allocate(self):
        return False

    def __init__(self, x, indices, values, accumulate):
        self.indices = indices
        valid_indices = [i for i in indices if i is not None]
        tensors = [self.realize_input(x) for x in [x, values, *valid_indices]]
        super().__init__(
            None,
            MutationLayout(x),
            self.unwrap_storage(tensors),
            [accumulate],
        )
        self.name = V.graph.register_buffer(self)


class MatrixMultiply(ExternKernelOut):
    kernel = "aten.mm.out"
    cpp_kernel = "at::mm_out"

    def __init__(
        self, layout, inputs, constant_args=(), output_view=None, kernel="aten.mm.out"
    ):
        super().__init__(layout, inputs, constant_args, output_view)
        self.kernel = kernel

    @classmethod
    def create(cls, a, b):
        *m, k1 = a.get_size()
        k2, n = b.get_size()
        V.graph.sizevars.guard_equals(k1, k2)
        a = cls.realize_input(a)
        b = cls.realize_input(b)
        if len(m) != 1 and not a.get_layout().is_contiguous():
            a = cls.copy_input(a)
        else:
            a = cls.require_stride1(a)
        b = cls.require_stride1(b)

        # choose runtime kernel
        config_mm = config.triton.mm
        # default kernel is aten
        kernel = "aten.mm.out"
        if config_mm == "aten":
            kernel = "aten.mm.out"
        elif config_mm == "triton" and a.get_device().type == "cuda":
            kernel = "triton_ops.matmul_out"
        elif config_mm == "autotune":
            from .codegen.autotuner import tuned_mm

            kernel = tuned_mm(
                a.get_size(),
                b.get_size(),
                a.get_stride(),
                b.get_stride(),
                a.get_device(),
                a.get_dtype(),
            )

        return MatrixMultiply(
            layout=FlexibleLayout(
                device=a.get_device(),
                dtype=a.get_dtype(),
                size=list(m) + [n],
            ),
            inputs=[a, b],
            kernel=kernel,
        )

    def get_template_tiling(self):
        tile1, tile2 = self.get_size()
        return (
            tile1,
            tile2,
            sympy.Integer(1),
        )

    def map_args(self):
        # a, b
        in_args = [x.codegen_reference() for x in self.inputs]
        # const_args = self.constant_args
        inout_dict = OrderedDict(
            [
                ("A", f"{in_args[0]}"),
                ("B", f"{in_args[1]}"),
                ("C", f"{self.get_name()}"),
            ]
        )
        # batch==1 bmm->mm
        if len(self.get_stride()) == 3:
            assert self.get_size()[0] == 1
            stride_cm = self.get_stride()[1]
            stride_cn = self.get_stride()[2]
        else:
            stride_cm = self.get_stride()[0]
            stride_cn = self.get_stride()[1]
        args_dict = OrderedDict(
            [
                ("M", f"{self.inputs[0].get_size()[0]}"),
                ("N", f"{self.inputs[1].get_size()[1]}"),
                ("K", f"{self.inputs[0].get_size()[1]}"),
                ("stride_am", f"{self.inputs[0].get_stride()[0]}"),
                ("stride_ak", f"{self.inputs[0].get_stride()[1]}"),
                ("stride_bk", f"{self.inputs[1].get_stride()[0]}"),
                ("stride_bn", f"{self.inputs[1].get_stride()[1]}"),
                ("stride_cm", f"{stride_cm}"),
                ("stride_cn", f"{stride_cn}"),
            ]
        )
        # accumulator types
        ACC_TYPE = (
            "tl.float32"
            if self.inputs[0].get_dtype()
            in [torch.float16, torch.bfloat16, torch.float32]
            else "tl.int32"
        )
        # dict for tl.constexpr
        const_dict = OrderedDict(
            [
                ("GROUP_M", "8"),
                ("ACC_TYPE", ACC_TYPE),
                ("allow_tf32", f"{torch.backends.cuda.matmul.allow_tf32}"),
            ]
        )

        other_dict = OrderedDict()

        return inout_dict, args_dict, const_dict, other_dict


class MatrixMultiplyAdd(ExternKernelOut):
    def __init__(self, layout, inputs, constant_args=(), kwargs=None, output_view=None):
        super().__init__(layout, inputs, constant_args, kwargs or {}, output_view)
        self.kernel = "aten.addmm.out"
        self.cpp_kernel = "at::addmm_out"
        self.ordered_kwargs_for_cpp_kernel = ["beta", "alpha"]

    @classmethod
    def create(cls, inp, a, b, beta, alpha):
        m, k1 = a.get_size()
        k2, n = b.get_size()
        V.graph.sizevars.guard_equals(k1, k2)
        inp = cls.realize_input(inp)
        a = cls.realize_input(a)
        b = cls.realize_input(b)
        a = cls.require_stride1(a)
        b = cls.require_stride1(b)
        return MatrixMultiplyAdd(
            layout=FlexibleLayout(
                device=a.get_device(),
                dtype=a.get_dtype(),
                size=[m] + [n],
            ),
            inputs=[inp, a, b],
            kwargs={"beta": beta, "alpha": alpha},
        )


class BatchMatrixMultiply(ExternKernelOut):
    kernel = "aten.bmm.out"
    cpp_kernel = "at::bmm_out"

    def __init__(self, layout, inputs, constant_args=(), output_view=None):
        super().__init__(layout, inputs, constant_args, output_view)
        if (
            config.triton.use_bmm
            and len(inputs) > 0
            and inputs[0].get_device().type == "cuda"
        ):
            self.kernel = "triton_bmm_out"

    @classmethod
    def create(cls, a, b):
        b1, m, k1 = a.get_size()
        b2, k2, n = b.get_size()
        b3 = V.graph.sizevars.guard_equals(b1, b2)
        V.graph.sizevars.guard_equals(k1, k2)
        a = cls.require_stride1(cls.realize_input(a))
        b = cls.require_stride1(cls.realize_input(b))

        output_layout = FlexibleLayout(
            device=a.get_device(),
            dtype=a.get_dtype(),
            size=[b3, m, n],
        ).as_fixed()

        if b3 == 1:
            # convert to normal mm
            data = MatrixMultiply(
                layout=output_layout.as_fixed(),
                inputs=[SqueezeView.create(a, dim=0), SqueezeView.create(b, dim=0)],
            )
            data.output_view = ReinterpretView(
                data,
                FlexibleLayout(
                    device=a.get_device(),
                    dtype=a.get_dtype(),
                    size=[m, n],
                ).as_fixed(),
            )
        else:
            data = BatchMatrixMultiply(
                layout=output_layout,
                inputs=[a, b],
            )
        return data


class DeviceCopy(ExternKernelOut):
    @classmethod
    def create(cls, x, device):
        if not x.is_extern() and all(
            (r.name in V.graph.constants and hasattr(r, "index")) for r in x.get_reads()
        ):
            return x.constant_to_device(device)

        V.graph.device_types.add(device.type)
        V.graph.device_types.add(x.get_device().type)

        log.warning("DeviceCopy")
        return DeviceCopy(
            FlexibleLayout(
                device=device,
                dtype=x.get_dtype(),
                size=x.get_size(),
            ),
            [cls.realize_input(x)],
        )

    def codegen(self, wrapper):
        args = self.codegen_args()
        assert len(args) == 1
        if self.output_view:
            wrapper.writeline(
                f"{self.output_view.codegen_reference()}.copy_({args[0]})"
            )
        else:
            wrapper.writeline(f"{self.codegen_reference()}.copy_({args[0]})")


class DynamicScalar(IRNode):
    """
    The result of a call to aten._local_scalar_dense.

    This is not yet implemented.  The one model (so far) that calls this
    (fastNLP_Bert) does not actually use the result.  So we expect this
    node to get dead code eliminated.
    """

    def get_reads(self):
        return ()


@dataclasses.dataclass
class FallbackKernel(ExternKernelAlloc):
    def __init__(
        self,
        layout,
        kernel,
        tensor_args,
        nontensor_args,
        unflatten_args,
        kwargs=None,
    ):
        super(FallbackKernel, self).__init__(
            layout,
            tuple(tensor_args),
            tuple(nontensor_args),
        )
        if getattr(torch.ops.aten, kernel.__name__, None) is kernel:
            self.kernel = f"aten.{kernel.__name__}"
        else:
            self.kernel = (
                f"{kernel.__module__.replace('._ops.', '.ops.')}.{kernel.__name__}"
            )
        self.unflatten_args = unflatten_args
        self.kwargs = {} if kwargs is None else kwargs
        if self.kernel not in ("aten.convolution_backward",):
            log.warning(f"Using FallbackKernel: {self.kernel}")

    def codegen_args(self):
        @dataclasses.dataclass
        class Shim:
            ref: Any

            def __repr__(self):
                return self.ref

        def gen_kwarg(k, v):
            return f"{k}={repr(v)}"

        tensor_args = [Shim(x.codegen_reference()) for x in self.inputs]
        constant_args = [Shim(repr(x)) for x in self.constant_args]
        args, kwargs = self.unflatten_args(tensor_args, constant_args)
        return list(map(repr, args)) + list(gen_kwarg(k, v) for k, v in kwargs.items())

    @classmethod
    def create(cls, kernel, *args, **kwargs):
        fake_incorrect_kernels = (
            aten._fft_r2c.default,
            aten._fft_r2c.out,
            aten._fft_c2r.default,
            aten._fft_c2c.default,
            aten._fft_c2c.out,
            aten._linalg_svd.default,
            aten._linalg_svd.U,
            aten._fused_moving_avg_obs_fq_helper_functional,
        )
        context = (
            V.graph.fake_mode if kernel not in fake_incorrect_kernels else nullcontext()
        )
        with context:
            (
                example_output,
                tensor_args,
                non_tensor_args,
                unflatten_args,
            ) = cls.process_kernel(kernel, *args, **kwargs)

        assert tensor_args or isinstance(
            example_output, torch.Tensor
        ), "Not sure where to find device info"
        packed = FallbackKernel(
            MultiOutputLayout(
                tensor_args[0].get_device() if tensor_args else example_output.device
            ),
            kernel,
            tensor_args,
            non_tensor_args,
            unflatten_args,
            kwargs,
        )

        def generate_output(output, index=""):
            if isinstance(output, (list, tuple)):
                return type(output)(
                    generate_output(output[i], f"{index}[{i}]")
                    for i in range(len(output))
                )
            elif isinstance(output, torch.Tensor):
                return MultiOutput(
                    FixedLayout(
                        output.device,
                        output.dtype,
                        [sympy.Integer(s) for s in output.size()],
                        [sympy.Integer(s) for s in output.stride()],
                    ),
                    packed,
                    index,
                )
            else:
                assert output is None, "FallbackKernel output type is not supported"
                return None

        return generate_output(example_output)

    def apply_constraint(self):
        return super().apply_constraint()


@dataclasses.dataclass
class MultiOutputLayout(IRNode):
    device: torch.device


class MultiOutput(ExternKernel):
    def codegen(self, wrapper):
        wrapper.writeline(
            f"{self.get_name()} = {self.inputs[0].get_name()}{self.index}"
        )
        self.codegen_size_asserts(wrapper)

    def __init__(self, layout, input, index: str):
        super().__init__(None, layout, [input], ())
        self.name = V.graph.register_buffer(self)
        self.index = index

    def should_allocate(self):
        return False


class Convolution(ExternKernelAlloc):
    kernel = "aten.convolution"

    def __init__(
        self,
        layout,
        inputs,
        constant_args=(),
        preferred_stride_order=None,
        kernel="aten.convolution",
    ):
        super().__init__(layout, inputs, constant_args)
        self.kernel = kernel
        self.preferred_stride_order = preferred_stride_order

    def codegen(self, wrapper):
        if self.kernel == "triton_ops.conv":
            wrapper.header.writeline(
                f"import {config.inductor_import}.triton_ops.conv as {self.kernel}"
            )
        wrapper.writeline(
            f"{self.get_name()} = {self.kernel}({', '.join(self.codegen_args())})"
        )
        if isinstance(self.layout, Layout):
            self.codegen_size_asserts(wrapper)

    @classmethod
    def create(
        cls,
        x: "TensorBox",
        weight: "TensorBox",
        bias: "TensorBox",
        stride_: List[int],
        padding_: List[int],
        dilation_: List[int],
        transposed: bool,
        output_padding_: List[int],
        groups: int,
    ):
        with V.graph.fake_mode:
            x_fake = ir_node_to_tensor(x, guard_shape=True)
            weight_fake = ir_node_to_tensor(weight, guard_shape=True)
            bias_fake = (
                ir_node_to_tensor(bias, guard_shape=True) if bias is not None else bias
            )
            output = torch.ops.aten.convolution(
                x_fake,
                weight_fake,
                bias_fake,
                stride_,
                padding_,
                dilation_,
                transposed,
                output_padding_,
                groups,
            )
            req_stride_order = get_stride_order(output.stride())

        if config.triton.convolution == "aten":
            weight = cls.require_stride_order(weight, req_stride_order)
            x = cls.require_stride_order(x, req_stride_order)
        else:
            x = cls.require_stride1(cls.realize_input(x))
            weight = cls.require_stride1(cls.realize_input(weight))

        stride = tuple(stride_)
        padding = tuple(padding_)
        dilation = tuple(dilation_)
        assert isinstance(transposed, bool)
        output_padding = tuple(output_padding_)
        assert isinstance(groups, int)

        output_size = output.shape

        weight_shape = [
            sympy.Integer(V.graph.sizevars.guard_static_shape(s))
            for s in weight.get_size()
        ]
        _, _, *kernel_size = weight_shape

        # choose runtime kernel
        config_conv = config.triton.convolution
        if (
            config_conv == "aten"
            or len(kernel_size) != 2  # triton conv only supports conv2d
            or not is_triton(x.get_device())
            or transposed
            or groups != 1
            # or x.get_dtype() == torch.float16
            # or x.get_dtype() == torch.bfloat16
        ):
            kernel = "aten.convolution"
        elif config_conv == "triton":
            kernel = "triton_ops.conv"
        else:
            assert config_conv == "autotune"
            from .codegen.autotuner import tuned_conv

            kernel = tuned_conv(
                x.get_size(),
                weight.get_size(),
                x.get_stride(),
                weight.get_stride(),
                stride,
                padding,
                dilation,
                transposed,
                output_padding,
                groups,
                x.get_device(),
                x.get_dtype(),
            )

        # for conv2d or conv3d, prefer channels last format
        if kernel == "triton_ops.conv":
            output_layout_str = "torch.channels_last"

        elif config.tune_layout and len(x.get_size()) == 4:
            from .codegen.autotuner import tuned_conv_layout

            output_layout_str = tuned_conv_layout(
                kernel,
                x.get_size(),
                weight.get_size(),
                stride,
                padding,
                dilation,
                transposed,
                output_padding,
                groups,
                x.get_device(),
                x.get_dtype(),
            )

        else:
            output_layout_str = (
                "torch.contiguous_format"
                if output.is_contiguous()
                else "torch.channels_last"
            )

        if output_layout_str == "torch.channels_last":
            stride_order = [0] + list(reversed(range(1, len(kernel_size) + 1)))
            if len(stride_order) < len(output_size):
                # add batch dim if it exists
                stride_order = [len(stride_order)] + stride_order
            strides = make_channels_last_strides_for(output_size)
        else:
            stride_order = list(reversed(range(len(output_size))))
            strides = make_contiguous_strides_for(output_size)

        if config.triton.convolution != "aten":
            x = cls.require_stride_order(x, stride_order)

        output_layout = FixedLayout(
            x.get_device(),
            x.get_dtype(),
            output_size,
            strides,
        )

        if bias is not None:
            return Convolution(
                output_layout,
                (x, weight, bias),
                (stride, padding, dilation, transposed, output_padding, groups),
                stride_order,
                kernel,
            )
        else:
            return Convolution(
                output_layout,
                (x, weight),
                (bias, stride, padding, dilation, transposed, output_padding, groups),
                stride_order,
                kernel,
            )

    def map_args(self):
        # x, w, bias
        in_args = [x.codegen_reference() for x in self.inputs]
        # stride, padding, dilation, transposed, output_padding, groups
        const_args = self.constant_args
        if len(in_args) < 3:
            # otherwise, bias=None is the first constant_args
            const_args = const_args[1:]

        inout_dict = OrderedDict(
            [
                ("x", f"{in_args[0]}"),
                ("w", f"{in_args[1]}"),
                ("y", f"{self.get_name()}"),
            ]
        )
        args_dict = OrderedDict(
            [
                ("stride_xn", f"{self.inputs[0].get_stride()[0]}"),
                ("stride_xc", f"{self.inputs[0].get_stride()[1]}"),
                ("stride_xh", f"{self.inputs[0].get_stride()[2]}"),
                ("stride_xw", f"{self.inputs[0].get_stride()[3]}"),
                ("stride_wn", f"{self.inputs[1].get_stride()[0]}"),
                ("stride_wc", f"{self.inputs[1].get_stride()[1]}"),
                ("stride_wh", f"{self.inputs[1].get_stride()[2]}"),
                ("stride_ww", f"{self.inputs[1].get_stride()[3]}"),
                ("stride_yn", f"{self.get_stride()[0]}"),
                ("stride_yc", f"{self.get_stride()[1]}"),
                ("stride_yh", f"{self.get_stride()[2]}"),
                ("stride_yw", f"{self.get_stride()[3]}"),
                (
                    "stride_biasn",
                    f"{self.inputs[0].get_stride()[0]}"
                    if len(in_args) >= 3
                    else "None",
                ),
                # ("delta_x_ptr", "None"),
                ("BATCH", f"{self.inputs[0].get_size()[0]}"),
                ("IN_C", f"{self.inputs[0].get_size()[1]}"),
                ("IN_H", f"{self.inputs[0].get_size()[2]}"),
                ("IN_W", f"{self.inputs[0].get_size()[3]}"),
                ("KERNEL_N", f"{self.inputs[1].get_size()[0]}"),
                ("KERNEL_H", f"{self.inputs[1].get_size()[2]}"),
                ("KERNEL_W", f"{self.inputs[1].get_size()[3]}"),
                ("OUT_H", f"{self.get_size()[2]}"),
                ("OUT_W", f"{self.get_size()[3]}"),
                ("stride_h", f"{const_args[0][0]}"),
                ("stride_w", f"{const_args[0][1]}"),
                ("padding_h", f"{const_args[1][0]}"),
                ("padding_w", f"{const_args[1][1]}"),
                ("dilation_h", f"{const_args[2][0]}"),
                ("dilation_w", f"{const_args[2][1]}"),
                # ("transposed", f"{const_args[3]}"),
                ("output_padding_h", f"{const_args[4][0]}"),
                ("output_padding_w", f"{const_args[4][1]}"),
                ("groups", f"{const_args[5]}"),
            ]
        )

        # accumulator type
        ACC_TYPE = (
            "tl.float32"
            if self.inputs[0].get_dtype()
            in [torch.float16, torch.bfloat16, torch.float32]
            else "tl.int32"
        )
        CONV1X1_NHWC = (
            "True"
            if self.inputs[0].get_stride()[1] == 1
            and self.inputs[1].get_size()[2] == 1
            and self.inputs[1].get_size()[3] == 1
            else "False"
        )
        # dict for tl.constexpr
        const_dict = OrderedDict(
            [
                ("ACC_TYPE", ACC_TYPE),
                ("CONV1X1_NHWC", CONV1X1_NHWC),
            ]
        )

        # dict for non-kernel args (e.g. delta_x_ptr)
        other_dict = OrderedDict(
            [
                ("device", f'"{self.inputs[0].get_device()}"'),
            ]
        )

        return inout_dict, args_dict, const_dict, other_dict

    def get_template_tiling(self):
        n, c, h, w = self.get_size()
        return (
            n * h * w,
            c,
            sympy.Integer(1),
        )


def _prepare_convolution_fusion_create(
    cls,
    x: "TensorBox",
    weight: "TensorBox",
    bias: "TensorBox",
    padding_: List[int],
    stride_: List[int],
    dilation_: List[int],
    groups: int,
    transposed: bool = False,
    output_padding_: List[int] = None,
):
    """
    This function is a helper function to prepare inputs, layout and constant args
    for convolution post-op fusion's create function, including deciding the output
    layout (channels first or channels last), realizing inputs and make them etc. The
    function only supports the CPU device since conv post-op fusion kernel is only
    supported on CPU right now.
    """

    # Port from aten/src/ATen/native/ConvUtils.h: _conv_input_size
    def _conv_input_size(
        output_size, weight_size, padding, output_padding, stride, dilation, groups
    ):
        assert len(output_size) == len(weight_size), "Expect input dim == weight dim"
        dim = len(output_size)
        assert dim > 2, "Expect input dim > 2"

        BATCH_DIM = 0
        WEIGHT_INPUT_CHANNELS_DIM = 1
        input_size = []
        input_size.append(output_size[BATCH_DIM])
        input_size.append(weight_size[WEIGHT_INPUT_CHANNELS_DIM] * groups)
        for d in range(2, dim):
            kernel = (weight_size[d] - 1) * dilation[d - 2] + 1
            input_size_d = (
                (output_size[d] - 1) * stride[d - 2]
                - (padding[d - 2] * 2)
                + kernel
                + output_padding[d - 2]
            )
            input_size.append(input_size_d)
        return input_size

    # The size of prepacked_weight is the prepacked weight size of deconv:
    #   Groups > 1:  [g*o, i/g, ...]
    #   Groups == 1: [o, i, ...]
    # Returns original weight size in [i, o, ...]
    def _original_deconv_weight_size(
        prepacked_weight,
        groups,
    ):
        prepacked_weight_size = prepacked_weight.size()
        dim = len(prepacked_weight_size)
        assert dim > 2, "Expect weight dim > 2"
        if groups > 1:
            weight_size = []
            weight_size.append(prepacked_weight_size[1] * groups)
            weight_size.append(prepacked_weight_size[0] / groups)
            for d in range(2, dim):
                weight_size.append(prepacked_weight_size[d])
        else:
            weight_size = prepacked_weight.transpose(0, 1).size()
        return weight_size

    stride = tuple(stride_)
    padding = tuple(padding_)
    dilation = tuple(dilation_)
    assert isinstance(groups, int)
<<<<<<< HEAD
    output_padding = tuple(output_padding_) if output_padding_ else (0, 0)
    with torch._subclasses.FakeTensorMode():
=======
    with V.graph.fake_mode:
>>>>>>> 4e645516
        x_fake = ir_node_to_tensor(x, guard_shape=True)
        weight_fake = ir_node_to_tensor(weight, guard_shape=True)

        if transposed:
            # When transposed, the size of the prepacked oneDNN weight is different
            # from the PyTorch weight. We're not able to run aten conv with such
            # size. We infer the output size from the input params here:
            weight_size = _original_deconv_weight_size(weight_fake, groups)
            input_size = x_fake.size()
            output_size = _conv_input_size(
                input_size,
                weight_size,
                padding,
                output_padding,
                stride,
                dilation,
                groups,
            )
        else:
            bias_fake = (
                ir_node_to_tensor(bias, guard_shape=True) if bias is not None else bias
            )
            output = torch.ops.aten.convolution(
                x_fake,
                weight_fake,
                bias_fake,
                stride,
                padding,
                dilation,
                transposed,
                output_padding,
                groups,
            )
            output_size = output.size()

        req_stride_order = [0] + list(reversed(range(1, len(stride) + 1)))
        req_stride_order = [len(req_stride_order)] + req_stride_order
        output_stride = make_channels_last_strides_for(output_size)

    x = cls.require_stride_order(x, req_stride_order)
    assert x.get_device().type == "cpu" and weight.get_device().type == "cpu"
    inputs = [x, weight]

    kernel_layout = FixedLayout(
        x.get_device(),
        x.get_dtype(),
        output_size,
        output_stride,
    )
    constant_args = [padding, stride, dilation, groups]
    if transposed:
        constant_args.insert(1, output_padding)

    if bias is not None:
        inputs.append(bias)
    else:
        constant_args.insert(0, bias)
    return inputs, constant_args, kernel_layout, req_stride_order


class ConvolutionUnary(ExternKernelAlloc):
    kernel = "torch.ops.mkldnn._convolution_pointwise"

    def __init__(
        self,
        layout,
        inputs,
        constant_args=(),
        kernel="torch.ops.mkldnn._convolution_pointwise",
    ):
        super().__init__(layout, inputs, constant_args)
        self.kernel = kernel

    def codegen(self, wrapper):
        wrapper.writeline(
            f"{self.get_name()} = {self.kernel}({', '.join(self.codegen_args())})"
        )
        if isinstance(self.layout, Layout):
            self.codegen_size_asserts(wrapper)

    @classmethod
    def create(
        cls,
        x: "TensorBox",
        weight: "TensorBox",
        bias: "TensorBox",
        padding_: List[int],
        stride_: List[int],
        dilation_: List[int],
        groups: int,
        attr,
        scalars,
        algorithm,
    ):
        kernel = "torch.ops.mkldnn._convolution_pointwise"
        (inputs, constant_args, kernel_layout, _) = _prepare_convolution_fusion_create(
            cls, x, weight, bias, padding_, stride_, dilation_, groups
        )
        constant_args = constant_args + [attr, scalars, algorithm]
        return ConvolutionUnary(
            layout=kernel_layout,
            inputs=inputs,
            constant_args=constant_args,
            kernel=kernel,
        )


class ConvolutionBinary(ExternKernelAlloc):
    kernel = "torch.ops.mkldnn._convolution_pointwise.binary"

    def __init__(
        self,
        layout,
        inputs,
        constant_args=(),
        kernel="torch.ops.mkldnn._convolution_pointwise.binary",
    ):
        super().__init__(layout, inputs, constant_args)
        self.kernel = kernel

    def codegen(self, wrapper):
        wrapper.writeline(
            f"{self.get_name()} = {self.kernel}({', '.join(self.codegen_args())})"
        )
        if isinstance(self.layout, Layout):
            self.codegen_size_asserts(wrapper)

    @classmethod
    def create(
        cls,
        x: "TensorBox",
        other: "TensorBox",
        weight: "TensorBox",
        bias: "TensorBox",
        padding_: List[int],
        stride_: List[int],
        dilation_: List[int],
        groups: int,
        binary_attr: str,
        binary_alpha: Optional[float],
        unary_attr: Optional[str],
        unary_scalars: Optional[List],
        unary_algorithm: Optional[str],
    ):
        kernel = "torch.ops.mkldnn._convolution_pointwise.binary"
        (
            inputs,
            constant_args,
            kernel_layout,
            req_stride_order,
        ) = _prepare_convolution_fusion_create(
            cls, x, weight, bias, padding_, stride_, dilation_, groups
        )
        other = cls.require_stride_order(other, req_stride_order)
        inputs.insert(1, other)
        constant_args = constant_args + [
            binary_attr,
            binary_alpha,
            unary_attr,
            unary_scalars,
            unary_algorithm,
        ]
        return ConvolutionBinary(
            layout=kernel_layout,
            inputs=inputs,
            constant_args=constant_args,
            kernel=kernel,
        )


class ConvolutionBinaryInplace(ExternKernelAlloc):
    kernel = "torch.ops.mkldnn._convolution_pointwise_.binary"

    def __init__(
        self,
        kernel_layout,
        inputs,
        constant_args=(),
        kernel="torch.ops.mkldnn._convolution_pointwise_.binary",
    ):
        super().__init__(kernel_layout, inputs, constant_args)
        self.kernel = kernel

    def codegen(self, wrapper):
        wrapper.writeline(
            f"{self.get_name()} = {self.kernel}({', '.join(self.codegen_args())})"
        )

    def get_mutation_names(self):
        assert isinstance(self.layout, MutationLayout)
        return (self.layout.target.get_name(),)

    @classmethod
    def create(
        cls,
        x: "TensorBox",
        other: "TensorBox",
        weight: "TensorBox",
        bias: "TensorBox",
        padding_: List[int],
        stride_: List[int],
        dilation_: List[int],
        groups: int,
        binary_attr: str,
        binary_alpha: Optional[float],
        unary_attr: Optional[str],
        unary_scalars: Optional[List],
        unary_algorithm: Optional[str],
    ):
        kernel = "torch.ops.mkldnn._convolution_pointwise_.binary"
        (inputs, constant_args, _, _) = _prepare_convolution_fusion_create(
            cls, x, weight, bias, padding_, stride_, dilation_, groups
        )
        other = cls.realize_input(other)
        V.graph.realize_users_of(other.get_name())
        inputs.insert(1, other)
        constant_args = constant_args + [
            binary_attr,
            binary_alpha,
            unary_attr,
            unary_scalars,
            unary_algorithm,
        ]
        return ConvolutionBinaryInplace(
            kernel_layout=MutationLayout(inputs[1]),
            inputs=inputs,
            constant_args=constant_args,
            kernel=kernel,
        )


class MKLPackedLinear(ExternKernelAlloc):
    kernel = "torch.ops.mkl._mkl_linear"

    def __init__(
        self,
        layout,
        inputs,
        constant_args=(),
        kernel="torch.ops.mkl._mkl_linear",
    ):
        super().__init__(layout, inputs, constant_args)
        self.kernel = kernel

    def codegen(self, wrapper):
        wrapper.writeline(
            f"{self.get_name()} = {self.kernel}({', '.join(self.codegen_args())})"
        )

    @classmethod
    def create(cls, x, packed_w, orig_w, bias, batch_size):
        kernel = "torch.ops.mkl._mkl_linear"

        with V.graph.fake_mode:
            x_fake = ir_node_to_tensor(x, guard_shape=True)
            weight_fake = ir_node_to_tensor(orig_w, guard_shape=True)
            bias_fake = (
                ir_node_to_tensor(bias, guard_shape=True) if bias is not None else bias
            )
            output = torch.ops.aten.linear(
                x_fake,
                weight_fake,
                bias_fake,
            )
            output_size = output.size()
            req_stride_order = list(reversed(range(len(output_size))))
            output_stride = output.stride()
        x = cls.require_stride_order(x, req_stride_order)
        inputs = [x, packed_w, orig_w]
        constant_args = [batch_size]
        if bias is not None:
            inputs.append(bias)
        else:
            constant_args.insert(0, bias)

        return MKLPackedLinear(
            layout=FixedLayout(
                x.get_device(), x.get_dtype(), output_size, output_stride
            ),
            inputs=inputs,
            constant_args=constant_args,
            kernel=kernel,
        )


class LinearUnary(ExternKernelAlloc):
    kernel = "torch.ops.mkldnn._linear_pointwise"

    def __init__(
        self,
        layout,
        inputs,
        constant_args=(),
        kernel="torch.ops.mkldnn._linear_pointwise",
    ):
        super().__init__(layout, inputs, constant_args)
        self.kernel = kernel

    def codegen(self, wrapper):
        wrapper.writeline(
            f"{self.get_name()} = {self.kernel}({', '.join(self.codegen_args())})"
        )

    @classmethod
    def create(cls, x, w, b, attr, scalars, algorithm):
        kernel = "torch.ops.mkldnn._linear_pointwise"
        x = cls.require_stride1(cls.realize_input(x))
        w = cls.require_stride1(cls.realize_input(w))

        *m, ic = x.get_size()
        oc, ic = w.get_size()

        inputs = [x, w]
        constant_args = [attr, scalars, algorithm]
        if b is not None:
            b = cls.require_stride1(cls.realize_input(b))
            inputs.append(b)
        else:
            constant_args.insert(0, b)

        return LinearUnary(
            layout=FlexibleLayout(
                device=x.get_device(),
                dtype=x.get_dtype(),
                size=list(m) + [oc],
            ),
            inputs=inputs,
            constant_args=constant_args,
            kernel=kernel,
        )

    def apply_constraint(self):
        pass


class LinearBinary(ExternKernelAlloc):
    kernel = "torch.ops.mkldnn._linear_pointwise.binary"

    def __init__(
        self,
        layout,
        inputs,
        constant_args=(),
        kernel="torch.ops.mkldnn._linear_pointwise.binary",
    ):
        super().__init__(layout, inputs, constant_args)
        self.kernel = kernel

    def codegen(self, wrapper):
        wrapper.writeline(
            f"{self.get_name()} = {self.kernel}({', '.join(self.codegen_args())})"
        )

    @classmethod
    def create(cls, x, y, w, b, attr):
        kernel = "torch.ops.mkldnn._linear_pointwise.binary"
        x = cls.require_stride1(cls.realize_input(x))
        y = cls.require_stride1(cls.realize_input(y))
        w = cls.require_stride1(cls.realize_input(w))

        *m, ic = x.get_size()
        oc, ic = w.get_size()

        inputs = [x, y, w]
        constant_args = [attr]
        if b is not None:
            b = cls.require_stride1(cls.realize_input(b))
            inputs.append(b)
        else:
            constant_args.insert(0, b)

        return LinearBinary(
            layout=FlexibleLayout(
                device=x.get_device(),
                dtype=x.get_dtype(),
                size=list(m) + [oc],
            ),
            inputs=inputs,
            constant_args=constant_args,
            kernel=kernel,
        )

    def apply_constraint(self):
        pass


class ConvolutionTransposeUnary(ExternKernelAlloc):
    kernel = "torch.ops.mkldnn._convolution_transpose_pointwise"

    def __init__(
        self,
        layout,
        inputs,
        constant_args=(),
        kernel="torch.ops.mkldnn._convolution_transpose_pointwise",
    ):
        super().__init__(layout, inputs, constant_args)
        self.kernel = kernel

    def codegen(self, wrapper):
        wrapper.writeline(
            f"{self.get_name()} = {self.kernel}({', '.join(self.codegen_args())})"
        )

    @classmethod
    def create(
        cls,
        x: "TensorBox",
        weight: "TensorBox",
        bias: "TensorBox",
        padding_: List[int],
        output_padding_: List[int],
        stride_: List[int],
        dilation_: List[int],
        groups_: int,
        attr,
        scalars,
        algorithm,
    ):
        kernel = "torch.ops.mkldnn._convolution_transpose_pointwise"
        transposed = True
        (inputs, constant_args, kernel_layout, _,) = _prepare_convolution_fusion_create(
            cls,
            x,
            weight,
            bias,
            padding_,
            stride_,
            dilation_,
            groups_,
            transposed,
            output_padding_,
        )
        constant_args = constant_args + [attr, scalars, algorithm]
        return ConvolutionTransposeUnary(
            layout=kernel_layout,
            inputs=inputs,
            constant_args=constant_args,
            kernel=kernel,
        )


@dataclasses.dataclass
class MutableBox(IRNode):
    """
    TensorBox / StorageBox allow in-place mutation of Tensors
    """

    data: IRNode

    def __getattr__(self, name):
        fn = getattr(self.data, name)
        if callable(fn):
            return fn
        raise AttributeError(f"{type(self.data).__name__}.{name} not callable")

    def __str__(self):
        if isinstance(self.data, MutableBox):
            line0 = f"{type(self).__name__}({type(self.data).__name__}("
            endl = "))"
            inner = self.data.data
        else:
            line0 = f"{type(self).__name__}("
            inner = self.data
            endl = ")"

        lines = [
            line0,
            indent(str(inner)),
            endl,
        ]
        return "\n".join(lines)

    __repr__ = __str__


class TensorBox(MutableBox):
    @staticmethod
    def create(data):
        return TensorBox(StorageBox(data))


class StorageBox(MutableBox):
    def is_input_buffer(self):
        if isinstance(self.data, (InputBuffer, ReinterpretView)):
            return self.data.get_name() in V.graph.graph_inputs
        return False

    def realize(self):
        if isinstance(
            self.data, (ComputedBuffer, InputsKernel, InputBuffer, ReinterpretView)
        ):
            return self.data.get_name()
        assert isinstance(self.data, (Pointwise, Reduction)), type(self.data)
        self.data = ComputedBuffer(
            name=None,
            layout=FlexibleLayout(
                device=self.data.get_device(),
                dtype=self.data.get_dtype(),
                size=self.data.get_size(),
            ),
            data=self.data,
        )
        self.data.name = V.graph.register_buffer(self.data)
        self.data.origins = self.origins
        return self.data.name

    def realize_hint(self):
        """
        Called on buffers we expect to be forced to realize later.
        """
        if isinstance(self.data, (Pointwise, Reduction)) and self.num_reads() > 1:
            self.realize()

    def has_exceeded_max_reads(self):
        return isinstance(self.data, Pointwise) and (
            self.num_reads() > config.realize_acc_reads_threshold
            or len(self.inner_fn_str()) > config.realize_bytes_threshold
        )

    def mark_reuse(self, users):
        """
        A heuristic to decide if we should realize a tensor
        that is used multiple times.
        """

        def should_realize_on_cpu(loops: Union[Pointwise, Reduction]):
            """
            The heuristic for realizing reused result of heavy ops on cpu
            """
            heavy_ops = ["exp"]  # a list of heavy ops
            fn_str = loops.inner_fn_str()
            return any([fn_str.startswith(op + "(") for op in heavy_ops])

        if (
            users > 1
            and isinstance(self.data, (Pointwise, Reduction))
            and (
                self.num_reads() > config.realize_reads_threshold
                or len(self.inner_fn_str()) > config.realize_bytes_threshold
                or (is_cpu(self.data) and should_realize_on_cpu(self.data))
            )
        ):
            self.realize()

    @cache_on_self
    def num_reads(self):
        data = self.data
        if isinstance(data, (InputsKernel, InputBuffer, ReinterpretView)):
            return 1
        if isinstance(data, ComputedBuffer):
            read_writes = data.get_read_writes()
        else:
            assert isinstance(data, (Pointwise, Reduction)), type(data)
            read_writes = ComputedBuffer(
                name=None,
                layout=FlexibleLayout(
                    device=data.get_device(),
                    dtype=data.get_dtype(),
                    size=data.get_size(),
                ),
                data=data,
            ).get_read_writes()
        return len(read_writes.reads)


class LoopBody:
    """
    Captures the body of a Loops subclass into an FX graph.  Persists any
    indexing simplifications and makes it easier to analyze loop bodies.
    """

    def __init__(self, fn, args, var_ranges):
        super().__init__()
        self.var_ranges = var_ranges
        self.indexing_exprs = {}
        self.indexing_exprs_name = {}
        self.reads = []
        self.writes = []
        self.reads_name2expr = {}
        self.writes_name2expr = {}
        self.other = []
        self.submodules = {"get_index": self.get_index}
        self.subblocks = {}
        self.indirect_vars = []
        self.root_block = LoopBodyBlock(self, fn, args)
        self.indexing = None

    def debug_str(self):
        lines = [f"var_ranges = {dict(self.var_ranges)}"]
        lines.extend([f"{name} = {val}" for name, val in self.indexing_exprs.items()])
        lines.extend(
            [
                block.debug_str(name)
                for name, block in itertools.chain(
                    [("body", self.root_block)], self.subblocks.items()
                )
            ]
        )
        return "\n".join(lines)

    def add_index_expr(self, expr: sympy.Expr, category, buf_name):
        getattr(self, category).append(expr)
        if buf_name is not None:
            getattr(self, f"{category}_name2expr")[buf_name] = expr
        if expr not in self.indexing_exprs_name:
            name = f"index{len(self.indexing_exprs)}"
            self.indexing_exprs_name[expr] = name
            self.indexing_exprs[name] = expr
        return self.indexing_exprs_name[expr]

    def add_submodule(self, block, prefix):
        """Not actually for nn.Modules, but subblocks in generated code are mapped to FX call_module opcodes"""
        if prefix[-1].isnumeric() and prefix not in self.submodules:
            name = prefix
        else:
            name = f"{prefix}{len(self.submodules)}"
        self.submodules[name] = block
        return name

    def add_indirect(self):
        name = f"indirect{len(self.indirect_vars)}"
        var = sympy_symbol(name)
        self.indirect_vars.append([var])
        return var

    def replace_indirect(self, old, new):
        """Swap in a variable used in indirect indexing"""
        if str(old) == str(new):
            return
        self.indexing = {k: sympy_subs(v, {old: new}) for k, v in self.indexing.items()}

    def get_index(self, name):
        return self.indexing[name]

    def __call__(self, *indices):
        index = list(itertools.chain(*indices))
        assert len(index) == len(self.var_ranges), (index, self.var_ranges)
        assert all(v not in self.var_ranges for v in index)
        replacements = dict(zip(self.var_ranges.keys(), index))
        self.indexing = {
            name: sympy_subs(expr, replacements)
            for name, expr in self.indexing_exprs.items()
        }
        result = self.root_block()
        self.indexing = None
        return result


class LoopBodyBlock:
    """
    Captures the body of a Loops subclass into an FX graph.
    In normal cases there will be a 1:1 mapping between LoopBody and
    LoopBodyBlock, hower in the case of ops.masked() the masked out
    operations will manifest as an extra LoopBodyBlock.
    """

    def __init__(self, body: LoopBody, fn: Callable, args: List[Any]):
        self.body = body

        def add_index(expr, category, buf_name=None):
            return tracer.create_proxy(
                "call_module",
                "get_index",
                (self.body.add_index_expr(expr, category, buf_name),),
                {},
            )

        class CaptureIndexing(V.WrapperHandler):
            def load(self, name: str, index: sympy.Expr):
                index = add_index(index, "reads", name)
                return self._inner.load(name, index)

            def store(self, name, index, value, mode=None):
                index = add_index(index, "writes", name)
                return self._inner.store(name, index, value, mode)

            def reduction(self, name, dtype, src_dtype, reduction_type, index, value):
                index = add_index(index, "writes", name)
                return self._inner.reduction(
                    name, dtype, src_dtype, reduction_type, index, value
                )

            def index_expr(self, index, dtype):
                if isinstance(index, (int, sympy.Integer)):
                    return ops.constant(int(index), dtype)
                index = add_index(index, "other")
                return self._inner.index_expr(index, dtype)

            @staticmethod
            def masked(mask_proxy, masked_body: Callable, other_proxy):
                """
                Recursively capture the masked out body in another LoopBodyBlock
                """

                def shim(mask, other):
                    return V.ops.masked(mask, subblock, other)

                name = self.body.add_submodule(shim, "masked_subblock")
                subblock = LoopBodyBlock(self.body, masked_body, [])
                self.body.subblocks[name] = subblock
                return tracer.create_proxy(
                    "call_module", name, (mask_proxy, other_proxy), {}
                )

            @staticmethod
            def indirect_indexing(index_proxy):
                """
                Flow data from tensors into indexing formulas.
                Introduce a call_module to update the indexing.
                """

                def set_indirect(new_var):
                    self.body.replace_indirect(var, V.ops.indirect_indexing(new_var))

                var = self.body.add_indirect()
                tracer.create_proxy(
                    "call_module",
                    self.body.add_submodule(set_indirect, f"set_{var}"),
                    (index_proxy,),
                    {},
                )
                return var

        tracer = torch.fx.Tracer()
        tracer.graph = torch.fx.Graph(tracer_cls=tracer.__class__)
        proxy_ops = tracer.create_proxy("placeholder", "ops", (), {})
        from .sizevars import SimplifyIndexing

        with V.set_ops_handler(
            SimplifyIndexing(CaptureIndexing(proxy_ops), self.body.var_ranges)
        ):
            tracer.create_proxy("output", "output", (fn(*args),), {})
        self.graph = tracer.graph

    def __call__(self):
        graph = self.graph
        submodules = self.body.submodules

        class InterpreterShim(torch.fx.Interpreter):
            def __init__(self):
                """
                We don't call super() here to avoid constructing a
                GraphModule which is very expensive (it does codegen).
                """
                self.module = self
                self.graph = graph
                self.submodules = submodules
                self.garbage_collect_values = False
                self.env = {}
                self.fetch_attr = submodules.__getitem__

        return InterpreterShim().run(V.get_ops_handler())

    def debug_str(self, name="block"):
        code = torch.fx.GraphModule(self.body.submodules, self.graph).code
        return re.sub(
            # strip `; del var0` suffixes to make output prettier
            r";[^\n]*",
            "",
            code.strip().replace("def forward(", f"def {name}("),
        )<|MERGE_RESOLUTION|>--- conflicted
+++ resolved
@@ -3477,12 +3477,9 @@
     padding = tuple(padding_)
     dilation = tuple(dilation_)
     assert isinstance(groups, int)
-<<<<<<< HEAD
     output_padding = tuple(output_padding_) if output_padding_ else (0, 0)
-    with torch._subclasses.FakeTensorMode():
-=======
+
     with V.graph.fake_mode:
->>>>>>> 4e645516
         x_fake = ir_node_to_tensor(x, guard_shape=True)
         weight_fake = ir_node_to_tensor(weight, guard_shape=True)
 
