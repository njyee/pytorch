import contextlib
import dataclasses
import functools
import itertools
import logging
import re
import textwrap
from collections import OrderedDict
from contextlib import nullcontext
from enum import Enum
from functools import partial
from inspect import signature
from typing import Any, Callable, ClassVar, Dict, List, Optional, Set, Tuple, Union
from unittest.mock import patch

import sympy
from sympy import Expr, Integer

import torch.fx
import torch.utils._pytree as pytree
from torch._prims_common import (
    is_boolean_dtype,
    is_float_dtype,
    make_channels_last_strides_for,
    make_contiguous_strides_for,
)
from torch.fx.experimental.symbolic_shapes import FloorDiv

from . import config, dependencies
from .codegen.common import index_prevent_reordering
from .cuda_properties import get_device_properties
from .dependencies import extract_read_writes, var_builder
from .utils import (
    argsort,
    cache_on_self,
    convert_shape_to_inductor,
    convert_shape_to_symint,
    sympy_dot,
    sympy_product,
    sympy_subs,
    sympy_symbol,
)
from .virtualized import ops, V

log = logging.getLogger(__name__)
indent = functools.partial(textwrap.indent, prefix="  ")
aten = torch.ops.aten


def inverse_reorder(order):
    inv_order = dict(zip(order, range(len(order))))

    def reindex(index):
        assert len(index) == len(inv_order)
        return [index[inv_order[i]] for i in range(len(index))]

    return reindex


def same_reorder(order):
    def reindex(index):
        assert len(index) == len(order)
        return [index[order[i]] for i in range(len(index))]

    return reindex


def fuse_reindexing(reindex1, reindex2):
    def reindex(index):
        return reindex1(reindex2(index))

    return reindex


def stride_order2fill_order(order):
    """
    Convert stride order to fill order
    For channel last format,
    stride order = [3, 0, 2, 1] and fill order = [1, 3, 2, 0]
    """
    lookup = {pos: idx for idx, pos in enumerate(order)}
    fill_order = [lookup[i] for i in range(len(order))]
    return fill_order


def get_stride_order(seq):
    """
    Convert strides to stride order
    """
    sorted_idx = argsort(seq)
    out = [None for _ in range(len(seq))]
    for i, elem in enumerate(sorted_idx):
        out[elem] = i
    return out


def reads_from_conv(buf, var_ranges):
    """
    return:
    if reads_from_conv: boolean
    the new memory_addr: Sympy Expression
    """
    if buf is None:
        return False, None
    if isinstance(buf, Convolution):
        indexer = buf.layout.as_fixed().make_indexer()
        index_vars = sorted(var_ranges, key=lambda var: var.name)
        index = indexer(index_vars)
        return True, index
    # for case like
    # buf0 = conv(x, w)
    # return torch.cat([buf0, buf1]), torch.cat([buf0, buf2])
    # Because of ConcatKernel, it will create two bufs buf3 and 4
    # buf3 has the AliasedLayout which reads from buf0(Convolution)
    # but buf4 is a copy of buf3 which reads from buf3
    # we want to know that buf4 also follows buf0 conv's layout
    if isinstance(buf.layout, AliasedLayout):
        reads = buf.get_read_writes().reads
        reads_bufs = [
            V.graph.name_to_buffer[r.name]
            if r.name in V.graph.name_to_buffer.keys()
            else None
            for r in reads
        ]
        for reads_buf in reads_bufs:
            read_from_conv, addr = reads_from_conv(reads_buf, var_ranges)
            if read_from_conv:
                return True, addr
    return False, None


def ir_node_to_tensor(x, guard_shape=True):
    if not guard_shape:
        shape_fn = V.graph.sizevars.size_hint
    else:

        def nop(x):
            return x

        shape_fn = nop
    size = [shape_fn(s) for s in x.get_size()]
    if is_storage_and_layout(x):
        stride = [shape_fn(s) for s in x.get_layout().stride]
    else:
        stride = make_contiguous_strides_for(size)
    dtype = x.get_dtype()
    device = x.get_device()
    size = convert_shape_to_symint(size)
    stride = convert_shape_to_symint(stride)
    t = torch.empty_strided(
        size=size, stride=stride, dtype=dtype, device=device
    ).zero_()
    return t


def layout_priority_idx(reads_bufs, memory_addrs, var_ranges):
    """
    if reads from conv that needs to use specific layout
    return:
    priority_idx regarding memory_addrs idx
    memory_addrs - update memory_addrs with the true addr if needed
    """

    priority_idx = []
    for i, reads_buf in enumerate(reads_bufs):
        read_from_conv, mem_addr = reads_from_conv(reads_buf, var_ranges)
        if read_from_conv:
            priority_idx.append(i)
            memory_addrs[i] = mem_addr
    return priority_idx, memory_addrs


class ModularIndexing(sympy.Function):
    """
    ModularIndexing(a, b, c) => (a // b) % c
    """

    nargs = (3,)

    @classmethod
    def eval(cls, base, divisor, modulus):
        if base == 0 or modulus == 1:
            return sympy.Integer(0)

        if (
            isinstance(base, sympy.Integer)
            and isinstance(divisor, sympy.Integer)
            and isinstance(modulus, sympy.Integer)
        ):
            return (base // divisor) % modulus

        if divisor != 1:
            gcd = sympy.gcd(base, divisor)
            if gcd != 1:
                return ModularIndexing(base / gcd, divisor / gcd, modulus)

        if isinstance(base, sympy.Add):
            new_terms = []
            all_positive = True
            for term in base.args:
                if sympy.gcd(term, modulus * divisor) != modulus * divisor:
                    if (isinstance(term, sympy.Integer) and term < 0) or (
                        isinstance(term, sympy.Mul)
                        and isinstance(term.args[0], sympy.Integer)
                        and term.args[0] < 0
                    ):
                        # workaround for https://github.com/openai/triton/issues/619,
                        # if there are negative terms, // produces wrong result
                        # TODO if https://github.com/openai/triton/issues/619 is fixed
                        # this optimization would become valid
                        all_positive = False
                        break
                    else:
                        new_terms.append(term)

            if len(new_terms) != len(base.args) and all_positive:
                return ModularIndexing(sum(new_terms), divisor, modulus)

        if isinstance(base, FloorDiv):
            return ModularIndexing(base.args[0], base.args[1] * divisor, modulus)


class CleanDiv(FloorDiv):
    """
    Div where we can assume no rounding.
    This is to enable future optimizations.
    """

    pass


class CeilDiv(sympy.Function):
    """
    Div used in indexing that rounds up.
    """

    def __new__(cls, base, divisor):
        if sympy.gcd(base, divisor) == divisor:
            return CleanDiv(base, divisor)
        else:
            return FloorDiv(base + (divisor - 1), divisor)


def get_device_type(x):
    if getattr(x, "get_device", None):
        return get_device_type(x.get_device())
    if isinstance(x, torch.device):
        return x.type
    return None


def is_triton(x):
    return get_device_type(x) == "cuda"


def is_cpu(x):
    return get_device_type(x) == "cpu"


@dataclasses.dataclass
class IRNode(object):
    _current_origins: ClassVar[Set[Any]] = set()

    @staticmethod
    @contextlib.contextmanager
    def current_origins(origins: Set[torch.fx.Node]):
        old = IRNode._current_origins
        IRNode._current_origins = old | origins
        yield
        IRNode._current_origins = old

    def __post_init__(self):
        self.origins = set(self._current_origins)

    def common_repr(self):
        return (
            [f"origins={self.origins}"] if hasattr(self, "origins") else ["no origins?"]
        )

    def str_helper(self, lines):
        lines = lines + self.common_repr()
        lines = indent(",\n".join(map(str, lines)))
        return f"{type(self).__name__}(\n{lines}\n)"

    def is_user_of(self, name):
        return any(name == dep.name for dep in self.get_reads())

    def get_numel(self):
        return sympy_product(self.get_size())


@dataclasses.dataclass
class Loops(IRNode):
    device: torch.device
    dtype: torch.dtype
    inner_fn: Callable
    ranges: List[Expr]

    def __str__(self, names=("ranges",)):
        return self.str_helper(
            [
                f"'{self.device.type}'",
                str(self.dtype),
                self.inner_fn_str(),
            ]
            + [f"{name}={getattr(self, name)}" for name in names]
        )

    __repr__ = __str__

    def get_dtype(self):
        return self.dtype

    def get_device(self):
        return self.device

    def get_size(self):
        return self.ranges

    def is_extern(self):
        return False

    @classmethod
    def create(cls, *args, **kwargs):
        return TensorBox.create(cls(*args, **kwargs))

    @staticmethod
    def _index(ranges, prefix="i"):
        return [
            sympy.Integer(0) if s == 1 else sympy_symbol(f"{prefix}{n}")
            for n, s in enumerate(ranges)
        ]

    @cache_on_self
    def inner_fn_str(self):
        formatter = V.KernelFormatterHandler(V.MockHandler())
        with V.set_ops_handler(formatter), patch.object(
            FlexibleLayout, "allow_indexing", True
        ):
            result = self.inner_fn(self._index(self.ranges))
            return formatter.getvalue(result)

    def is_zero_elements(self):
        return any(r == 0 for r in self.ranges)

    @cache_on_self
    def get_reads(self):
        with patch.object(FlexibleLayout, "allow_indexing", True):
            if self.get_reduction_type():
                return extract_read_writes(
                    self.make_loader(),
                    self.get_size(),
                    self.get_reduction_size(),
                ).reads
            else:
                return extract_read_writes(
                    self.make_loader(),
                    self.get_size(),
                ).reads


class Pointwise(Loops):
    def make_loader(self):
        return self.inner_fn

    def get_reduction_size(self):
        return []

    def get_reduction_type(self):
        return None

    def store_output(self, output_name, indexer, vars):
        return ops.store(output_name, indexer(vars), self.inner_fn(vars))

    def constant_to_device(self, device):
        """Move this to a given device. Requires that all reads are to constants."""
        loader = self.make_loader()
        loader = patch.object(ConstantBuffer, "override_device", device)(loader)
        return Pointwise(device, self.dtype, loader, self.ranges)


@dataclasses.dataclass
class Scatter(Pointwise):
    output_indexer: Callable[[List[Expr]], Expr]
    scatter_mode: Optional[str] = None

    def constant_to_device(self, device):
        """Move this to a given device. Requires that all reads are to constants."""
        loader = self.make_loader()
        loader = patch.object(ConstantBuffer, "override_device", device)(loader)
        return Scatter(
            device,
            self.dtype,
            loader,
            self.ranges,
            self.output_indexer,
            self.scatter_mode,
        )

    def store_output(self, output_name, indexer, vars):
        return ops.store(
            output_name,
            indexer(self.output_indexer(vars)),
            self.inner_fn(vars),
            mode=self.scatter_mode,
        )


class ReductionHint(Enum):
    INNER = 0
    OUTER = 1
    OUTER_TINY = 2
    DEFAULT = 3


class TileHint(Enum):
    SQUARE = 0
    DEFAULT = 1


@dataclasses.dataclass
class Reduction(Loops):
    reduction_ranges: List[Expr]
    reduction_type: str
    # self.dtype represents the dst dtype
    src_dtype: torch.dtype
    reduction_hint: ReductionHint

    def __str__(self):
        return Loops.__str__(
            self, names=("ranges", "reduction_ranges", "reduction_type")
        )

    __repr__ = __str__

    def get_reduction_size(self):
        return self.reduction_ranges

    def get_reduction_type(self):
        return self.reduction_type

    def store_reduction(self, output_name, indexer, vars, reduction_vars):
        return ops.reduction(
            output_name,
            self.dtype,
            self.src_dtype,
            self.reduction_type,
            indexer(vars),
            self.inner_fn(vars, reduction_vars),
        )

    def index_length(self):
        return len(self.ranges) + len(self.reduction_ranges)

    @cache_on_self
    def inner_fn_str(self):
        formatter = V.KernelFormatterHandler(V.MockHandler())
        with V.set_ops_handler(formatter), patch.object(
            FlexibleLayout, "allow_indexing", True
        ):
            result = self.inner_fn(
                self._index(self.ranges),
                self._index(self.reduction_ranges, "r"),
            )
            return formatter.getvalue(result)

    def constant_to_device(self, device):
        """Move this to a given device. Requires that all reads are to constants."""
        loader = self.make_loader()
        loader = patch.object(ConstantBuffer, "override_device", device)(loader)
        return Reduction(
            device,
            self.dtype,
            loader,
            self.ranges,
            self.reduction_ranges,
            self.reduction_type,
            self.src_dtype,
            ReductionHint.DEFAULT,
        )

    @staticmethod
    def num_splits(
        device,
        dst_dtype,
        src_dtype,
        inner_fn,
        ranges,
        reduction_ranges,
        reduction_type,
        reduction_numel,
    ):
        num_sm = get_device_properties(device).multi_processor_count
        min_elements_per_thread = 32
        max_elements_per_thread = 512
        threads_per_sm = 2048
        min_elements_per_device = min_elements_per_thread * num_sm * threads_per_sm
        max_elements_per_device = max_elements_per_thread * num_sm * threads_per_sm

        def inner_reduction_splits(reduction_numel_hint, numel_hint):
            # do heuristics that's close to eager mode for split inner reduction
            # we leak reduction autotune configs here, and will need to refactor to avoid this later
            num_warps = 8
            num_threads = 32 * num_warps
            if numel_hint >= 2 * num_sm:  # don't split if there are enough outputs
                return 1
            if reduction_numel_hint <= 8192:
                return 1
            if reduction_numel_hint * numel_hint <= min_elements_per_device:
                split_size = min_elements_per_thread
            elif reduction_numel_hint * numel_hint < max_elements_per_device:
                target_blocks = num_sm * threads_per_sm // (2 * num_threads)
                blocks_per_output = (target_blocks + numel_hint - 1) // numel_hint
                tmp_split_size = (
                    reduction_numel_hint + num_threads * blocks_per_output - 1
                ) // (num_threads * blocks_per_output)
                divisors = sympy.divisors(reduction_numel_hint)
                closest = min(divisors, key=lambda x: abs(x - tmp_split_size))
                if abs(closest - tmp_split_size) < 30:
                    # prefer even splits, but never smalle than min_elements_per_thread
                    split_size = max(closest, min_elements_per_thread)
                else:
                    split_size = tmp_split_size
            else:
                divisors = sympy.divisors(reduction_numel_hint)
                closest = min(divisors, key=lambda x: abs(x - max_elements_per_thread))
                if abs(closest - max_elements_per_thread) < 50:
                    # prefer even splits
                    split_size = closest
                else:
                    split_size = max_elements_per_thread
            return (reduction_numel_hint + split_size * num_threads - 1) // (
                split_size * num_threads
            )

        def outer_reduction_splits(reduction_numel_hint, numel_hint):
            # TODO the best heuristic currently has XBLOCK (corresponding to numel_hint) 128
            # extend to even smaller number of outputs
            num_warps = 8
            num_threads = num_warps * 32
            rvals_per_thread = 4  # comes from heuristics, refactor to not leak here
            xvals_per_block = 128
            xblocks = (numel_hint + xvals_per_block - 1) // xvals_per_block
            if reduction_numel_hint * numel_hint < min_elements_per_device:
                split_size = min_elements_per_thread
            elif reduction_numel_hint * numel_hint < max_elements_per_device:
                target_blocks = num_sm * threads_per_sm // (num_threads)
                target_blocks = (target_blocks + xblocks - 1) // xblocks
                tmp_split_size = (
                    reduction_numel_hint + rvals_per_thread * target_blocks - 1
                ) // (rvals_per_thread * target_blocks)
                divisors = sympy.divisors(reduction_numel_hint)
                closest = min(divisors, key=lambda x: abs(x - tmp_split_size))
                if abs(tmp_split_size - closest) < 20:
                    split_size = max(closest, min_elements_per_thread)
                else:
                    split_size = tmp_split_size
            else:
                divisors = sympy.divisors(reduction_numel_hint)
                closest = min(divisors, key=lambda x: abs(x - max_elements_per_thread))
                if abs(closest - max_elements_per_thread) < 50:
                    # prefer even splits
                    split_size = closest
                else:
                    split_size = max_elements_per_thread

            return (reduction_numel_hint + rvals_per_thread * split_size - 1) // (
                rvals_per_thread * split_size
            )

        reduction_numel_hint = V.graph.sizevars.size_hint(reduction_numel)
        numel_hint = V.graph.sizevars.size_hint(sympy_product(ranges))
        # easy cases
        if numel_hint == 1:
            return ReductionHint.INNER, inner_reduction_splits(
                reduction_numel_hint, numel_hint
            )
        if (
            reduction_numel_hint <= min_elements_per_thread
            or numel_hint >= num_sm * 2 * 32
        ):
            return ReductionHint.DEFAULT, 1

        r = Reduction(
            device,
            dst_dtype,
            inner_fn,
            ranges,
            reduction_ranges,
            reduction_type,
            src_dtype,
            ReductionHint.DEFAULT,
        )

        def get_read_indices(r):
            cb = ComputedBuffer(
                name=None,
                layout=FlexibleLayout(
                    device=r.get_device(),
                    dtype=r.get_dtype(),
                    size=r.get_size(),
                ),
                data=r,
            )
            read_writes = cb.get_read_writes()
            # try finding the full size producer
            # TODO this will fail for something like ((1, N) * (N, 1)).sum()
            # this would also possibly be wrong for producers with the different contiguity but we hope those cases are rare
            range_vars = [
                r
                for r in read_writes.range_vars
                if isinstance(r, sympy.Expr) and not isinstance(r, sympy.Number)
            ]
            indices = []
            changed = False
            for md in sorted(read_writes.reads, key=lambda x: x.name):
                if all([r in md.index.free_symbols for r in range_vars]):
                    indices.append(md.index)
                    if md.name in V.graph.name_to_buffer:
                        buf = V.graph.name_to_buffer[md.name]
                        original_stride = buf.layout.stride
                        buf.decide_layout()
                        if buf.layout.stride != original_stride:
                            changed = True
            return indices, changed

        indices, changed = get_read_indices(r)
        if changed:
            indices, _ = get_read_indices(r)

        if len(indices) == 0:
            # TODO determine splits when all inputs are broadcast
            return ReductionHint.DEFAULT, 1

        _, (_, reduction_vars), _ = dependencies.index_vars_squeeze(
            r.get_size(), r.get_reduction_size()
        )
        num_outer = 0
        num_inner = 0
        for i in indices:
            strides = V.graph.sizevars.stride_hints(i, reduction_vars)
            outer = all([s > 1 for s in strides])
            if outer:
                num_outer += 1
            else:
                num_inner += 1
        if num_inner > num_outer:
            return ReductionHint.INNER, inner_reduction_splits(
                reduction_numel_hint, numel_hint
            )
        else:
            return ReductionHint.OUTER, outer_reduction_splits(
                reduction_numel_hint, numel_hint
            )

    @staticmethod
    def _unroll_reduction_fn(inner_fn, reduction_ranges, reduction_type):
        """Convert inner_fn from a reduction to an pointwise"""
        reduction_ranges = [
            V.graph.sizevars.guard_static_shape(x) for x in reduction_ranges
        ]

        if reduction_type == "sum":

            def combine_fn(a, b):
                return ops.add(a, b)

        elif reduction_type == "min":

            def combine_fn(a, b):
                return ops.minimum(a, b)

        elif reduction_type == "max":

            def combine_fn(a, b):
                return ops.maximum(a, b)

        elif reduction_type == "any":

            def combine_fn(a, b):
                return ops.logical_or(a, b)

        elif reduction_type == "argmin":

            def combine_fn(a, b):
                return ops.minimum(a[0], b[0]), ops.where(
                    ops.lt(b[0], a[0]), b[1], a[1]
                )

        elif reduction_type == "argmax":

            def combine_fn(a, b):
                return ops.maximum(a[0], b[0]), ops.where(
                    ops.gt(b[0], a[0]), b[1], a[1]
                )

        else:
            raise NotImplementedError(f"unknown reduction_type={reduction_type}")

        def fn(index):
            return functools.reduce(
                combine_fn,
                (
                    value_fn(index, rindex)
                    for rindex in itertools.product(
                        *[range(x) for x in reduction_ranges]
                    )
                ),
            )

        if reduction_type in ("argmin", "argmax"):
            flatten_index = FixedLayout(
                None,
                None,
                reduction_ranges,
                FlexibleLayout.contiguous_strides(reduction_ranges),
            ).make_indexer()

            def value_fn(index, rindex):
                rindex = [sympy.expand(i) for i in rindex]
                return (
                    inner_fn(index, rindex),
                    ops.index_expr(flatten_index(rindex), torch.int64),
                )

            return lambda index: fn(index)[1]
        else:
            value_fn = inner_fn
            return fn

    @classmethod
    def create(
        cls,
        device: torch.device,
        dst_dtype: torch.dtype,
        src_dtype: torch.dtype,
        inner_fn: Callable,
        ranges: List[Expr],
        reduction_ranges: List[Expr],
        reduction_type: str,
        reduction_hint: ReductionHint = ReductionHint.DEFAULT,
    ):
        reduction_numel = V.graph.sizevars.simplify(sympy_product(reduction_ranges))

        if reduction_numel == 0:

            # N.B. This is a hack to generate the literal of the given type
            # Ideally, we should be fixing `def constant` in triton.py
            # but it breaks due to hardcoded dtypes in other places
            def py_cnst(val):
                return (
                    bool(val)
                    if dst_dtype == torch.bool
                    else float(val)
                    if dst_dtype.is_floating_point
                    else int(val)
                )

            rtypes_to_inits = {
                "sum": py_cnst(0),
                "prod": py_cnst(1),
                "any": py_cnst(0),
                # "all" is desugared to `!any(!val)`
            }

            assert (
                reduction_type in rtypes_to_inits.keys()
            ), f"{reduction_type} not supported for zero-dimension tensors!"

            def const_fn(index):
                return ops.constant(rtypes_to_inits[reduction_type], dst_dtype)

            return Pointwise.create(
                device=device,
                dtype=src_dtype,
                inner_fn=const_fn,
                ranges=list(ranges),
            )

        if reduction_numel == 1:
            # this reduction is actually a pointwise op
            if reduction_type in ("argmin", "argmax"):

                def fn(index):
                    return 0

            else:

                def fn(index):
                    reduction_index = [sympy.Integer(0) for _ in reduction_ranges]
                    return inner_fn(index, reduction_index)

            return Pointwise.create(device, dst_dtype, fn, ranges)

        if (
            isinstance(reduction_numel, sympy.Integer)
            and V.graph.sizevars.size_hint(reduction_numel)
            < config.unroll_reductions_threshold
            and sympy_product(ranges) != 1
        ):
            return Pointwise.create(
                device,
                dst_dtype,
                cls._unroll_reduction_fn(inner_fn, reduction_ranges, reduction_type),
                ranges,
            )

        if is_triton(device) and reduction_type not in {"argmax", "argmin"}:
            # triton doesn't support reduce to single element well, so break it up
            hint, split = cls.num_splits(
                device,
                dst_dtype,
                src_dtype,
                inner_fn,
                ranges,
                reduction_ranges,
                reduction_type,
                reduction_numel,
            )
            # intermediate reduction in split can contain complex indexing,
            # and num_splits will fail to correctly set the hint
            # reuse the passed hint if available
            if reduction_hint == ReductionHint.DEFAULT:
                reduction_hint = hint
            if split > 1:
                # triton doesn't support reduce to single element well, so break it up
                return cls.create_multilayer(
                    device,
                    dst_dtype,
                    src_dtype,
                    inner_fn,
                    ranges,
                    reduction_ranges,
                    reduction_type,
                    split,
                    reduction_hint,
                )

        return TensorBox.create(
            Reduction(
                device,
                dst_dtype,
                inner_fn,
                ranges,
                reduction_ranges,
                reduction_type,
                src_dtype,
                reduction_hint,
            )
        )

    @staticmethod
    def default_value(reduction_type, dtype):
        if reduction_type in {"max", "argmax"}:
            if is_float_dtype(dtype):
                return float("-inf")
            elif is_boolean_dtype(dtype):
                return 0
            else:
                return torch.iinfo(dtype).min
        if reduction_type in {"min", "argmin"}:
            if is_float_dtype(dtype):
                return float("inf")
            elif is_boolean_dtype(dtype):
                return 1
            else:
                return torch.iinfo(dtype).max

        return {
            "sum": 0,
            "any": 0,
        }[reduction_type]

    @classmethod
    def create_multilayer(
        cls,
        device: torch.device,
        dst_dtype: torch.dtype,
        src_dtype: torch.dtype,
        inner_fn: Callable,
        ranges: List[Expr],
        reduction_ranges: List[Expr],
        reduction_type: str,
        split: int,
        reduction_hint: ReductionHint,
    ):
        """
        Break a large reduction up into multiple smaller reductions
        recursively
        """
        reduction_numel = sympy_product(reduction_ranges)

        # TODO(jansel): convert this to dynamic shapes
        # TODO(jansel): realize the reduction so we can do dynamic indexing
        reduction_ranges = [
            sympy.Integer(V.graph.sizevars.guard_static_shape(s))
            for s in reduction_ranges
        ]
        reduction_numel = sympy.Integer(
            V.graph.sizevars.guard_static_shape(reduction_numel)
        )

        if V.graph.sizevars.size_hint(reduction_numel) % split == 0:
            need_mask = False
        else:
            need_mask = True

        split = sympy.Integer(split)
        block_size = FloorDiv(reduction_numel + (split - 1), split)

        reindex = View.dynamic_reshape_indexer(reduction_ranges, [reduction_numel])

        def wrapper_fn(index, reduction_index):
            (reduction_index,) = reduction_index
            *new_index, reduction_block = index
            indices = block_size * reduction_block + reduction_index

            def body():
                return inner_fn(new_index, reindex([indices]))

            if need_mask:
                mask = ops.lt(
                    ops.index_expr(indices, torch.int32),
                    ops.index_expr(reduction_numel, torch.int32),
                )
                return ops.masked(
                    mask, body, cls.default_value(reduction_type, dst_dtype)
                )
            else:
                return body()

        # triton will automatically compute reductions in fp32 if reducing over fp16/bf16
        # within the kernel. keep the intermediate in fp32 so as to keep the whole reduction
        # in fp32 and not reduce precision by breaking up the kernel into multiple layers
        intermediate_dtype = (
            dst_dtype
            if dst_dtype not in (torch.float16, torch.bfloat16)
            else torch.float
        )
        intermediate = Reduction.create(
            device,
            intermediate_dtype,
            src_dtype,
            wrapper_fn,
            [*ranges, split],
            [block_size],
            reduction_type,
            reduction_hint,
        )
        intermediate.realize()
        intermediate_loader = intermediate.make_loader()

        def intermediate_fn(index, reduction_index):
            return intermediate_loader([*index, *reduction_index])

        numel_hint = V.graph.sizevars.size_hint(sympy_product(ranges))
        if split <= 512 and numel_hint <= 512 and reduction_hint == ReductionHint.OUTER:
            reduction_hint = ReductionHint.OUTER_TINY
        if (
            split <= 1024
            and numel_hint <= 256
            and reduction_hint == ReductionHint.OUTER
        ):
            reduction_hint = ReductionHint.OUTER_TINY
        return TensorBox.create(
            Reduction(
                device,
                dst_dtype,
                intermediate_fn,
                ranges,
                [split],
                reduction_type,
                src_dtype,
                reduction_hint,
            )
        )


def is_storage_and_layout(x):
    try:
        as_storage_and_layout(x, freeze=False)
        return True
    except NotImplementedError:
        return False


def is_contiguous_storage_and_layout(x):
    try:
        buffer, layout = as_storage_and_layout(x, freeze=False)
        return layout.is_contiguous()
    except NotImplementedError:
        return False


def as_storage_and_layout(x, freeze=True, want_contiguous=False, stride_order=None):
    """Try to simplify x into a StorageBox and a Layout"""
    if isinstance(x, TensorBox):
        return as_storage_and_layout(
            x.data,
            freeze=freeze,
            want_contiguous=want_contiguous,
            stride_order=stride_order,
        )
    if isinstance(x, StorageBox) and isinstance(x.data, Buffer):
        if freeze:
            if want_contiguous:
                x.data.freeze_layout()
            elif stride_order is not None:
                x.data.freeze_layout_with_stride_order(stride_order)
            else:
                x.data.decide_layout()
        return x, x.data.layout
    if isinstance(x, ReinterpretView):
        # making the base of x contiguous or stride_ordered will not necessarily make
        # the ReinterpretedView either, so dont pass along those arguments
        buffer, _ = as_storage_and_layout(
            x.data,
            freeze=freeze,
        )
        return buffer, x.layout
    raise NotImplementedError


as_contiguous_storage_and_layout = functools.partial(
    as_storage_and_layout, want_contiguous=True
)


def is_stride_order_storage_and_layout(x, stride_order):
    try:
        buffer, layout = as_storage_and_layout(x, freeze=False)
        return layout.is_stride_ordered(stride_order)
    except NotImplementedError:
        return False


@dataclasses.dataclass
class BaseView(IRNode):
    data: IRNode

    def get_dtype(self):
        return self.data.get_dtype()

    def get_device(self):
        return self.data.get_device()

    def get_name(self):
        return self.data.get_name()

    def mark_reuse(self, users):
        return self.data.mark_reuse(users)

    def has_exceeded_max_reads(self):
        return self.data.has_exceeded_max_reads()

    def realize(self):
        return self.data.realize()

    def realize_hint(self):
        return self.data.realize_hint()

    def get_storage_numel(self):
        return self.data.get_storage_numel()

    def is_extern(self):
        return self.data.is_extern()

    @cache_on_self
    def get_reads(self):
        with patch.object(FlexibleLayout, "allow_indexing", True):
            return extract_read_writes(
                self.make_loader(),
                self.get_size(),
            ).reads

    def unwrap_view(self):
        x = self
        while isinstance(x, BaseView):
            x = x.data
        return x

    def constant_to_device(self, device):
        """Move this to a given device. Requires that all reads are to constants."""
        loader = self.make_loader()
        loader = patch.object(ConstantBuffer, "override_device", device)(loader)
        return Pointwise(device, self.get_dtype(), loader, self.get_size())


@dataclasses.dataclass
class ExpandView(BaseView):
    size: List[Expr]

    @staticmethod
    def _normalize_size(x, new_size):
        """Replace `-1` with correct sizes"""
        new_size = list(map(sympy.expand, new_size))
        old_size = x.get_size()
        old_size = [None] * (len(new_size) - len(old_size)) + list(old_size)
        assert len(new_size) == len(old_size)
        for i in range(len(new_size)):
            if new_size[i] == -1:
                assert old_size[i] is not None
                new_size[i] = old_size[i]
        return new_size

    @classmethod
    def create(cls, x, new_size):
        new_size = cls._normalize_size(x, new_size)

        if is_storage_and_layout(x):
            storage, old_layout = as_storage_and_layout(x)
            skip = len(new_size) - len(old_layout.size)
            assert skip >= 0
            new_stride = [sympy.Integer(0)] * skip
            for stride, size in zip(old_layout.stride, old_layout.size):
                new_stride.append(stride if size != 1 else sympy.Integer(0))
            new_layout = FixedLayout(
                old_layout.device,
                old_layout.dtype,
                list(new_size),
                new_stride,
                old_layout.offset,
            )
            return ReinterpretView(storage, new_layout)

        return ExpandView(x, new_size)

    def get_size(self):
        return self.size

    def make_loader(self):
        target = self.get_size()
        actual = self.data.get_size()
        skip = len(target) - len(actual)
        inner = self.data.make_loader()

        def load(index):
            index = list(index[skip:])
            assert len(index) == len(actual)
            for i in range(len(actual)):
                if actual[i] == 1:
                    # zero out broadcast dimension
                    index[i] = sympy.Integer(0)
            return inner(index)

        return load


@dataclasses.dataclass
class PermuteView(BaseView):
    dims: List[Expr]

    @classmethod
    def create(cls, x, dims):
        dims = cls._map_neg_dims(dims)
        assert set(dims) == set(range(len(dims)))

        if is_storage_and_layout(x):
            storage, old_layout = as_storage_and_layout(x)
            new_layout = FixedLayout(
                old_layout.device,
                old_layout.dtype,
                [old_layout.size[i] for i in dims],
                [old_layout.stride[i] for i in dims],
                old_layout.offset,
            )
            return ReinterpretView(storage, new_layout)

        return PermuteView(x, dims)

    @classmethod
    def _map_neg_dims(cls, dims):
        return [dim if dim >= 0 else len(dims) + dim for dim in dims]

    def get_size(self):
        assert set(self._map_neg_dims(self.dims)) == set(range(len(self.dims)))
        size = self.data.get_size()
        return [size[i] for i in self.dims]

    def make_loader(self):
        inner = self.data.make_loader()
        inv = {j: i for i, j in enumerate(self.dims)}
        inv = [inv[i] for i in range(len(self.dims))]
        assert set(inv) == set(range(len(self.dims)))

        def load(index):
            index = [index[i] for i in inv]
            return inner(index)

        return load


class SqueezeView(BaseView):
    @classmethod
    def create(cls, x, *, dim=None):

        if is_storage_and_layout(x):
            storage, old_layout = as_storage_and_layout(x)
            new_size = []
            new_stride = []
            if dim is not None:
                assert isinstance(dim, int), "expected integer dim argument"
                assert 0 <= dim and dim < len(old_layout.size)

            for i, (size, stride) in enumerate(zip(old_layout.size, old_layout.stride)):
                if dim is None:
                    if size != 1:
                        new_size.append(size)
                        new_stride.append(stride)
                else:
                    if i != dim:
                        new_size.append(size)
                        new_stride.append(stride)
                    else:
                        assert size == 1, "expected squeezed size to be 1"

            new_layout = FixedLayout(
                old_layout.device,
                old_layout.dtype,
                new_size,
                new_stride,
                old_layout.offset,
            )
            return ReinterpretView(storage, new_layout)

        if dim is None:
            # redirect to a generic view
            return View.create(x, [s for s in x.get_size() if s != 1])
        else:
            assert x.get_size()[dim] == 1
            return View.create(x, [s for i, s in enumerate(x.get_size()) if i != dim])

    @staticmethod
    def squeezer(size: Tuple[sympy.Expr, ...]):
        new_size = [s for s in size if s != 1]
        not_one = [i for i, s in enumerate(size) if s != 1]
        length = len(size)

        def reindex(index: List[sympy.Expr]) -> List[sympy.Expr]:
            assert len(index) == len(not_one), f"{index} {not_one}"
            new_index = [sympy.Integer(0)] * length
            for idx, s in zip(not_one, index):
                new_index[idx] = s
            return tuple(new_index)

        return new_size, reindex

    def __init__(self, data):
        raise AssertionError("use SqueezeView.create()")


@dataclasses.dataclass
class View(BaseView):
    size: List[Expr]
    reindex: Callable

    def make_indexer(self):
        base_indexer = self.data.make_indexer()

        def indexer(idx):
            return base_indexer(self.reindex(idx))

        return indexer

    @staticmethod
    def handle_negative_index(idx, size):
        idx = sympy.expand(idx)
        size = sympy.expand(size)
        sizevars = V.graph.sizevars
        if sizevars.size_hint(idx) < 0:
            sizevars.guard_lt(idx, 0)
            idx = idx + size
        return idx

    def reindex_str(self):
        index_old = [sympy_symbol(f"i{n}") for n in range(len(self.size))]
        index_new = list(self.reindex(index_old))
        return f"lambda {', '.join(map(str, index_old))}: {index_new}"

    def __str__(self):
        return self.str_helper(
            [self.data, f"size={self.size}", f"reindex={self.reindex_str()}"]
        )

    __repr__ = __str__

    @classmethod
    def create(cls, x, new_size):
        assert isinstance(new_size, (tuple, list))
        old_size, new_size = cls.resolve_negative_size(x.get_size(), new_size)

        if V.graph.sizevars.maybe_guard_list_equals(old_size, new_size):
            return x

        # TODO: a new class for FixedTransferLayout that output layout is constrained by input layout
        if is_contiguous_storage_and_layout(x) and not isinstance(
            x.data, ExternKernelAlloc
        ):
            storage, old_layout = as_contiguous_storage_and_layout(x)
            new_layout = FixedLayout(
                old_layout.device,
                old_layout.dtype,
                new_size,
                FlexibleLayout.contiguous_strides(new_size),
                old_layout.offset,
            )
            return ReinterpretView(storage, new_layout)

        reindex = cls.dynamic_reshape_indexer(old_size, new_size)
        return cls(x, tuple(new_size), reindex)

    @staticmethod
    def resolve_negative_size(old_size, new_size):
        new_size = [V.graph.sizevars.simplify(x) for x in new_size]
        old_size = [V.graph.sizevars.simplify(x) for x in old_size]

        new_size = list(new_size)
        for i in range(len(new_size)):
            if new_size[i] == -1:
                new_size[i] = sympy.Integer(1)
                new_size[i] = CleanDiv(sympy_product(old_size), sympy_product(new_size))
                break

        V.graph.sizevars.guard_equals(sympy_product(old_size), sympy_product(new_size))
        return old_size, new_size

    @classmethod
    def dynamic_reshape_indexer(cls, old_size, new_size):
        try:
            reindex = cls._dynamic_reshape_indexer(old_size, new_size)
        except (AssertionError, IndexError):
            # optimistic algorithm failed, lets do a fallback
            flat = [sympy_product(old_size)]
            reindex1 = cls._dynamic_reshape_indexer(old_size, flat)
            reindex2 = cls._dynamic_reshape_indexer(flat, new_size)
            reindex = fuse_reindexing(reindex1, reindex2)
        return reindex

    @staticmethod
    def _dynamic_reshape_indexer(old_size, new_size):
        """
        Perform a reshape entirely by modifying indexing math
        """
        size_hint = V.graph.sizevars.size_hint
        vars = [sympy_symbol(f"view{i}") for i in range(len(new_size))]

        stack_new = list(zip(vars, new_size))
        stack_old = list(old_size)

        view_expr = []
        while stack_new and stack_old:
            size_old = stack_old.pop()
            var, size_new = stack_new.pop()
            if size_old == 1:
                view_expr.append(sympy.Integer(0))
                stack_new.append((var, size_new))  # re-add
            elif size_new == 1:
                stack_old.append(size_old)  # re-add
            elif size_hint(size_new) == size_hint(size_old):
                view_expr.append(var)
                V.graph.sizevars.guard_equals(size_new, size_old)
            elif size_hint(size_new) < size_hint(size_old):
                while size_hint(size_new) < size_hint(size_old):
                    var2, size_new2 = stack_new.pop()
                    var = var2 * size_new + var
                    size_new = size_new * size_new2
                view_expr.append(var)
                V.graph.sizevars.guard_equals(size_new, size_old)
            elif size_hint(size_new) > size_hint(size_old):
                divisor = sympy.Integer(1)
                modulus = size_old
                view_expr.append(ModularIndexing(var, divisor, modulus))
                divisor = divisor * modulus
                while size_hint(size_new) > size_hint(size_old):
                    modulus = stack_old.pop()
                    view_expr.append(ModularIndexing(var, divisor, modulus))
                    divisor = divisor * modulus
                    size_old = size_old * modulus
                V.graph.sizevars.guard_equals(size_new, size_old)
            else:
                raise AssertionError()

        while stack_old:
            size_old = stack_old.pop()
            assert size_old == 1
            view_expr.append(sympy.Integer(0))

        while stack_new:
            var, size_new = stack_new.pop()
            assert size_new == 1

        view_expr = list(reversed(view_expr))
        assert len(view_expr) == len(old_size)

        def reindex(index):
            assert len(index) == len(vars), (len(index), len(vars))
            replacements = dict(zip(vars, index))
            return tuple(sympy_subs(x, replacements) for x in view_expr)

        return reindex

    def get_size(self):
        return self.size

    def make_loader(self):
        def load(index):
            return inner(self.reindex(index))

        inner = self.data.make_loader()
        return load


@dataclasses.dataclass
class ReinterpretView(BaseView):
    """Pretend our storage has a different layout"""

    layout: "Layout"

    def __post_init__(self):
        if isinstance(self.data, BaseView):
            self.data = self.data.unwrap_view()

    def __str__(self):
        return self.str_helper(
            [
                self.data,
                self.layout,
            ]
        )

    __repr__ = __str__

    def get_name(self):
        return self.data.get_name()

    def get_device(self):
        return self.layout.device

    def get_dtype(self):
        return self.layout.dtype

    def get_size(self):
        return self.layout.size

    def get_stride(self):
        return self.layout.stride

    def make_loader(self):
        def loader(index):
            indexer = self.layout.make_indexer()
            return ops.load(self.get_name(), indexer(index))

        return loader

    def make_indexer(self):
        return self.layout.make_indexer()

    def get_layout(self):
        return self.layout

    def freeze_layout(self):
        pass

    def codegen_reference(self):
        size = V.graph.sizevars.codegen_shape_tuple(self.layout.size)
        stride = V.graph.sizevars.codegen_shape_tuple(self.layout.stride)
        offset = V.graph.sizevars.codegen_sizevar(self.layout.offset)
        as_strided = V.graph.sizevars.as_strided
        if offset != "0":
            return f"{as_strided}({self.get_name()}, {size}, {stride}, {offset})"
        return f"{as_strided}({self.get_name()}, {size}, {stride})"


class SliceView(View):
    @classmethod
    def create(cls, x, dim, start, end, step=1):
        step = sympy.expand(step)
        assert step > 0
        try:
            if start == 0 and end >= 2**63 and step == 1:
                return x
        except TypeError:
            pass

        sizevars = V.graph.sizevars
        new_size = list(x.get_size())

        start = cls.handle_negative_index(start, new_size[dim])
        end = cls.handle_negative_index(end, new_size[dim])

        end = sizevars.guard_min(end, new_size[dim])
        start = sizevars.guard_min(sizevars.guard_min(start, new_size[dim]), end)
        if start == 0 and sizevars.size_hint(end - new_size[dim]) == 0 and step == 1:
            sizevars.guard_equals(end, new_size[dim])
            return x

        new_size[dim] = FloorDiv(end - start + (step - 1), step)

        if is_storage_and_layout(x):
            # Fast path
            storage, old_layout = as_storage_and_layout(x)
            new_stride = list(old_layout.stride)
            new_stride[dim] = new_stride[dim] * step
            new_layout = FixedLayout(
                old_layout.device,
                old_layout.dtype,
                new_size,
                new_stride,
                old_layout.offset + old_layout.stride[dim] * start,
            )
            return ReinterpretView(storage, new_layout)

        def reindex(index):
            assert len(index) == len(new_size), f"wrong ndim {index} {new_size}"
            index = list(index)
            index[dim] = index[dim] * step + start
            return index

        # redirect to a generic view
        return SliceView(x, size=new_size, reindex=reindex)


class BaseConstant(IRNode):
    def get_size(self):
        return ()

    def get_dtype(self):
        return self.dtype

    def get_device(self):
        return self.device

    def mark_reuse(self, users):
        pass

    def has_exceeded_max_reads(self):
        return False

    def get_reads(self):
        return ()

    def is_extern(self):
        return False


@dataclasses.dataclass
class Constant(BaseConstant):
    value: Any
    dtype: torch.dtype
    device: torch.device

    def make_loader(self):
        def loader(index):
            return ops.constant(self.value, self.dtype)

        return loader

    def realize(self):
        pass


@dataclasses.dataclass
class IndexingConstant(BaseConstant):
    index: Any
    dtype: torch.dtype
    device: torch.device

    def make_loader(self):
        def loader(index):
            return ops.index_expr(self.index, self.dtype)

        return loader


@dataclasses.dataclass
class Layout(IRNode):
    def __init__(
        self,
        device: torch.device,
        dtype: torch.dtype,
        size: List[Expr],
        stride: List[Expr],
        offset: Expr = Integer(0),
    ):
        self.device = device
        self.dtype = dtype
        assert all(isinstance(s, Expr) or isinstance(s, int) for s in size)
        self.size = size
        self._stride = stride
        self.offset = offset

    @property
    def stride(self):
        return self._stride

    def __str__(self):
        offset = ""
        if self.offset != 0:
            offset = f", offset={self.offset}"
        return (
            f"{type(self).__name__}('{self.device.type}', {self.dtype}, "
            f"size={self.size}, stride={self.stride}{offset})"
        )

    __repr__ = __str__

    def is_contiguous(self):
        for left, right, size in zip(
            self.stride, FlexibleLayout.contiguous_strides(self.size), self.size
        ):
            if size != 1 and left != right:
                return False
        return True

    def is_channels_last_contiguous(self):
        ndim = len(self.size)
        if ndim not in [4, 5]:
            return False
        for left, right, size in zip(
            self.stride, make_channels_last_strides_for(self.size), self.size
        ):
            if size != 1 and left != right:
                return False
        return True

    def is_transposed(self):
        for left, right, size in zip(
            self.stride,
            reversed(FlexibleLayout.contiguous_strides(self.size)),
            self.size,
        ):
            if size != 1 and left != right:
                return False
        return True

    def is_stride_ordered(self, order):
        assert len(self.stride) == len(order)
        # reorder the stride given order
        stride_ordered = [None] * len(order)
        for i in range(len(order)):
            stride_ordered[order[i]] = V.graph.sizevars.size_hint(self.stride[i])
        # check if it is in ascending order
        for i in range(len(order) - 1):
            if stride_ordered[i] > stride_ordered[i + 1]:
                return False
        return True

    def is_channels_last_stride_ordered(self):
        # create channels_last order(NCHW, NCDHW, the C is the first order).
        order = [0] + list(reversed(range(1, len(self.stride) - 1)))
        order = [len(order)] + order
        return self.is_stride_ordered(order)

    def as_fixed(self):
        return FixedLayout(
            self.device,
            self.dtype,
            self.size,
            self.stride,
            self.offset,
        )

    def make_indexer(self):
        assert (
            FlexibleLayout.allow_indexing
        ), f"convert {type(self).__name__} to FixedLayout first"
        return self.as_fixed().make_indexer()

    def __eq__(self, other) -> bool:
        return (
            self.device == other.device
            and self.dtype == other.dtype
            and self.size == other.size
            and self.stride == other.stride
            and self.offset == other.offset
        )


class FixedLayout(Layout):
    """A Tensor layout we cannot change"""

    def __init__(
        self,
        device: torch.device,
        dtype: torch.dtype,
        size: List[Expr],
        stride: List[Expr] = None,
        offset: Expr = Integer(0),
    ):
        if stride is None:
            stride = FlexibleLayout.contiguous_strides(size)
        super().__init__(
            device,
            dtype,
            size,
            stride,
            offset,
        )

    def make_indexer(self):
        """A closure containing math to read a given element"""

        def indexer(index):
            assert len(index) == len(self.stride) == len(self.size)
            result = self.offset
            for idx, stride, sz in zip(index, self.stride, self.size):
                if sz != 1:
                    result = result + idx * stride
            return result

        return indexer


class FlexibleLayout(Layout):
    """A Tensor layout we are allowed to change"""

    allow_indexing = False

    @staticmethod
    def contiguous_strides(sizes):
        if len(sizes) == 0:
            return []
        reversed_strides = [sympy.Integer(1)]
        for size in reversed(sizes[1:]):
            reversed_strides.append(size * reversed_strides[-1])
        return list(reversed(reversed_strides))

    @staticmethod
    def fill_ordered(sizes, order):
        """
        Create a stride based on the order the dimensions should be filled in.

        In this format, channels last would be:
            [1, 3, 2, 0]
        """
        assert set(range(len(sizes))) == set(order)
        next_stride = sympy.Integer(1)
        strides = [None] * len(order)

        for i in order:
            strides[i] = next_stride
            next_stride = next_stride * sizes[i]
        return strides

    @staticmethod
    def stride_ordered(sizes, order):
        """
        Create a stride based on the sorted order of a permuted range.

        In this format, channels last would be:
            [3, 0, 2, 1]
        """
        assert set(range(len(sizes))) == set(order)
        fill_order = stride_order2fill_order(order)
        return FlexibleLayout.fill_ordered(sizes, fill_order)

    @staticmethod
    def same_ordered(sizes, stride):
        """
        Create a stride that has the same stride order as given stride

        For example, if given stride is [1000, 1, 100, 10],
        the fill order should be [1, 3, 2, 0]
        """
        assert len(sizes) == len(stride)
        stride = [V.graph.sizevars.size_hint(x) for x in stride]
        fill_order = sorted(range(len(stride)), key=stride.__getitem__)
        return FlexibleLayout.fill_ordered(sizes, fill_order)

    def as_stride_order(self, order):
        return FixedLayout(
            self.device,
            self.dtype,
            self.size,
            self.stride_ordered(self.size, order),
            self.offset,
        )

    def as_fill_order(self, order):
        return FixedLayout(
            self.device,
            self.dtype,
            self.size,
            self.fill_ordered(self.size, order),
            self.offset,
        )

    def as_same_order(self, stride):
        return FixedLayout(
            self.device,
            self.dtype,
            self.size,
            self.same_ordered(self.size, stride),
            self.offset,
        )

    def __init__(self, device, dtype, size, stride_order=None):
        if stride_order:
            strides = FlexibleLayout.fill_ordered(size, stride_order)
        else:
            strides = FlexibleLayout.contiguous_strides(size)
        super(FlexibleLayout, self).__init__(device, dtype, size, strides)


class AliasedLayout(Layout):
    """Shares the same storage as another tensor"""

    def __init__(self, view: "ReinterpretView"):
        layout = view.get_layout()
        super().__init__(
            layout.device,
            layout.dtype,
            layout.size,
            layout.stride,
        )
        self.view = view

    def make_indexer(self):
        return self.as_fixed().make_indexer()

    def maybe_guard_aligned(self):
        offset = self.view.get_layout().offset
        if offset == 0:
            return True
        from .compile_fx import ALIGNMENT

        return V.graph.sizevars.maybe_guard_multiple_of(offset, ALIGNMENT)


class MutationLayout(Layout):
    def __init__(self, target: IRNode):
        super().__init__(
            target.get_device(),
            target.get_dtype(),
            target.get_size(),
            None,  # type: ignore[arg-type]
        )
        self.target = target

    @Layout.stride.getter
    def stride(self):
        return self.real_layout().stride

    def real_layout(self):
        if isinstance(self.target, MutationLayout):
            return self.target.real_layout()
        return self.target.data.layout

    @classmethod
    def realize_into(cls, src, dst):
        dst.realize()
        V.graph.realize_users_of(dst.get_name())

        if isinstance(src, TensorBox):
            src = src.data

        if not isinstance(src, StorageBox) or src.is_user_of(dst.get_name()):
            need_copy = True
        else:
            src.realize()
            need_copy = not isinstance(src.data.layout, FlexibleLayout)

        if need_copy:
            src = Pointwise.create(
                device=src.get_device(),
                dtype=src.get_dtype(),
                inner_fn=src.make_loader(),
                ranges=[
                    V.graph.sizevars.guard_equals(a, b)
                    for a, b in zip(src.get_size(), dst.get_size())
                ],
            ).data
            src.realize()

        assert isinstance(src.data.layout, FlexibleLayout)
        src.data.layout = MutationLayout(dst)
        return src.data

    def as_fixed(self):
        return self

    def make_indexer(self):
        return self.target.make_indexer()


@dataclasses.dataclass
class Buffer(IRNode):
    name: str
    layout: Layout

    def make_indexer(self):
        return self.layout.make_indexer()

    def get_name(self):
        assert self.name
        return self.name

    def get_device(self):
        return self.layout.device

    def get_dtype(self):
        return getattr(self.layout, "dtype", None)

    def get_size(self):
        return self.layout.size

    def get_stride(self):
        return self.layout.stride

    def get_layout(self):
        return self.layout

    def get_storage_numel(self):
        return self.get_numel()

    def is_extern(self):
        return False

    def freeze_layout(self):
        if not isinstance(self.layout, MultiOutputLayout):
            self.layout = self.layout.as_fixed()

    def freeze_layout_with_stride_order(self, order):
        assert isinstance(self.layout, FlexibleLayout)
        self.layout = self.layout.as_stride_order(order)

    def freeze_layout_with_fill_order(self, order):
        assert isinstance(self.layout, FlexibleLayout)
        self.layout = self.layout.as_fill_order(order)

    def freeze_layout_with_same_order(self, stride):
        assert isinstance(self.layout, FlexibleLayout)
        self.layout = self.layout.as_same_order(stride)

    def make_loader(self):
        def loader(index):
            indexer = self.layout.make_indexer()
            return ops.load(self.name, indexer(index))

        return loader

    def is_no_op(self):
        return False

    def codegen_reference(self):
        return self.get_name()

    def decide_layout(self):
        pass

    def get_alias_names(self):
        if isinstance(self.layout, AliasedLayout):
            return [self.layout.view.get_name()]
        return ()

    def get_mutation_names(self):
        if isinstance(self.layout, MutationLayout):
            return [self.layout.target.get_name()]
        return ()

    @cache_on_self
    def get_read_writes(self):
        with patch.object(FlexibleLayout, "allow_indexing", True):
            return extract_read_writes(
                self.make_loader(),
                self.get_size(),
            )

    def get_reads(self):
        return self.get_read_writes().reads

    def realize(self):
        pass


class InputBuffer(Buffer):
    pass


class ConstantBuffer(InputBuffer):
    override_device = None

    def make_loader(self):
        def loader(index):
            indexer = self.layout.make_indexer()
            return ops.load(
                V.graph.constant_name(self.name, self.override_device), indexer(index)
            )

        return loader

    def constant_to_device(self, device):
        return ConstantBuffer(V.graph.constant_name(self.name, device), self.layout)


class RandSeedBuffer(ConstantBuffer):
    def codegen_reference(self):
        # Clone makes sure if we pass this from forwards to backwards
        # the value does not get clobbered by the time backwards is run.
        return self.get_name() + ".clone()"


class NoneAsConstantBuffer(IRNode):
    def codegen_reference(self):
        return "None"

    def cpp_wrapper_codegen_reference(self):
        return "at::Tensor()"


class ShapeAsConstantBuffer(IRNode):
    def __init__(self, shape):
        super().__init__()
        self.shape = shape

    def codegen_reference(self):
        return str(V.graph.sizevars.simplify(self.shape))


@dataclasses.dataclass
class ComputedBuffer(Buffer):
    data: Loops

    @cache_on_self
    def get_read_writes(self):
        with patch.object(FlexibleLayout, "allow_indexing", True):
            if self.data.get_reduction_type():
                return extract_read_writes(
                    self.get_store_function(),
                    self.data.get_size(),
                    self.data.get_reduction_size(),
                )
            else:
                return extract_read_writes(
                    self.get_store_function(),
                    self.data.get_size(),
                )

    def get_store_function(self):
        indexer = self.layout.as_fixed().make_indexer()
        if self.data.get_reduction_type():
            return partial(self.data.store_reduction, self.name, indexer)
        else:
            return partial(self.data.store_output, self.name, indexer)

    def get_fill_order(self):
        """
        If our layout is still flexible, try to determine the stride order based on stride orders of reads.

        TODO(jansel): A better algorithm here would look at downstream consumers of this
                      value and try to do global graph-level layout optimization.
                      This is also something just begging to be autotuned.
        """
        if isinstance(self.layout, FlexibleLayout):
            _, (index_vars, reduction_vars), _ = dependencies.index_vars_squeeze(
                self.data.get_size(), self.data.get_reduction_size()
            )
            reads = self.get_read_writes().reads
            reads_bufs = [
                V.graph.name_to_buffer[r.name]
                if r.name in V.graph.name_to_buffer.keys()
                else None
                for r in reads
            ]
            priority_idx = []
            for i, reads_buf in enumerate(reads_bufs):
                if (
                    isinstance(reads_buf, Convolution)
                    and reads_buf.kernel != "aten.convolution"
                ):
                    # prioritize Conv layout order
                    priority_idx.append(i)
            # only consider reads to buffer of same size
            reads = [
                sympy_subs(
                    r.index, {v: sympy.Integer(0) for v in reduction_vars if v != 0}
                )
                for r in reads
            ]

            if reads:
                stride_lengths = [
                    V.graph.sizevars.stride_hints(expr, index_vars) for expr in reads
                ]
                from .scheduler import pick_loop_order

                return pick_loop_order(stride_lengths, self.get_size(), priority_idx)

        return None

    def decide_layout(self):
        if isinstance(self.layout, FlexibleLayout):
            order = self.get_fill_order()
            if order:
                self.freeze_layout_with_fill_order(order)
            else:
                self.freeze_layout()

    def simplify_and_reorder(self):
        """
        This is a main place where we do loop transformations in a
        backend-agnostic way.

        Here we:
            1) Remove any 1 dimensions
            2) Fuse contiguous dimensions together
            3) Reorder dimensions based on stride orders
        """
        _, args, var_ranges = dependencies.index_vars_squeeze(
            self.data.get_size(), self.data.get_reduction_size(), prefix="q"
        )
        with patch.object(ConstantBuffer, "override_device", self.get_device()):
            body = LoopBody(
                self.get_store_function(),
                (args if self.get_reduction_type() else args[:1]),
                var_ranges,
            )
        index_formulas = [*body.indexing_exprs.values()]
        reads_bufs = [
            V.graph.name_to_buffer[reads_name]
            if reads_name in V.graph.name_to_buffer.keys()
            else None
            for reads_name in body.reads_name2expr.keys()
        ]
        priority_idx = []
        if config.triton.convolution == "aten":
            memory_addrs = [
                *body.reads_name2expr.values(),
                *body.writes_name2expr.values(),
            ]
        else:
            # prioritize reads layout/loop_ordering over writes
            if len(body.reads_name2expr.values()) > 0:
                memory_addrs = [*body.reads_name2expr.values()]
            else:
                memory_addrs = [*body.writes_name2expr.values()]
            for i, reads_buf in enumerate(reads_bufs):
                if isinstance(reads_buf, Convolution):
                    priority_idx.append(i)
        index_vars = []
        reduce_vars = []
        index_size = []
        reduce_size = []
        for v, s in var_ranges.items():
            if v in args[0]:
                assert not reduce_vars
                index_vars.append(v)
                index_size.append(s)
            else:
                assert v in args[1]
                reduce_vars.append(v)
                reduce_size.append(s)

        # the reordering_reindex in reads' simplify_reorder_and_tile
        reordering_reindex = [same_reorder(range(len(index_vars)))] * len(memory_addrs)
        for i, reads_buf in enumerate(reads_bufs):
            if isinstance(reads_buf, ComputedBuffer) and hasattr(
                reads_buf, "iter_reordering_reindex"
            ):
                reordering_reindex[i] = reads_buf.iter_reordering_reindex

        def simplify_and_reorder(x_vars, sizes, reordering_reindex=None):
            sizes, reindex0, reindex1 = self._apply_loop_reordering(
                x_vars, sizes, memory_addrs, reordering_reindex, priority_idx
            )
            # for NHWC: reindex0([0,1,2,3]) = [0,2,3,1], reindex1([0,1,2,3]) = [0,3,2,1]
            x_vars = reindex0(x_vars)
            sizes, reindex2, prune = V.graph.sizevars._simplify_loops(
                x_vars,
                sizes,
                index_prevent_reordering(index_formulas, x_vars, sizes),
            )
            x_vars = prune(x_vars)
            # sizes, reindex1, prune = _simplify_loops(x_vars, sizes, index_formulas)
            # x_vars = prune(x_vars)
            # sizes, reindex2 = self._apply_loop_reordering(x_vars, sizes, memory_addrs)
            reindex = fuse_reindexing(reindex1, reindex2)
            return sizes, reindex, reindex1

        iter_ranges, iter_reindex, iter_reordering_reindex = simplify_and_reorder(
            index_vars, index_size, reordering_reindex
        )
        reduce_ranges, reduce_reindex, _ = simplify_and_reorder(
            reduce_vars, reduce_size
        )

        # remember the reordering order
        self.iter_reordering_reindex = iter_reordering_reindex
        # retrace the loop body with simplification and reordering applied
        (iter_vars, reduce_vars), var_ranges = dependencies.index_vars_no_squeeze(
            iter_ranges, reduce_ranges, prefix="z"
        )
        body = LoopBody(
            body, [iter_reindex(iter_vars), reduce_reindex(reduce_vars)], var_ranges
        )
        return (iter_ranges, reduce_ranges), body

    @staticmethod
    def _apply_loop_reordering(
        index_vars, sizes, memory_addrs, reordering_reindex=None, priority_idx=None
    ):
        """
        Shuffle the order of loops around to hopefully improve performance.
        """
        from .scheduler import pick_loop_order

        if priority_idx is None:
            priority_idx = []

        try:
            strides = [
                V.graph.sizevars.stride_hints(expr, index_vars) for expr in memory_addrs
            ]
            assert len(strides) == len(memory_addrs) and len(strides[0]) == len(
                index_vars
            )
            # consider both layout(strides) and reordering(reordering_reindex)
            if reordering_reindex is not None:
                for i in range(len(memory_addrs)):
                    try:
                        strides[i] = reordering_reindex[i](strides[i])
                    # if len(order) != len(strides), do not reorder
                    except AssertionError:
                        pass
            order = list(reversed(pick_loop_order(strides, sizes, priority_idx)))
        except Exception:
            if config.debug:
                log.warning(
                    f"Did not simplify complex index:\n{dict(zip(index_vars, sizes))}\n{memory_addrs}"
                )
            order = list(range(len(sizes)))
        sizes = [sizes[i] for i in order]
        return sizes, same_reorder(order), inverse_reorder(order)

    def get_reduction_size(self):
        return self.data.get_reduction_size()

    def get_reduction_type(self):
        return self.data.get_reduction_type()

    def is_no_op(self):
        return self.data.is_zero_elements()

    def should_allocate(self):
        return True

    def constant_to_device(self, device):
        """Move this to a given device. Requires that all reads are to constants."""
        return self.data.constant_to_device(device)


class TemplateBuffer(Buffer):
    """
    Represents a Triton (in the futurue other type) of template operator
    that we can fuse an epilogue onto.
    """

    def __init__(self, layout, inputs, make_kernel_render):
        super().__init__(name=None, layout=layout)
        self.inputs = InputsKernel.unwrap_storage(inputs)
        self.make_kernel_render = make_kernel_render
        self.name = V.graph.register_buffer(self)

    def get_read_writes(self):
        return self.normalized_read_writes()

    @cache_on_self
    def normalized_read_writes(self):
        name = self.get_name()
        indexer = self.layout.make_indexer()

        def dummy(index, rindex):
            assert len(rindex) == 0
            return ops.store(name, indexer(index), "fake")

        deps = dependencies.extract_read_writes(
            dummy, self.get_size(), (), normalize=True
        )
        deps.reads = {dependencies.StarDep(x.get_name()) for x in self.inputs}
        return deps

    def get_reduction_size(self):
        return 1

    def get_reduction_type(self):
        return None

    def is_no_op(self):
        return False

    def should_allocate(self):
        return True

    def simplify_and_reorder(self):
        return (
            (
                self.get_size(),
                (),
            ),
            None,
        )


@dataclasses.dataclass
class InputsKernel(Buffer):
    inputs: List[Buffer]

    def get_read_writes(self):
        return dependencies.ReadWrites(
            {dependencies.StarDep(x.get_name()) for x in self.inputs},
            {dependencies.StarDep(self.get_name())},
            set(),
            [],
            None,
        )

    @staticmethod
    def unwrap_storage(inputs):
        inputs_new = []
        for x in inputs:
            if isinstance(x, TensorBox):
                x = x.data
            if isinstance(x, StorageBox):
                x = x.data
            if isinstance(x, BaseView) and not isinstance(x, ReinterpretView):
                x = ExternKernel.realize_input(x)
            assert isinstance(x, (Buffer, ReinterpretView)), x
            inputs_new.append(x)
        return inputs_new

    def is_extern(self):
        return True


class NopKernel(InputsKernel):
    def is_no_op(self):
        return True


class ConcatKernel(NopKernel):
    """
    There isn't actually a real kernel for concat, we just change the
    storage for the upstream data.
    """

    @classmethod
    def create(cls, inputs, dim):
        device = inputs[0].get_device()
        dtype = inputs[0].get_dtype()
        new_size = list(inputs[0].get_size())
        offsets_start = [0]
        offsets_end = [new_size[dim]]
        assert 0 <= dim < len(new_size)
        for i in range(1, len(inputs)):
            input_size = inputs[i].get_size()
            offsets_start.append(new_size[dim])
            assert len(input_size) == len(new_size)
            assert inputs[i].get_dtype() == dtype
            assert inputs[i].get_device() == device
            for j in range(len(new_size)):
                if j == dim:
                    new_size[j] = new_size[j] + input_size[j]
                else:
                    new_size[j] = V.graph.sizevars.guard_equals(
                        new_size[j], input_size[j]
                    )
            offsets_end.append(new_size[dim])

        output_stride = FlexibleLayout.contiguous_strides(new_size)
        # If any of the inputs is in CL format, use CL format for the output
        for i in range(len(inputs)):
            x = inputs[i]
            if is_storage_and_layout(x):
                layout = x.get_layout()
                if (
                    isinstance(layout, FixedLayout)
                    and layout.is_channels_last_contiguous()
                ):
                    # use CL stride for the output
                    output_stride = make_channels_last_strides_for(new_size)
                    break

        kernel = ConcatKernel(
            name=None,
            layout=FixedLayout(
                device=device,
                dtype=dtype,
                size=new_size,
                stride=output_stride,
            ),
            inputs=[],
        )
        kernel = StorageBox(kernel)
        for i in range(len(inputs)):
            kernel.data.inputs.append(
                cls.realize_into(
                    inputs[i],
                    SliceView.create(kernel, dim, offsets_start[i], offsets_end[i]),
                )
            )
        kernel.data.name = V.graph.register_buffer(kernel.data)
        kernel.data.inputs = cls.unwrap_storage(kernel.data.inputs)

        return kernel

    @classmethod
    def realize_into(cls, src, dst):
        # Attempt to turn this into a ReinterpretView rather than assert.
        # This has concessions around layout, as as_storage_and_layout
        # can cause us to go from flexible to fixed layout.
        if not isinstance(dst, ReinterpretView):
            if is_storage_and_layout(dst):
                storage, layout = as_storage_and_layout(dst)
                dst = ReinterpretView(storage, layout)
        assert isinstance(dst, ReinterpretView), dst
        if isinstance(src, TensorBox):
            # unwrap a TensorBox
            return cls.realize_into(src.data, dst)
        if isinstance(src, StorageBox):
            src.realize()
            # ExternKernelAlloc has specific requirements for output layout, should create a copy
            if isinstance(src.data.layout, FlexibleLayout) and not isinstance(
                src.data, ExternKernelAlloc
            ):
                src.data.layout = AliasedLayout(dst)
                return src.data
        # introduce a copy
        pw = Pointwise.create(
            device=src.get_device(),
            dtype=src.get_dtype(),
            inner_fn=src.make_loader(),
            ranges=[
                V.graph.sizevars.guard_equals(a, b)
                for a, b in zip(src.get_size(), dst.get_size())
            ],
        )
        return cls.realize_into(pw, dst)

    def should_allocate(self):
        return True


@dataclasses.dataclass
class ExternKernel(InputsKernel):
    constant_args: Tuple[Any, ...] = ()
    kwargs: Dict[str, Any] = dataclasses.field(default_factory=dict)
    output_view: Optional[ReinterpretView] = None

    def decide_layout(self):
        if isinstance(self.layout, FlexibleLayout):
            self.apply_constraint()
            self.freeze_layout()

    def codegen(self, wrapper):
        raise NotImplementedError

    @staticmethod
    def copy_input(x):
        pw = Pointwise.create(
            device=x.get_device(),
            dtype=x.get_dtype(),
            inner_fn=x.make_loader(),
            ranges=x.get_size(),
        )
        pw.realize()
        return pw

    @classmethod
    def process_kernel(cls, kernel, *args, **kwargs):
        binded_args = signature(kernel).bind(*args, **kwargs).arguments
        args_flat, args_spec = pytree.tree_flatten(binded_args)

        is_arg_tensor = []
        tensor_args = []
        non_tensor_args = []
        for arg in args_flat:
            is_arg_tensor.append(isinstance(arg, IRNode))
            if is_arg_tensor[-1]:
                tensor_args.append(arg)
            else:
                if isinstance(arg, sympy.Expr):
                    arg = V.graph.sizevars.shape_env.create_symintnode(arg)
                non_tensor_args.append(arg)

        def unflatten_args(new_tensor_args, new_non_tensor_args):
            result = []
            it_tensors = iter(new_tensor_args)
            it_non_tensors = iter(new_non_tensor_args)
            for is_tensor in is_arg_tensor:
                if is_tensor:
                    result.append(next(it_tensors))
                else:
                    result.append(next(it_non_tensors))
            result = pytree.tree_unflatten(result, args_spec)
            return result.get("args", []), result.get("kwargs", {})

        tensor_args = [cls.realize_input(x) for x in tensor_args]

        # freeze layout otherwise our output stride calculation might
        # become incorrect
        for x in tensor_args:
            if is_storage_and_layout(x):
                as_storage_and_layout(x, freeze=True)

        # We don't have generic shape formulas, so just burn in the
        # shapes and run an example input.
        # TODO(jansel): replace this with dynamic shape formulas
        example_args = []

        for x in tensor_args:
            example_args.append(ir_node_to_tensor(x, guard_shape=True))

        new_args, new_kwargs = unflatten_args(example_args, non_tensor_args)
        example_output = kernel(*new_args, **new_kwargs)

        return example_output, tensor_args, non_tensor_args, unflatten_args

    @classmethod
    def convert_to_reinterpret_view(cls, x):
        """
        In order to pass this to an extern kernel we need a
        ReinterpretView not a View.  This allows us to avoid some
        uneeded copies.
        """
        assert isinstance(x, BaseView)
        if isinstance(x, ReinterpretView):
            return x

        x.unwrap_view().freeze_layout()
        rw = extract_read_writes(x.make_loader(), x.get_size(), normalize=False)
        assert len(rw.reads) == 1

        index = V.graph.sizevars.simplify_with_ranges(
            list(rw.reads)[0].index, rw.var_ranges
        )
        strides = V.graph.sizevars.stride_vars(index, rw.range_vars)
        offset = V.graph.sizevars.offset_var(index, rw.range_vars)
        expected = sympy_dot(rw.range_vars, strides) + offset

        if index != expected:
            log.debug(
                "convert_to_reinterpret_view failed: stride=%s offset=%s index=%s",
                strides,
                offset,
                index,
            )
            raise NotImplementedError()

        return ReinterpretView(
            data=x.data,
            layout=FixedLayout(
                device=x.get_device(),
                dtype=x.get_dtype(),
                size=x.get_size(),
                stride=strides,
                offset=offset,
            ),
        )

    @classmethod
    def realize_input(cls, x):
        if x is None:
            return NoneAsConstantBuffer()
        if isinstance(x, (sympy.Expr, int)):
            return ShapeAsConstantBuffer(x)
        if isinstance(x, Constant):
            return V.graph.add_tensor_constant(
                torch.tensor(x.value, dtype=x.get_dtype(), device=x.get_device())
            )
        if isinstance(x, ConstantBuffer):
            return x
        if isinstance(x, TensorBox):
            return cls.realize_input(x.data)
        if isinstance(x, ReinterpretView):
            return x
        if isinstance(x, BaseView):
            x.realize()
            if is_storage_and_layout(x.unwrap_view()) and not isinstance(
                x.unwrap_view().data, ExternKernelAlloc
            ):
                try:
                    return cls.convert_to_reinterpret_view(x)
                except NotImplementedError:
                    pass
        if isinstance(x, StorageBox):
            # TODO(jansel): impose layout preference on realized buffer
            x.realize()
            return x
        return cls.copy_input(x)

    @classmethod
    def require_stride1(cls, x):
        if is_storage_and_layout(x):
            if len(x.get_stride()) == 0:
                return x
            for stride in x.get_stride():
                if stride == 1:
                    return x
        return cls.copy_input(x)

    @classmethod
    def require_stride_order(cls, x, order):
        if x.get_numel() == 0:  # Layout doesn't matter
            return x

        # require x to have the layout as strided_ordered as order
        if is_storage_and_layout(x):
            if isinstance(x.get_layout(), FlexibleLayout):
                # fix flexiblelayout to be FixedLayout with stride_order
                as_storage_and_layout(
                    x, freeze=True, want_contiguous=False, stride_order=order
                )
                return x
            elif isinstance(
                x.get_layout(), FixedLayout
            ) and x.get_layout().is_stride_ordered(order):
                return x
            elif isinstance(x.get_layout(), MutationLayout):
                if isinstance(x.get_layout().real_layout(), FlexibleLayout):
                    raise AssertionError(
                        "the MutationLayout's real layout shouldn't be FlexibleLayout"
                    )
                elif isinstance(
                    x.get_layout().real_layout(), FixedLayout
                ) and x.get_layout().real_layout().is_stride_ordered(order):
                    return x

        # TODO - Storage to InputBuffer
        if isinstance(x, InputBuffer) and x.get_layout().is_stride_ordered(order):
            return x
        x = cls.copy_input(x)
        as_storage_and_layout(x, freeze=True, want_contiguous=False, stride_order=order)
        assert is_stride_order_storage_and_layout(x, order)
        return x

    @classmethod
    def require_contiguous(cls, x):
        return cls.require_stride_order(x, list(reversed(range(len(x.get_size())))))

    def apply_constraint(self):
        pass

    def codegen_args(self):
        args = [x.codegen_reference() for x in self.inputs]
        args.extend(map(repr, self.constant_args))
        return args

    def codegen_kwargs(self):
        kwargs = []
        if self.kwargs:
            kwargs = [f"{k}={repr(v)}" for k, v in self.kwargs.items()]
        return kwargs

    def cpp_wrapper_codegen_kwargs(self):
        kwargs = []
        if self.kwargs:
            for arg_name in self.ordered_kwargs_for_cpp_kernel:
                assert arg_name in self.kwargs, (
                    "arg %s not found in self.kwargs" % arg_name
                )
                v = self.kwargs.get(arg_name)
                kwargs.append(repr(v))
        return kwargs

    def codegen_size_asserts(self, wrapper):
        if config.size_asserts:
            size = V.graph.sizevars.codegen_shape_tuple(self.get_size())
            stride = V.graph.sizevars.codegen_shape_tuple(self.get_stride())
            wrapper.writeline(
                f"assert_size_stride({self.get_name()}, {size}, {stride})"
            )

    def get_group_stride(self):
        """
        get output sizes and strides, for template_codegen
        """
        _size = self.get_size()
        _stride = self.get_stride()
        # iter_ranges = _size of output tensor, reduce_range = [] because no reduction
        return [_size, []], _stride

    def canonicalize(self):
        """
        Manually get cononicalization of the output index
        """
        # manually generate index formula for conv
        sizevars = V.graph.sizevars
        sizes = self.get_size()
        strides = self.get_stride()
        strides = [sizevars.size_hint(x) for x in strides]
        index_vars = [sympy_symbol(f"d{i}") for i in range(len(sizes))]
        # reorder index vars according to stride
        index_order = sorted(range(len(strides)), key=strides.__getitem__, reverse=True)
        lookup = {pos: idx for idx, pos in enumerate(index_order)}
        order = [lookup[i] for i in range(len(lookup))]
        index_vars = [index_vars[i] for i in order]
        indexer = self.make_indexer()
        index = indexer(index_vars)

        new_sizes, reindex, prune = V.graph.sizevars._simplify_loops(
            index_vars, sizes, [index]
        )

        # assign new variables each dimension to deal with numbering mismatches
        # d0, d1, d2 could become d0, d2 -- which won't match d0, d1
        _, add_var = var_builder("c")
        replacement = dict(zip(index_vars, reindex([add_var(x) for x in new_sizes])))

        index = sympy_subs(sympy.expand(index), replacement)
        return index, tuple(new_sizes)

    def __str__(self):
        lines = [
            f"{field.name}={getattr(self, field.name)}"
            for field in dataclasses.fields(self)
        ]
        return self.str_helper(lines)


@dataclasses.dataclass
class ExternKernelOut(ExternKernel):
    output_view: Optional[ReinterpretView] = None

    def codegen(self, wrapper):
        args = self.codegen_args()

        from torch._inductor.codegen.wrapper import CppWrapperCodeGen

        if isinstance(wrapper, CppWrapperCodeGen):
            kwargs = self.cpp_wrapper_codegen_kwargs()
        else:
            kwargs = self.codegen_kwargs()
        if kwargs:
            args.extend(kwargs)

        wrapper.generate_extern_kernel_out(
            self.output_view,
            self.codegen_reference(),
            args,
            self.kernel,
            self.cpp_kernel,
        )

    def __init__(
        self,
        layout,
        inputs,
        constant_args=(),
        kwargs=None,
        output_view=None,
        kernel=None,
        cpp_kernel=None,
    ):
        super().__init__(
            None, layout, self.unwrap_storage(inputs), constant_args, kwargs or {}
        )
        self.output_view = output_view
        self.name = V.graph.register_buffer(self)
        if kernel is not None:
            self.kernel = kernel
        self.cpp_kernel = cpp_kernel

    def should_allocate(self):
        return True


class ExternKernelAlloc(ExternKernel):
    def codegen(self, wrapper):
        wrapper.writeline(
            f"{self.get_name()} = {self.kernel}({', '.join(self.codegen_args())})"
        )
        if isinstance(self.layout, Layout):
            self.codegen_size_asserts(wrapper)

    def __init__(self, layout, inputs, constant_args=()):
        super().__init__(None, layout, self.unwrap_storage(inputs), constant_args)
        self.name = V.graph.register_buffer(self)

    def should_allocate(self):
        return False

    def apply_constraint(self):
        raise NotImplementedError


class InplaceBernoulliFallback(ExternKernel):
    """
    This needs to be a custom class to handle mutation properly
    """

    kernel = "aten.bernoulli_"

    def codegen(self, wrapper):
        (x,) = [t.codegen_reference() for t in self.inputs]
        wrapper.writeline(
            f"{self.kernel}({x}, {', '.join(map(repr, self.constant_args))})"
        )

    def should_allocate(self):
        return False

    def get_mutation_names(self):
        assert isinstance(self.layout, MutationLayout)
        return (self.layout.target.get_name(),)

    def __init__(self, x, *constant_args):
        super().__init__(
            None,
            MutationLayout(x),
            self.unwrap_storage([x]),
            constant_args,
        )
        self.name = V.graph.register_buffer(self)


class IndexPutFallback(ExternKernel):
    """
    This needs to be a custom class to handle mutation and indices properly
    """

    kernel = "aten.index_put_"

    def codegen(self, wrapper):
        (x, values, *valid_indices) = [t.codegen_reference() for t in self.inputs]
        indices = []
        iter_valid_indices = iter(valid_indices)
        for i, _ in enumerate(self.indices):
            if self.indices[i] is not None:
                indices.append(next(iter_valid_indices))
            else:
                indices.append("None")
        wrapper.writeline(
            f"{self.kernel}({x}, [{','.join(indices)}], {values}, {repr(self.constant_args[0])})"
        )

    def should_allocate(self):
        return False

    def __init__(self, x, indices, values, accumulate):
        self.indices = indices
        valid_indices = [i for i in indices if i is not None]
        tensors = [self.realize_input(x) for x in [x, values, *valid_indices]]
        super().__init__(
            None,
            MutationLayout(x),
            self.unwrap_storage(tensors),
            [accumulate],
        )
        self.name = V.graph.register_buffer(self)


class DeviceCopy(ExternKernelOut):
    @classmethod
    def create(cls, x, device):
        if not x.is_extern() and all(
            (r.name in V.graph.constants and hasattr(r, "index")) for r in x.get_reads()
        ):
            return x.constant_to_device(device)

        V.graph.device_types.add(device.type)
        V.graph.device_types.add(x.get_device().type)

        log.warning("DeviceCopy")
        return DeviceCopy(
            FlexibleLayout(
                device=device,
                dtype=x.get_dtype(),
                size=x.get_size(),
            ),
            [cls.realize_input(x)],
        )

    def codegen(self, wrapper):
        args = self.codegen_args()
        assert len(args) == 1
        if self.output_view:
            wrapper.writeline(
                f"{self.output_view.codegen_reference()}.copy_({args[0]})"
            )
        else:
            wrapper.writeline(f"{self.codegen_reference()}.copy_({args[0]})")


class DynamicScalar(IRNode):
    """
    The result of a call to aten._local_scalar_dense.

    This is not yet implemented.  The one model (so far) that calls this
    (fastNLP_Bert) does not actually use the result.  So we expect this
    node to get dead code eliminated.
    """

    def get_reads(self):
        return ()


@dataclasses.dataclass
class FallbackKernel(ExternKernelAlloc):
    def __init__(
        self,
        layout,
        kernel,
        tensor_args,
        nontensor_args,
        unflatten_args,
        kwargs=None,
    ):
        super(FallbackKernel, self).__init__(
            layout,
            tuple(tensor_args),
            tuple(nontensor_args),
        )
        if getattr(torch.ops.aten, kernel.__name__, None) is kernel:
            self.kernel = f"aten.{kernel.__name__}"
        else:
            self.kernel = (
                f"{kernel.__module__.replace('._ops.', '.ops.')}.{kernel.__name__}"
            )
        self.unflatten_args = unflatten_args
        self.kwargs = {} if kwargs is None else kwargs
        V.graph.warn_fallback(self.kernel)

    def codegen_args(self):
        @dataclasses.dataclass
        class Shim:
            ref: Any

            def __repr__(self):
                return self.ref

        def gen_kwarg(k, v):
            return f"{k}={repr(v)}"

        tensor_args = [Shim(x.codegen_reference()) for x in self.inputs]
        constant_args = [Shim(repr(x)) for x in self.constant_args]
        args, kwargs = self.unflatten_args(tensor_args, constant_args)
        return list(map(repr, args)) + list(gen_kwarg(k, v) for k, v in kwargs.items())

    @classmethod
    def create(cls, kernel, *args, **kwargs):
        fake_incorrect_kernels = (
            aten._fft_r2c.default,
            aten._fft_r2c.out,
            aten._fft_c2r.default,
            aten._fft_c2c.default,
            aten._fft_c2c.out,
            aten._linalg_svd.default,
            aten._linalg_svd.U,
            aten._fused_moving_avg_obs_fq_helper_functional,
        )
        context = (
            V.graph.fake_mode if kernel not in fake_incorrect_kernels else nullcontext()
        )
        with context:
            (
                example_output,
                tensor_args,
                non_tensor_args,
                unflatten_args,
            ) = cls.process_kernel(kernel, *args, **kwargs)

        assert tensor_args or isinstance(
            example_output, torch.Tensor
        ), "Not sure where to find device info"
        packed = FallbackKernel(
            MultiOutputLayout(
                tensor_args[0].get_device() if tensor_args else example_output.device
            ),
            kernel,
            tensor_args,
            non_tensor_args,
            unflatten_args,
            kwargs,
        )

        def generate_output(output, index=""):
            if isinstance(output, (list, tuple)):
                return type(output)(
                    generate_output(output[i], f"{index}[{i}]")
                    for i in range(len(output))
                )
            elif isinstance(output, torch.Tensor):
                return MultiOutput(
                    FixedLayout(
                        output.device,
                        output.dtype,
                        convert_shape_to_inductor(output.size()),
                        convert_shape_to_inductor(output.stride()),
                    ),
                    packed,
                    index,
                )
            else:
                assert output is None, "FallbackKernel output type is not supported"
                return None

        return generate_output(example_output)

    def apply_constraint(self):
        return super().apply_constraint()


@dataclasses.dataclass
class MultiOutputLayout(IRNode):
    device: torch.device


class MultiOutput(ExternKernel):
    def codegen(self, wrapper):
        wrapper.writeline(
            f"{self.get_name()} = {self.inputs[0].get_name()}{self.index}"
        )
        self.codegen_size_asserts(wrapper)

    def __init__(self, layout, input, index: str):
        super().__init__(None, layout, [input], ())
        self.name = V.graph.register_buffer(self)
        self.index = index

    def should_allocate(self):
        return False


class Convolution(ExternKernelAlloc):
    kernel = "aten.convolution"

    def __init__(
        self,
        layout,
        inputs,
        constant_args=(),
        preferred_stride_order=None,
        kernel="aten.convolution",
    ):
        super().__init__(layout, inputs, constant_args)
        self.kernel = kernel
        self.preferred_stride_order = preferred_stride_order

    def codegen(self, wrapper):
        if self.kernel.startswith("triton_ops."):
            wrapper.header.writeline(f"from {config.inductor_import} import triton_ops")
        wrapper.writeline(
            f"{self.get_name()} = {self.kernel}({', '.join(self.codegen_args())})"
        )
        if isinstance(self.layout, Layout):
            self.codegen_size_asserts(wrapper)

    @classmethod
    def create(
        cls,
        x: "TensorBox",
        weight: "TensorBox",
        bias: "TensorBox",
        stride_: List[int],
        padding_: List[int],
        dilation_: List[int],
        transposed: bool,
        output_padding_: List[int],
        groups: int,
    ):
        with V.graph.fake_mode:
            x_fake = ir_node_to_tensor(x, guard_shape=True)
            weight_fake = ir_node_to_tensor(weight, guard_shape=True)
            bias_fake = (
                ir_node_to_tensor(bias, guard_shape=True) if bias is not None else bias
            )
            output = torch.ops.aten.convolution(
                x_fake,
                weight_fake,
                bias_fake,
                stride_,
                padding_,
                dilation_,
                transposed,
                output_padding_,
                groups,
            )
            req_stride_order = get_stride_order(output.stride())

        if config.triton.convolution == "aten":
            weight = cls.require_stride_order(weight, req_stride_order)
            x = cls.require_stride_order(x, req_stride_order)
        else:
            x = cls.require_stride1(cls.realize_input(x))
            weight = cls.require_stride1(cls.realize_input(weight))

        stride = tuple(stride_)
        padding = tuple(padding_)
        dilation = tuple(dilation_)
        assert isinstance(transposed, bool)
        output_padding = tuple(output_padding_)
        assert isinstance(groups, int)

        output_size = output.shape

        weight_shape = [
            sympy.Integer(V.graph.sizevars.guard_static_shape(s))
            for s in weight.get_size()
        ]
        _, _, *kernel_size = weight_shape

        # choose runtime kernel
        config_conv = config.triton.convolution
        if (
            config_conv == "aten"
            or len(kernel_size) != 2  # triton conv only supports conv2d
            or not is_triton(x.get_device())
            or transposed
            or groups != 1
            # or x.get_dtype() == torch.float16
            # or x.get_dtype() == torch.bfloat16
        ):
            kernel = "aten.convolution"
        elif config_conv == "triton":
            kernel = "triton_ops.conv"
        else:
            assert config_conv == "autotune"
            from .codegen.autotuner import tuned_conv

            kernel = tuned_conv(
                x.get_size(),
                weight.get_size(),
                x.get_stride(),
                weight.get_stride(),
                stride,
                padding,
                dilation,
                transposed,
                output_padding,
                groups,
                x.get_device(),
                x.get_dtype(),
            )

        # for conv2d or conv3d, prefer channels last format
        if kernel == "triton_ops.conv":
            output_layout_str = "torch.channels_last"

        elif config.tune_layout and len(x.get_size()) == 4:
            from .codegen.autotuner import tuned_conv_layout

            output_layout_str = tuned_conv_layout(
                kernel,
                x.get_size(),
                weight.get_size(),
                stride,
                padding,
                dilation,
                transposed,
                output_padding,
                groups,
                x.get_device(),
                x.get_dtype(),
            )

        else:
            output_layout_str = (
                "torch.contiguous_format"
                if output.is_contiguous()
                else "torch.channels_last"
            )

        if output_layout_str == "torch.channels_last":
            stride_order = [0] + list(reversed(range(1, len(kernel_size) + 1)))
            if len(stride_order) < len(output_size):
                # add batch dim if it exists
                stride_order = [len(stride_order)] + stride_order
            strides = make_channels_last_strides_for(output_size)
        else:
            stride_order = list(reversed(range(len(output_size))))
            strides = make_contiguous_strides_for(output_size)

        if config.triton.convolution != "aten":
            x = cls.require_stride_order(x, stride_order)

        output_layout = FixedLayout(
            x.get_device(),
            x.get_dtype(),
            convert_shape_to_inductor(output_size),
            convert_shape_to_inductor(strides),
        )

        if bias is not None:
            return Convolution(
                output_layout,
                (x, weight, bias),
                (stride, padding, dilation, transposed, output_padding, groups),
                stride_order,
                kernel,
            )
        else:
            return Convolution(
                output_layout,
                (x, weight),
                (bias, stride, padding, dilation, transposed, output_padding, groups),
                stride_order,
                kernel,
            )

    def map_args(self):
        # x, w, bias
        in_args = [x.codegen_reference() for x in self.inputs]
        # stride, padding, dilation, transposed, output_padding, groups
        const_args = self.constant_args
        if len(in_args) < 3:
            # otherwise, bias=None is the first constant_args
            const_args = const_args[1:]

        inout_dict = OrderedDict(
            [
                ("x", f"{in_args[0]}"),
                ("w", f"{in_args[1]}"),
                ("y", f"{self.get_name()}"),
            ]
        )
        args_dict = OrderedDict(
            [
                ("stride_xn", f"{self.inputs[0].get_stride()[0]}"),
                ("stride_xc", f"{self.inputs[0].get_stride()[1]}"),
                ("stride_xh", f"{self.inputs[0].get_stride()[2]}"),
                ("stride_xw", f"{self.inputs[0].get_stride()[3]}"),
                ("stride_wn", f"{self.inputs[1].get_stride()[0]}"),
                ("stride_wc", f"{self.inputs[1].get_stride()[1]}"),
                ("stride_wh", f"{self.inputs[1].get_stride()[2]}"),
                ("stride_ww", f"{self.inputs[1].get_stride()[3]}"),
                ("stride_yn", f"{self.get_stride()[0]}"),
                ("stride_yc", f"{self.get_stride()[1]}"),
                ("stride_yh", f"{self.get_stride()[2]}"),
                ("stride_yw", f"{self.get_stride()[3]}"),
                (
                    "stride_biasn",
                    f"{self.inputs[0].get_stride()[0]}"
                    if len(in_args) >= 3
                    else "None",
                ),
                # ("delta_x_ptr", "None"),
                ("BATCH", f"{self.inputs[0].get_size()[0]}"),
                ("IN_C", f"{self.inputs[0].get_size()[1]}"),
                ("IN_H", f"{self.inputs[0].get_size()[2]}"),
                ("IN_W", f"{self.inputs[0].get_size()[3]}"),
                ("KERNEL_N", f"{self.inputs[1].get_size()[0]}"),
                ("KERNEL_H", f"{self.inputs[1].get_size()[2]}"),
                ("KERNEL_W", f"{self.inputs[1].get_size()[3]}"),
                ("OUT_H", f"{self.get_size()[2]}"),
                ("OUT_W", f"{self.get_size()[3]}"),
                ("stride_h", f"{const_args[0][0]}"),
                ("stride_w", f"{const_args[0][1]}"),
                ("padding_h", f"{const_args[1][0]}"),
                ("padding_w", f"{const_args[1][1]}"),
                ("dilation_h", f"{const_args[2][0]}"),
                ("dilation_w", f"{const_args[2][1]}"),
                # ("transposed", f"{const_args[3]}"),
                ("output_padding_h", f"{const_args[4][0]}"),
                ("output_padding_w", f"{const_args[4][1]}"),
                ("groups", f"{const_args[5]}"),
            ]
        )

        # accumulator type
        ACC_TYPE = (
            "tl.float32"
            if self.inputs[0].get_dtype()
            in [torch.float16, torch.bfloat16, torch.float32]
            else "tl.int32"
        )
        CONV1X1_NHWC = (
            "True"
            if self.inputs[0].get_stride()[1] == 1
            and self.inputs[1].get_size()[2] == 1
            and self.inputs[1].get_size()[3] == 1
            else "False"
        )
        # dict for tl.constexpr
        const_dict = OrderedDict(
            [
                ("ACC_TYPE", ACC_TYPE),
                ("CONV1X1_NHWC", CONV1X1_NHWC),
            ]
        )

        # dict for non-kernel args (e.g. delta_x_ptr)
        other_dict = OrderedDict(
            [
                ("device", f'"{self.inputs[0].get_device()}"'),
            ]
        )

        return inout_dict, args_dict, const_dict, other_dict

    def get_template_tiling(self):
        n, c, h, w = self.get_size()
        return (
            n * h * w,
            c,
            sympy.Integer(1),
        )


def _prepare_convolution_fusion_create(
    cls,
    x: "TensorBox",
    weight: "TensorBox",
    bias: "TensorBox",
    padding_: List[int],
    stride_: List[int],
    dilation_: List[int],
    groups: int,
    transposed: bool = False,
    output_padding_: List[int] = None,
):
    """
    This function is a helper function to prepare inputs, layout and constant args
    for convolution post-op fusion's create function, including deciding the output
    layout (channels first or channels last), realizing inputs and make them etc. The
    function only supports the CPU device since conv post-op fusion kernel is only
    supported on CPU right now.
    """

    # Port from aten/src/ATen/native/ConvUtils.h: _conv_input_size
    def _conv_input_size(
        output_size, weight_size, padding, output_padding, stride, dilation, groups
    ):
        assert len(output_size) == len(weight_size), "Expect input dim == weight dim"
        dim = len(output_size)
        assert dim > 2, "Expect input dim > 2"

        BATCH_DIM = 0
        WEIGHT_INPUT_CHANNELS_DIM = 1
        input_size = []
        input_size.append(output_size[BATCH_DIM])
        input_size.append(weight_size[WEIGHT_INPUT_CHANNELS_DIM] * groups)
        for d in range(2, dim):
            kernel = (weight_size[d] - 1) * dilation[d - 2] + 1
            input_size_d = (
                (output_size[d] - 1) * stride[d - 2]
                - (padding[d - 2] * 2)
                + kernel
                + output_padding[d - 2]
            )
            input_size.append(input_size_d)
        return list(map(int, input_size))

    # The size of prepacked_weight is the prepacked weight size of deconv:
    #   Groups > 1:  [g*o, i/g, ...]
    #   Groups == 1: [o, i, ...]
    # Returns original weight size in [i, o, ...]
    def _original_deconv_weight_size(
        prepacked_weight,
        groups,
    ):
        prepacked_weight_size = prepacked_weight.size()
        dim = len(prepacked_weight_size)
        assert dim > 2, "Expect weight dim > 2"
        if groups > 1:
            weight_size = []
            weight_size.append(prepacked_weight_size[1] * groups)
            weight_size.append(prepacked_weight_size[0] / groups)
            for d in range(2, dim):
                weight_size.append(prepacked_weight_size[d])
        else:
            weight_size = prepacked_weight.transpose(0, 1).size()
        return weight_size

    stride = tuple(stride_)
    padding = tuple(padding_)
    dilation = tuple(dilation_)
    assert isinstance(groups, int)
    output_padding = tuple(output_padding_) if output_padding_ else (0, 0)
    with V.graph.fake_mode:
        x_fake = ir_node_to_tensor(x, guard_shape=True)
        weight_fake = ir_node_to_tensor(weight, guard_shape=True)
        if transposed:
            # When transposed, the size of the prepacked oneDNN weight is different
            # from the PyTorch weight. We're not able to run aten conv with such
            # size. We infer the output size from the input params here:
            weight_size = _original_deconv_weight_size(weight_fake, groups)
            input_size = x_fake.size()
            output_size = _conv_input_size(
                input_size,
                weight_size,
                padding,
                output_padding,
                stride,
                dilation,
                groups,
            )
        else:
            bias_fake = (
                ir_node_to_tensor(bias, guard_shape=True) if bias is not None else bias
            )
            output = torch.ops.aten.convolution(
                x_fake,
                weight_fake,
                bias_fake,
                stride,
                padding,
                dilation,
                transposed,
                output_padding,
                groups,
            )
            output_size = output.size()

        req_stride_order = [0] + list(reversed(range(1, len(stride) + 1)))
        req_stride_order = [len(req_stride_order)] + req_stride_order
        output_stride = make_channels_last_strides_for(output_size)

    x = cls.require_stride_order(x, req_stride_order)
    assert x.get_device().type == "cpu" and weight.get_device().type == "cpu"
    inputs = [x, weight]

    kernel_layout = FixedLayout(
        x.get_device(),
        x.get_dtype(),
<<<<<<< HEAD
        output_size,
        output_stride,
=======
        convert_shape_to_inductor(output.size()),
        convert_shape_to_inductor(output_stride),
>>>>>>> 22c7a203
    )
    constant_args = [padding, stride, dilation, groups]
    if transposed:
        constant_args.insert(1, output_padding)

    if bias is not None:
        inputs.append(bias)
    else:
        constant_args.insert(0, bias)
    return inputs, constant_args, kernel_layout, req_stride_order


class ConvolutionUnary(ExternKernelAlloc):
    kernel = "torch.ops.mkldnn._convolution_pointwise"

    def __init__(
        self,
        layout,
        inputs,
        constant_args=(),
        kernel="torch.ops.mkldnn._convolution_pointwise",
    ):
        super().__init__(layout, inputs, constant_args)
        self.kernel = kernel

    def codegen(self, wrapper):
        wrapper.writeline(
            f"{self.get_name()} = {self.kernel}({', '.join(self.codegen_args())})"
        )
        if isinstance(self.layout, Layout):
            self.codegen_size_asserts(wrapper)

    @classmethod
    def create(
        cls,
        x: "TensorBox",
        weight: "TensorBox",
        bias: "TensorBox",
        padding_: List[int],
        stride_: List[int],
        dilation_: List[int],
        groups: int,
        attr,
        scalars,
        algorithm,
    ):
        kernel = "torch.ops.mkldnn._convolution_pointwise"
        (inputs, constant_args, kernel_layout, _) = _prepare_convolution_fusion_create(
            cls, x, weight, bias, padding_, stride_, dilation_, groups
        )
        constant_args = constant_args + [attr, scalars, algorithm]
        return ConvolutionUnary(
            layout=kernel_layout,
            inputs=inputs,
            constant_args=constant_args,
            kernel=kernel,
        )


class ConvolutionBinary(ExternKernelAlloc):
    kernel = "torch.ops.mkldnn._convolution_pointwise.binary"

    def __init__(
        self,
        layout,
        inputs,
        constant_args=(),
        kernel="torch.ops.mkldnn._convolution_pointwise.binary",
    ):
        super().__init__(layout, inputs, constant_args)
        self.kernel = kernel

    def codegen(self, wrapper):
        wrapper.writeline(
            f"{self.get_name()} = {self.kernel}({', '.join(self.codegen_args())})"
        )
        if isinstance(self.layout, Layout):
            self.codegen_size_asserts(wrapper)

    @classmethod
    def create(
        cls,
        x: "TensorBox",
        other: "TensorBox",
        weight: "TensorBox",
        bias: "TensorBox",
        padding_: List[int],
        stride_: List[int],
        dilation_: List[int],
        groups: int,
        binary_attr: str,
        binary_alpha: Optional[float],
        unary_attr: Optional[str],
        unary_scalars: Optional[List],
        unary_algorithm: Optional[str],
    ):
        kernel = "torch.ops.mkldnn._convolution_pointwise.binary"
        (
            inputs,
            constant_args,
            kernel_layout,
            req_stride_order,
        ) = _prepare_convolution_fusion_create(
            cls, x, weight, bias, padding_, stride_, dilation_, groups
        )
        other = cls.require_stride_order(other, req_stride_order)
        inputs.insert(1, other)
        constant_args = constant_args + [
            binary_attr,
            binary_alpha,
            unary_attr,
            unary_scalars,
            unary_algorithm,
        ]
        return ConvolutionBinary(
            layout=kernel_layout,
            inputs=inputs,
            constant_args=constant_args,
            kernel=kernel,
        )


class ConvolutionBinaryInplace(ExternKernelAlloc):
    kernel = "torch.ops.mkldnn._convolution_pointwise_.binary"

    def __init__(
        self,
        kernel_layout,
        inputs,
        constant_args=(),
        kernel="torch.ops.mkldnn._convolution_pointwise_.binary",
    ):
        super().__init__(kernel_layout, inputs, constant_args)
        self.kernel = kernel

    def codegen(self, wrapper):
        wrapper.writeline(
            f"{self.get_name()} = {self.kernel}({', '.join(self.codegen_args())})"
        )

    def get_mutation_names(self):
        assert isinstance(self.layout, MutationLayout)
        return (self.layout.target.get_name(),)

    @classmethod
    def create(
        cls,
        x: "TensorBox",
        other: "TensorBox",
        weight: "TensorBox",
        bias: "TensorBox",
        padding_: List[int],
        stride_: List[int],
        dilation_: List[int],
        groups: int,
        binary_attr: str,
        binary_alpha: Optional[float],
        unary_attr: Optional[str],
        unary_scalars: Optional[List],
        unary_algorithm: Optional[str],
    ):
        kernel = "torch.ops.mkldnn._convolution_pointwise_.binary"
        (inputs, constant_args, _, _) = _prepare_convolution_fusion_create(
            cls, x, weight, bias, padding_, stride_, dilation_, groups
        )
        other = cls.realize_input(other)
        V.graph.realize_users_of(other.get_name())
        inputs.insert(1, other)
        constant_args = constant_args + [
            binary_attr,
            binary_alpha,
            unary_attr,
            unary_scalars,
            unary_algorithm,
        ]
        return ConvolutionBinaryInplace(
            kernel_layout=MutationLayout(inputs[1]),
            inputs=inputs,
            constant_args=constant_args,
            kernel=kernel,
        )


class MKLPackedLinear(ExternKernelAlloc):
    kernel = "torch.ops.mkl._mkl_linear"

    def __init__(
        self,
        layout,
        inputs,
        constant_args=(),
        kernel="torch.ops.mkl._mkl_linear",
    ):
        super().__init__(layout, inputs, constant_args)
        self.kernel = kernel

    def codegen(self, wrapper):
        wrapper.writeline(
            f"{self.get_name()} = {self.kernel}({', '.join(self.codegen_args())})"
        )

    @classmethod
    def create(cls, x, packed_w, orig_w, bias, batch_size):
        kernel = "torch.ops.mkl._mkl_linear"

        with V.graph.fake_mode:
            x_fake = ir_node_to_tensor(x, guard_shape=True)
            weight_fake = ir_node_to_tensor(orig_w, guard_shape=True)
            bias_fake = (
                ir_node_to_tensor(bias, guard_shape=True) if bias is not None else bias
            )
            output = torch.ops.aten.linear(
                x_fake,
                weight_fake,
                bias_fake,
            )
            output_size = output.size()
            req_stride_order = list(reversed(range(len(output_size))))
            output_stride = output.stride()
        x = cls.require_stride_order(x, req_stride_order)
        inputs = [x, packed_w, orig_w]
        constant_args = [batch_size]
        if bias is not None:
            inputs.append(bias)
        else:
            constant_args.insert(0, bias)

        return MKLPackedLinear(
            layout=FixedLayout(
                x.get_device(), x.get_dtype(), output_size, output_stride
            ),
            inputs=inputs,
            constant_args=constant_args,
            kernel=kernel,
        )


class LinearUnary(ExternKernelAlloc):
    kernel = "torch.ops.mkldnn._linear_pointwise"

    def __init__(
        self,
        layout,
        inputs,
        constant_args=(),
        kernel="torch.ops.mkldnn._linear_pointwise",
    ):
        super().__init__(layout, inputs, constant_args)
        self.kernel = kernel

    def codegen(self, wrapper):
        wrapper.writeline(
            f"{self.get_name()} = {self.kernel}({', '.join(self.codegen_args())})"
        )

    @classmethod
    def create(cls, x, w, b, attr, scalars, algorithm):
        kernel = "torch.ops.mkldnn._linear_pointwise"
        x = cls.require_stride1(cls.realize_input(x))
        w = cls.require_stride1(cls.realize_input(w))

        *m, ic = x.get_size()
        oc, ic = w.get_size()

        inputs = [x, w]
        constant_args = [attr, scalars, algorithm]
        if b is not None:
            b = cls.require_stride1(cls.realize_input(b))
            inputs.append(b)
        else:
            constant_args.insert(0, b)

        return LinearUnary(
            layout=FlexibleLayout(
                device=x.get_device(),
                dtype=x.get_dtype(),
                size=list(m) + [oc],
            ),
            inputs=inputs,
            constant_args=constant_args,
            kernel=kernel,
        )

    def apply_constraint(self):
        pass


class LinearBinary(ExternKernelAlloc):
    kernel = "torch.ops.mkldnn._linear_pointwise.binary"

    def __init__(
        self,
        layout,
        inputs,
        constant_args=(),
        kernel="torch.ops.mkldnn._linear_pointwise.binary",
    ):
        super().__init__(layout, inputs, constant_args)
        self.kernel = kernel

    def codegen(self, wrapper):
        wrapper.writeline(
            f"{self.get_name()} = {self.kernel}({', '.join(self.codegen_args())})"
        )

    @classmethod
    def create(cls, x, y, w, b, attr):
        kernel = "torch.ops.mkldnn._linear_pointwise.binary"
        x = cls.require_stride1(cls.realize_input(x))
        y = cls.require_stride1(cls.realize_input(y))
        w = cls.require_stride1(cls.realize_input(w))

        *m, ic = x.get_size()
        oc, ic = w.get_size()

        inputs = [x, y, w]
        constant_args = [attr]
        if b is not None:
            b = cls.require_stride1(cls.realize_input(b))
            inputs.append(b)
        else:
            constant_args.insert(0, b)

        return LinearBinary(
            layout=FlexibleLayout(
                device=x.get_device(),
                dtype=x.get_dtype(),
                size=list(m) + [oc],
            ),
            inputs=inputs,
            constant_args=constant_args,
            kernel=kernel,
        )

    def apply_constraint(self):
        pass


class ConvolutionTransposeUnary(ExternKernelAlloc):
    kernel = "torch.ops.mkldnn._convolution_transpose_pointwise"

    def __init__(
        self,
        layout,
        inputs,
        constant_args=(),
        kernel="torch.ops.mkldnn._convolution_transpose_pointwise",
    ):
        super().__init__(layout, inputs, constant_args)
        self.kernel = kernel

    def codegen(self, wrapper):
        wrapper.writeline(
            f"{self.get_name()} = {self.kernel}({', '.join(self.codegen_args())})"
        )

    @classmethod
    def create(
        cls,
        x: "TensorBox",
        weight: "TensorBox",
        bias: "TensorBox",
        padding_: List[int],
        output_padding_: List[int],
        stride_: List[int],
        dilation_: List[int],
        groups_: int,
        attr,
        scalars,
        algorithm,
    ):
        kernel = "torch.ops.mkldnn._convolution_transpose_pointwise"
        transposed = True
        (inputs, constant_args, kernel_layout, _,) = _prepare_convolution_fusion_create(
            cls,
            x,
            weight,
            bias,
            padding_,
            stride_,
            dilation_,
            groups_,
            transposed,
            output_padding_,
        )
        constant_args = constant_args + [attr, scalars, algorithm]
        return ConvolutionTransposeUnary(
            layout=kernel_layout,
            inputs=inputs,
            constant_args=constant_args,
            kernel=kernel,
        )


@dataclasses.dataclass
class MutableBox(IRNode):
    """
    TensorBox / StorageBox allow in-place mutation of Tensors
    """

    data: IRNode

    def __getattr__(self, name):
        fn = getattr(self.data, name)
        if callable(fn):
            return fn
        raise AttributeError(f"{type(self.data).__name__}.{name} not callable")

    def __str__(self):
        if isinstance(self.data, MutableBox):
            line0 = f"{type(self).__name__}({type(self.data).__name__}("
            endl = "))"
            inner = self.data.data
        else:
            line0 = f"{type(self).__name__}("
            inner = self.data
            endl = ")"

        lines = [
            line0,
            indent(str(inner)),
            endl,
        ]
        return "\n".join(lines)

    __repr__ = __str__


class TensorBox(MutableBox):
    @staticmethod
    def create(data):
        return TensorBox(StorageBox(data))


class StorageBox(MutableBox):
    def is_input_buffer(self):
        if isinstance(self.data, (InputBuffer, ReinterpretView)):
            return self.data.get_name() in V.graph.graph_inputs
        return False

    def realize(self):
        if isinstance(
            self.data,
            (
                ComputedBuffer,
                InputsKernel,
                InputBuffer,
                ReinterpretView,
                TemplateBuffer,
            ),
        ):
            return self.data.get_name()
        assert isinstance(self.data, (Pointwise, Reduction)), type(self.data)
        self.data = ComputedBuffer(
            name=None,
            layout=FlexibleLayout(
                device=self.data.get_device(),
                dtype=self.data.get_dtype(),
                size=self.data.get_size(),
            ),
            data=self.data,
        )
        self.data.name = V.graph.register_buffer(self.data)
        self.data.origins = self.origins
        return self.data.name

    def realize_hint(self):
        """
        Called on buffers we expect to be forced to realize later.
        """
        if isinstance(self.data, (Pointwise, Reduction)) and self.num_reads() > 1:
            self.realize()

    def has_exceeded_max_reads(self):
        return isinstance(self.data, Pointwise) and (
            self.num_reads() > config.realize_acc_reads_threshold
            or len(self.inner_fn_str()) > config.realize_bytes_threshold
        )

    def mark_reuse(self, users):
        """
        A heuristic to decide if we should realize a tensor
        that is used multiple times.
        """

        def should_realize_on_cpu(loops: Union[Pointwise, Reduction]):
            """
            The heuristic for realizing reused result of heavy ops on cpu
            """
            heavy_ops = ["exp"]  # a list of heavy ops
            fn_str = loops.inner_fn_str()
            return any([(op + "(") in fn_str for op in heavy_ops])

        if (
            users > 1
            and isinstance(self.data, (Pointwise, Reduction))
            and (
                self.num_reads() > config.realize_reads_threshold
                or len(self.inner_fn_str()) > config.realize_bytes_threshold
                or (is_cpu(self.data) and should_realize_on_cpu(self.data))
            )
        ):
            self.realize()

    @cache_on_self
    def num_reads(self):
        data = self.data
        if isinstance(data, (InputsKernel, InputBuffer, ReinterpretView)):
            return 1
        if isinstance(data, ComputedBuffer):
            read_writes = data.get_read_writes()
        else:
            assert isinstance(data, (Pointwise, Reduction)), type(data)
            read_writes = ComputedBuffer(
                name=None,
                layout=FlexibleLayout(
                    device=data.get_device(),
                    dtype=data.get_dtype(),
                    size=data.get_size(),
                ),
                data=data,
            ).get_read_writes()
        return len(read_writes.reads)


class InterpreterShim(torch.fx.Interpreter):
    def __init__(self, graph, submodules):
        """
        We don't call super() here to avoid constructing a
        GraphModule which is very expensive (it does codegen).
        """
        self.module = self
        self.graph = graph
        self.submodules = submodules
        self.garbage_collect_values = False
        self.env = {}
        self.fetch_attr = submodules.__getitem__
        self.name = "InterpreterShim"


class LoopBody:
    """
    Captures the body of a Loops subclass into an FX graph.  Persists any
    indexing simplifications and makes it easier to analyze loop bodies.
    """

    def __init__(self, fn, args, var_ranges):
        super().__init__()
        self.var_ranges = var_ranges
        self.indexing_exprs = {}
        self.indexing_exprs_name = {}
        self.reads = []
        self.writes = []
        self.reads_name2expr = {}
        self.writes_name2expr = {}
        self.other = []
        self.submodules = {"get_index": self.get_index}
        self.subblocks = {}
        self.indirect_vars = []
        self.root_block = LoopBodyBlock(self, fn, args)
        self.indexing = None

    def debug_str(self):
        lines = [f"var_ranges = {dict(self.var_ranges)}"]
        lines.extend([f"{name} = {val}" for name, val in self.indexing_exprs.items()])
        lines.extend(
            [
                block.debug_str(name)
                for name, block in itertools.chain(
                    [("body", self.root_block)], self.subblocks.items()
                )
            ]
        )
        return "\n".join(lines)

    def add_index_expr(self, expr: sympy.Expr, category, buf_name):
        getattr(self, category).append(expr)
        if buf_name is not None:
            getattr(self, f"{category}_name2expr")[buf_name] = expr
        if expr not in self.indexing_exprs_name:
            name = f"index{len(self.indexing_exprs)}"
            self.indexing_exprs_name[expr] = name
            self.indexing_exprs[name] = expr
        return self.indexing_exprs_name[expr]

    def add_submodule(self, block, prefix):
        """Not actually for nn.Modules, but subblocks in generated code are mapped to FX call_module opcodes"""
        if prefix[-1].isnumeric() and prefix not in self.submodules:
            name = prefix
        else:
            name = f"{prefix}{len(self.submodules)}"
        self.submodules[name] = block
        return name

    def add_indirect(self):
        name = f"indirect{len(self.indirect_vars)}"
        var = sympy_symbol(name)
        self.indirect_vars.append(var)
        return var

    def replace_indirect(self, old, new):
        """Swap in a variable used in indirect indexing"""
        if str(old) == str(new):
            return
        self.indexing = {k: sympy_subs(v, {old: new}) for k, v in self.indexing.items()}

    def get_index(self, name):
        return self.indexing[name]

    def __call__(self, *indices):
        index = list(itertools.chain(*indices))
        assert len(index) == len(self.var_ranges), (index, self.var_ranges)
        assert all(v not in self.var_ranges for v in index)
        replacements = dict(zip(self.var_ranges.keys(), index))
        self.indexing = {
            name: sympy_subs(expr, replacements)
            for name, expr in self.indexing_exprs.items()
        }
        result = self.root_block()
        self.indexing = None
        return result


class LoopBodyBlock:
    """
    Captures the body of a Loops subclass into an FX graph.
    In normal cases there will be a 1:1 mapping between LoopBody and
    LoopBodyBlock, hower in the case of ops.masked() the masked out
    operations will manifest as an extra LoopBodyBlock.
    """

    def __init__(self, body: LoopBody, fn: Callable, args: List[Any]):
        self.body = body

        def add_index(expr, category, buf_name=None):
            return tracer.create_proxy(
                "call_module",
                "get_index",
                (self.body.add_index_expr(expr, category, buf_name),),
                {},
            )

        class CaptureIndexing(V.WrapperHandler):
            self.name = "CaptureIndexing"

            def load(self, name: str, index: sympy.Expr):
                index = add_index(index, "reads", name)
                return self._inner.load(name, index)

            def store(self, name, index, value, mode=None):
                index = add_index(index, "writes", name)
                return self._inner.store(name, index, value, mode)

            def reduction(self, name, dtype, src_dtype, reduction_type, index, value):
                index = add_index(index, "writes", name)
                return self._inner.reduction(
                    name, dtype, src_dtype, reduction_type, index, value
                )

            def index_expr(self, index, dtype):
                if isinstance(index, (int, sympy.Integer)):
                    return ops.constant(int(index), dtype)
                index = add_index(index, "other")
                return self._inner.index_expr(index, dtype)

            @staticmethod
            def masked(mask_proxy, masked_body: Callable, other_proxy):
                """
                Recursively capture the masked out body in another LoopBodyBlock
                """

                def shim(mask, other):
                    return V.ops.masked(mask, subblock, other)

                name = self.body.add_submodule(shim, "masked_subblock")
                subblock = LoopBodyBlock(self.body, masked_body, [])
                self.body.subblocks[name] = subblock
                return tracer.create_proxy(
                    "call_module", name, (mask_proxy, other_proxy), {}
                )

            @staticmethod
            def indirect_indexing(index_proxy):
                """
                Flow data from tensors into indexing formulas.
                Introduce a call_module to update the indexing.
                """

                def set_indirect(new_var):
                    self.body.replace_indirect(var, V.ops.indirect_indexing(new_var))

                var = self.body.add_indirect()
                tracer.create_proxy(
                    "call_module",
                    self.body.add_submodule(set_indirect, f"set_{var}"),
                    (index_proxy,),
                    {},
                )
                return var

        tracer = torch.fx.Tracer()
        tracer.graph = torch.fx.Graph(tracer_cls=tracer.__class__)
        proxy_ops = tracer.create_proxy("placeholder", "ops", (), {})
        from .sizevars import SimplifyIndexing

        with V.set_ops_handler(
            SimplifyIndexing(CaptureIndexing(proxy_ops), self.body.var_ranges)
        ):
            tracer.create_proxy("output", "output", (fn(*args),), {})
        self.graph = tracer.graph

    def __call__(self):
        graph = self.graph
        submodules = self.body.submodules

        return InterpreterShim(graph, submodules).run(V.get_ops_handler())

    def debug_str(self, name="block"):
        code = torch.fx.GraphModule(self.body.submodules, self.graph).code
        return re.sub(
            # strip `; del var0` suffixes to make output prettier
            r";[^\n]*",
            "",
            code.strip().replace("def forward(", f"def {name}("),
        )<|MERGE_RESOLUTION|>--- conflicted
+++ resolved
@@ -3412,13 +3412,8 @@
     kernel_layout = FixedLayout(
         x.get_device(),
         x.get_dtype(),
-<<<<<<< HEAD
-        output_size,
-        output_stride,
-=======
-        convert_shape_to_inductor(output.size()),
+        convert_shape_to_inductor(output_size),
         convert_shape_to_inductor(output_stride),
->>>>>>> 22c7a203
     )
     constant_args = [padding, stride, dilation, groups]
     if transposed:
