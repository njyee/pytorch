#include <torch/csrc/jit/codegen/cuda/ir_iostream.h>
#include <torch/csrc/jit/codegen/cuda/ir_printer.h>

#include <torch/csrc/jit/codegen/cuda/fusion.h>
#include <torch/csrc/jit/codegen/cuda/instrumentation.h>
#include <torch/csrc/jit/codegen/cuda/ir_all_nodes.h>
#include <torch/csrc/jit/codegen/cuda/ir_utils.h>
#include <torch/csrc/jit/codegen/cuda/kernel.h>
#include <torch/csrc/jit/codegen/cuda/lower_utils.h>

#include <c10/util/irange.h>

namespace torch {
namespace jit {
namespace fuser {
namespace cuda {

namespace {
const char* boolLiteral(bool value) {
  return value ? "true" : "false";
}

std::string varName(const Val* val) {
  std::stringstream value_name;
  if (val == nullptr) {
    value_name << "$nullptr";
  } else {
    value_name << val->name();
  }
  return value_name.str();
}

} // namespace

// Make sure we can inline something, before we attempt to.
static void checkInlineable(const Expr* expr) {
  for (auto input : expr->inputs()) {
    TORCH_CHECK(
        input->isScalar(),
        "Printing inline computations involving values other than scalars is not currently supported.");
  }
  TORCH_CHECK(
      expr->outputs().size() == 1,
      "Cannot print inline computations if there's more than one output.");
  TORCH_CHECK(
      expr->output(0)->isScalar(),
      "Printing inline computations involving values other than scalars is not currently supported.");
}

void IrPrinter::handle(const Statement* s) {
  OptInConstDispatch::handle(s);
}

void IrPrinter::handle(const Val* v) {
  OptInConstDispatch::handle(v);
}

void IrPrinter::handle(const Expr* e) {
  OptInConstDispatch::handle(e);
}

void IrPrinter::handle(Fusion* fusion) {
  FUSER_PERF_SCOPE("IrPrinter");
  resetIndent();
  for (const Expr* expr : fusion->exprs()) {
    handle(expr);
  }
}

void IrPrinter::handle(const kir::Kernel* kernel) {
  TORCH_CHECK(kernel != nullptr);

  // kernel declaration
  os_ << "\nKERNEL (";
  for (auto in : kernel->inputs()) {
    handle(in);
    if (in != kernel->inputs().back()) {
      os_ << ", ";
    }
  }
  os_ << ") -> (";
  for (auto out : kernel->outputs()) {
    handle(out);
    if (out != kernel->outputs().back()) {
      os_ << ", ";
    }
  }
  os_ << ") :\n";

  // kernel body
  indent_size_++;
  for (auto expr : kernel->topLevelExprs()) {
    handle(expr);
  }
  indent_size_--;
  os_ << "END.\n\n";
}

void IrPrinter::handle(kir::Kernel& kernel) {
  handle(&kernel);
}

void IrPrinter::handleScope(const kir::Scope& scope) {
  // Save the uses of the parent scope
  indent_size_++;
  for (auto expr : scope.exprs()) {
    handle(expr);
  }
  indent_size_--;
}

void IrPrinter::handle(const IterDomain* id) {
  os_ << id->getIterType();
  os_ << id->getParallelType();
  os_ << varName(id);
  os_ << "{";
  if (!id->start()->isZeroInt()) {
    print_inline(id->start());
    os_ << " : ";
  }
  if (id->stop() != id->extent()) {
    print_inline(id->stop());
    os_ << " : ";
  }
  if (id->isBroadcast() && id->hasExpandedExtent()) {
    print_inline(id->expandedExtent());
  } else {
    print_inline(id->extent());
  }
  os_ << "}";
  if (id->isRFactorProduct())
    os_ << "rf";
  if (id->hasPaddingToMultipleOfWarp()) {
    os_ << "_p";
  }
}

void IrPrinter::handle(const TensorDomain* td) {
  if (td->nDims() == 0) {
    os_ << "[ 0 ]";
    return;
  }
  os_ << "[ ";
  for (const auto i : c10::irange(td->nDims())) {
    handle(td->axis(i));
    if (i != td->nDims() - 1)
      os_ << ", ";
  }
  os_ << " ]";
}

void IrPrinter::handle(const TensorView* tv) {
  os_ << "T" << varName(tv);
  switch (tv->getMemoryType()) {
    case MemoryType::Global:
      os_ << "_g";
      break;
    case MemoryType::Shared:
      os_ << "_s";
      break;
    case MemoryType::Local:
      os_ << "_l";
      break;
    default:
      TORCH_INTERNAL_ASSERT(false, "Unknown tensor memory type.");
  }
  handle(tv->domain());

  if (tv->getComputeAtPosition() > 0) {
    os_ << " ca_pos( ";
    os_ << tv->getComputeAtPosition();
    os_ << " )";
  }
  if (tv->getMaxProducerPosition() > 0) {
    os_ << " produce_pos( ";
    os_ << tv->getMaxProducerPosition();
    os_ << ")";
  }
}

void IrPrinter::handle(const Bool* b) {
  if (print_inline_ && b->definition() != nullptr) {
    os_ << "( ";
    handle(b->definition());
    os_ << " )";
    return;
  }

  os_ << "b" << varName(b);
  if (b->isConst()) {
    os_ << "(" << (b->value().value() ? "true" : "false") << ")";
  }
}

void IrPrinter::handle(const Double* d) {
  if (print_inline_ && d->definition() != nullptr) {
    os_ << "( ";
    handle(d->definition());
    os_ << " )";
    return;
  }

  if (d->isSymbolic()) {
    os_ << "d" << varName(d);
  } else {
    os_ << "double("
        << std::setprecision(
               std::numeric_limits<Double::ScalarType>::max_digits10)
        << *(d->value()) << ")";
  }
}

void IrPrinter::handle(const Int* i) {
  if (print_inline_) {
    if (auto def = i->definition()) {
      os_ << "( ";
      handle(def);
      os_ << " )";
      return;
    }
  }

  if (i->isSymbolic()) {
    os_ << "i" << varName(i);
  } else {
    os_ << *(i->value());
  }
}

void IrPrinter::handle(const ComplexDouble* c) {
  if (print_inline_) {
    if (auto def = c->definition()) {
      os_ << "( ";
      handle(def);
      os_ << " )";
      return;
    }
  }

  if (c->isSymbolic()) {
    os_ << "c" << varName(c);
  } else {
    os_ << "std::complex<double>"
        << std::setprecision(std::numeric_limits<double>::max_digits10)
        << *(c->value());
  }
}

void IrPrinter::handle(const NamedScalar* ns) {
  os_ << ns->name();
}

void IrPrinter::handle(const FullOp* fop) {
  if (!print_inline_) {
    indent();
    os_ << fop->output(0) << "\n";
    indent_size_++;
    indent();
    os_ << " = ";
  } else {
    checkInlineable(fop);
  }

  os_ << "full({";
  for (auto i : c10::irange(fop->inputs().size())) {
    if (i == fop->inputs().size() - 1) {
      os_ << "}";
    }
<<<<<<< HEAD
    if (i >= 0) {
=======
    if (i > 0) {
>>>>>>> fca6ed02
      os_ << ", ";
    }
    handle(fop->input(i));
  }
  os_ << ", " << fop->dtype() << ")";

  indent_size_--;

  if (!print_inline_)
    os_ << ";\n";
}

void IrPrinter::handle(const ARangeOp* aop) {
  if (!print_inline_) {
    indent() << aop->output(0);
    os_ << "\n";
    indent_size_++;
    indent();
    os_ << " = ";
  } else {
    checkInlineable(aop);
  }

  os_ << "arange(";
  handle(aop->start());
  os_ << ", ";
  handle(aop->end());
  os_ << ", ";
  handle(aop->step());
  os_ << ", " << aop->dtype() << ")";

  indent_size_--;

  if (!print_inline_)
    os_ << ";\n";
}

void IrPrinter::handle(const EyeOp* eop) {
  if (!print_inline_) {
    indent();
    os_ << eop->output(0) << "\n";
    indent_size_++;
    indent();
    os_ << " = ";
  } else {
    checkInlineable(eop);
  }

  os_ << "eye(";
  handle(eop->input(0));
  os_ << ", " << eop->dtype() << ")";

  indent_size_--;

  if (!print_inline_)
    os_ << ";\n";
}

void IrPrinter::handle(const UnaryOp* uop) {
  bool istvop = ir_utils::isTvOp(uop);
  if (!print_inline_) {
    indent() << uop->out();
    if (istvop) {
      os_ << "\n";
      indent_size_++;
      indent();
    }
    os_ << " = ";
  } else {
    checkInlineable(uop);
  }

  auto op_type = uop->getUnaryOpType();

  if (auto inline_uop = inline_op_str(op_type)) {
    os_ << inline_uop.value();
    handle(uop->in());
  } else {
    if (op_type == UnaryOpType::Cast) {
      c10::optional<std::string> cast_str = cast_func_str(std::make_pair(
          uop->in()->getDataType().value(), uop->out()->getDataType().value()));
      TORCH_INTERNAL_ASSERT(cast_str != c10::nullopt, "Unsupported Cast");
      os_ << cast_str.value();
    } else {
      if (alsoBooleanOperator(op_type) &&
          uop->out()->getDataType().value() == DataType::Bool) {
        os_ << stringifyBooleanOp(op_type);
      } else {
        os_ << op_type;
      }
      if (uop->out()->getDataType().value() == DataType::Float &&
          needFloatSuffix(op_type)) {
        os_ << "f";
      }
    }
    os_ << "(";
    handle(uop->in());
    os_ << ")";
  }

  if (istvop)
    indent_size_--;

  if (!print_inline_)
    os_ << ";\n";
}

void IrPrinter::handle(const BinaryOp* bop) {
  bool istvop = ir_utils::isTvOp(bop);
  if (!print_inline_) {
    indent() << bop->out();

    // tensor operations tend to be long, break them up into multiple lines
    if (istvop) {
      os_ << "\n";
      indent_size_++;
      indent();
    }

    os_ << " = ";
  } else {
    checkInlineable(bop);
  }

  auto op_type = bop->getBinaryOpType();
  if (auto inline_bop = inline_op_str(op_type)) {
    handle(bop->lhs());
    if (istvop) {
      os_ << "\n";
      indent();
    }
    os_ << " " << inline_bop.value() << " ";
    handle(bop->rhs());
  } else {
    if (alsoBooleanOperator(op_type) &&
        bop->out()->getDataType().value() == DataType::Bool) {
      os_ << stringifyBooleanOp(op_type);
    } else {
      os_ << op_type;
    }
    if (bop->out()->getDataType().value() == DataType::Float &&
        needFloatSuffix(op_type)) {
      os_ << "f";
    }
    os_ << "(";
    handle(bop->lhs());
    if (istvop) {
      os_ << "\n";
      indent();
    }
    os_ << ", ";
    handle(bop->rhs());
    os_ << ")";
  }

  if (istvop)
    indent_size_--;

  if (!print_inline_)
    os_ << ";\n";
}

void IrPrinter::handle(const TernaryOp* top) {
  bool istvop = ir_utils::isTvOp(top);
  if (!print_inline_) {
    indent();
    os_ << top->out();

    // tensor operations tend to be long, break them up into multiple lines
    if (istvop) {
      os_ << "\n";
      indent_size_++;
      indent();
    }

    os_ << " = ";
  } else {
    checkInlineable(top);
  }

  os_ << top->getTernaryOpType() << "(";
  handle(top->in1());
  if (istvop) {
    os_ << "\n";
    indent();
  }
  os_ << ", ";
  handle(top->in2());
  if (istvop) {
    os_ << "\n";
    indent();
  }
  os_ << ", ";
  handle(top->in3());
  os_ << ")";

  if (istvop)
    indent_size_--;

  if (!print_inline_)
    os_ << ";\n";
}

void IrPrinter::handle(const RNGOp* rop) {
  if (!print_inline_) {
    indent();
    os_ << rop->output(0) << "\n";
    indent_size_++;
    indent();
    os_ << " = ";
  } else {
    checkInlineable(rop);
  }

  os_ << rop->getRNGOpType() << "({";
  bool first = true;
  for (auto i : rop->getShape()) {
    if (!first) {
      os_ << ", ";
    }
    handle(i);
    first = false;
  }
  os_ << "}";
  for (auto i : rop->getParameters()) {
    os_ << ", ";
    handle(i);
  }
  os_ << ", " << rop->dtype() << ")";

  indent_size_--;

  if (!print_inline_) {
    os_ << ";\n";
  }
}

void IrPrinter::handle(const ReductionOp* rop) {
  indent() << rop->out() << "\n";
  indent() << "   = reduction( " << rop->in()
           << ", op = " << rop->getReductionOpType()
           << ", initial value = " << rop->init()
           << ", allreduce = " << (rop->isAllreduce() ? "true" : "false")
           << " )\n";
}

void IrPrinter::handle(const GroupedReductionOp* grouped_rop) {
  indent() << "GroupedReductionOp(\n";
  ++indent_size_;
  for (const auto i : c10::irange(grouped_rop->numExprs())) {
    indent() << grouped_rop->output(i) << " = reduction( "
             << grouped_rop->input(i)
             << ", op = " << grouped_rop->getReductionOpType(i)
             << ", initial value = " << grouped_rop->initVal(i) << " )\n";
  }
  indent() << "allreduce = " << (grouped_rop->isAllreduce() ? "true" : "false")
           << " )\n";
  --indent_size_;
}

void IrPrinter::handle(const WelfordOp* wop) {
  indent() << wop->outAvg() << "(Avg),\n"
           << wop->outVar() << "(Var),\n"
           << wop->outN() << "(Count)"
           << "\n = Welford ( ";
  if (wop->singleValue()) {
    os_ << wop->inAvg() << "(Avg), ";
  } else {
    os_ << wop->inAvg() << "(Avg)\n  " << wop->inVar() << "(Var)\n  "
        << wop->inN() << "(Count)";
  }
  if (wop->hasInit()) {
    os_ << "\n  initial value = " << wop->initAvg() << "(Avg)\n  "
        << wop->initVar() << "(Var)\n  " << wop->initN() << "(N)";
  }
  os_ << "\n  allreduce = " << (wop->isAllreduce() ? "true" : "false");
  os_ << " )\n";
}

void IrPrinter::handle(const GroupedWelfordOp* grouped_wop) {
  indent() << "GroupedWelford(\n";
  ++indent_size_;
  for (const auto i : c10::irange(grouped_wop->numExprs())) {
    indent() << grouped_wop->outAvg(i) << " (Avg),\n";
    indent() << grouped_wop->outVar(i) << " (Var),\n";
    indent() << grouped_wop->outN(i) << " (Count)\n";
    indent() << " = Welford ( ";
    ++indent_size_;
    indent() << grouped_wop->inAvg(i) << " (Avg),\n";
    indent() << grouped_wop->inVar(i) << " (Var),\n";
    indent() << grouped_wop->inN(i) << " (Count)\n";
    indent() << "initial value =\n";
    ++indent_size_;
    indent() << grouped_wop->initAvg(i) << " (Avg),\n";
    indent() << grouped_wop->initVar(i) << " (Var),\n";
    indent() << grouped_wop->initN(i) << " (Count) )\n";
    indent_size_ -= 2;
  }
  indent() << "allreduce = " << (grouped_wop->isAllreduce() ? "true" : "false")
           << " )\n";
  --indent_size_;
}

void IrPrinter::handle(const LoadStoreOp* ldst) {
  indent() << ldst->out() << " = " << ldst->opType() << "( " << ldst->in()
           << " )\n";
}

void IrPrinter::handle(const BroadcastOp* bop) {
  indent() << bop->out() << "\n";
  indent() << "   = broadcast( " << bop->in() << " )\n";
}

void IrPrinter::handle(const SqueezeOp* bop) {
  indent() << bop->out() << "\n";
  indent() << "   = squeeze( " << bop->in() << " )\n";
}

void IrPrinter::handle(const Split* s) {
  os_ << (s->innerSplit() ? "Split: " : "Outer split: ");
  handle(s->in());
  os_ << " by factor " << s->factor() << " -> ";
  handle(s->outer());
  os_ << ", ";
  handle(s->inner());
  if (s->startOffset()) {
    os_ << ", start offset: ";
    handle(s->startOffset());
  }
  if (s->stopOffset()) {
    os_ << ", stop offset: ";
    handle(s->stopOffset());
  }
  os_ << "\n";
}

void IrPrinter::handle(const Merge* m) {
  os_ << "Merge: ";
  handle(m->outer());
  os_ << " and ";
  handle(m->inner());
  os_ << " -> ";
  handle(m->out());
  os_ << "\n";
}

void IrPrinter::handle(const Swizzle2D* s) {
  os_ << s->swizzleType() << "(2D): ";
  handle(s->inX());
  os_ << " , ";
  handle(s->inY());
  os_ << " -> ";
  handle(s->outX());
  os_ << " , ";
  handle(s->outY());
  os_ << "\n";
}

void IrPrinter::handle(const TransposeOp* top) {
  indent() << top->out() << " = transpose( " << top->in() << " )\n";
}

void IrPrinter::handle(const ExpandOp* eop) {
  indent() << eop->out() << " = expand( " << eop->in() << ", {";
  std::stringstream ss;
  for (auto expanded_extent : eop->expanded_extents()) {
    if (ss.tellp()) {
      ss << ", ";
    }
    ss << expanded_extent;
  }
  os_ << ss.str() << "} )\n";
}

void IrPrinter::handle(const ShiftOp* sop) {
  indent() << sop->out() << " = shift( " << sop->in() << ", {" << sop->offsets()
           << "}, {" << sop->padWidth() << "} )\n";
}

void IrPrinter::handle(const MmaOp* mma) {
  indent() << mma->out() << " = mma(" << mma->inA() << "," << mma->inB();
  os_ << ")\n";
}

void IrPrinter::handle(const GatherOp* op) {
  indent() << op->out() << " = gather( " << op->in() << ", {";
  bool no_comma = true;
  for (const auto& s : op->windowShape()) {
    if (!no_comma) {
      os_ << ", ";
    }
    os_ << s;
    no_comma = false;
  }
  os_ << "}, {";
  no_comma = true;
  for (const auto& pad : op->padWidth()) {
    if (!no_comma) {
      os_ << ", ";
    }
    os_ << "{" << pad[0] << ", " << pad[1] << "}";
    no_comma = false;
  }
  os_ << "} )\n";
}

void IrPrinter::handle(const ViewAsScalar* top) {
  indent() << top->out() << " = view_as_scalar( " << top->in() << ", "
           << top->vector_id() << " )\n";
}

void IrPrinter::handle(const ViewOp* top) {
  indent() << top->out() << " = view( " << top->in() << " )\n";
}

void IrPrinter::handle(const kir::Predicate* node) {
  switch (node->predicate_type()) {
    case PredicateType::Manual: {
      os_ << node->value();
      break;
    }
    default:
      os_ << node->predicate_type();
      break;
  }
}

void IrPrinter::handle(const kir::TensorIndex* ti) {
  os_ << "T" << varName(ti);
  switch (ti->view()->getMemoryType()) {
    case MemoryType::Global:
      os_ << "_g";
      break;
    case MemoryType::Shared:
      os_ << "_s";
      break;
    case MemoryType::Local:
      os_ << "_l";
      break;
    default:
      TORCH_INTERNAL_ASSERT(false, "Unknown tensor memory type.");
  }
  os_ << "[";
  for (auto index : ti->indices()) {
    print_inline(index);
    if (index != ti->indices().back()) {
      os_ << ", ";
    }
  }
  os_ << "]";
  os_ << " view( T" << varName(ti->view()) << " )";
}

void IrPrinter::handle(const kir::Allocate* node) {
  indent();
  handle(node->buffer());
  os_ << " = ALLOCATE("
      << "mem_type=" << node->memoryType() << ", "
      << "size=";
  print_inline(node->size());
  os_ << ", "
      << "zero_init=" << boolLiteral(node->zeroInit()) << ")\n";
  if (node->alias() != nullptr) {
    indent() << kTab << ".alias=";
    handle(node->alias()->buffer());
    os_ << "\n";
  }
}

void IrPrinter::handle(const kir::BlockSync* node) {
  indent() << "BLOCKSYNC(war_hazard=" << boolLiteral(node->isWarHazardSync())
           << ")\n";
}

void IrPrinter::handle(const kir::CpAsyncWait* node) {
  indent() << "CPASYNC_WAIT(" << node->keepStages() << ")\n";
}

void IrPrinter::handle(const kir::CpAsyncCommit* node) {
  indent() << "CPASYNC_WAIT()\n";
}

void IrPrinter::handle(const kir::GridSync* node) {
  indent() << "GRIDSYNC(" << node->syncDims().toString() << ", ";
  handle(node->syncBuffer());
  os_ << ")\n";
}

void IrPrinter::handle(const kir::ForLoop* node) {
  indent() << "FOR ";
  handle(node->index());
  os_ << " in ";
  handle(node->iter_domain());
  os_ << ":\n";
  handleScope(node->body());
}

void IrPrinter::handle(const kir::IfThenElse* node) {
  indent() << "IF ";
  handle(node->predicate());
  os_ << ":\n";
  handleScope(node->thenBody());
  if (node->hasElse()) {
    indent() << "ELSE:\n";
    handleScope(node->elseBody());
  }
}

void IrPrinter::handle(const kir::GridBroadcast* node) {
  const auto* broadcast_op = node->broadcast_op();
  indent();
  handle(broadcast_op->out());
  os_ << " = "
      << "GRID_BROADCAST(in=";
  handle(broadcast_op->in());
  os_ << ")\n";
  indent() << kTab << ".broadcast_buffer=";
  handle(node->broadcast_buffer()->buffer());
  os_ << "\n";
  indent() << kTab << ".sync_buffer=";
  handle(node->sync_buffer()->buffer());
  os_ << "\n";
}

void IrPrinter::handle(const kir::GridReduction* node) {
  indent() << node->out() << " = reduction( " << node->in()
           << ", op = " << node->getReductionOpType()
           << ", initial value = " << node->init() << ",\n";
  ++indent_size_;
  indent() << "reduction buffer = " << node->reduction_buffer()->buffer()
           << ",\n";
  indent() << "sync buffer = " << node->sync_buffer()->buffer() << ",\n";
  indent() << "read predicate = ";
  if (node->predicate() != nullptr) {
    os_ << node->predicate();
  } else {
    os_ << "nullptr";
  }
  os_ << ",\n";
  indent() << "write predicate = ";
  if (node->writePredicate() != nullptr) {
    os_ << node->writePredicate();
  } else {
    os_ << "nullptr";
  }
  os_ << ",\n";
  indent() << "thread predicate = " << node->threadPredicate().toString()
           << ",\n";
  indent() << "allreduce = " << (node->isAllreduce() ? "true" : "false")
           << " )\n";
  --indent_size_;
}

void IrPrinter::handle(const kir::GroupedGridReduction* node) {
  indent() << "GroupedGridReduction(\n";
  ++indent_size_;
  for (const auto i : c10::irange(node->numExprs())) {
    indent() << node->output(i) << " = reduction( " << node->input(i)
             << ", op = " << node->getReductionOpType(i)
             << ", initial value = " << node->initVal(i)
             << ", reduction buffer = "
             << node->reduction_buffers().at(i)->buffer() << " )\n";
  }
  indent() << "sync buffer = " << node->sync_buffer()->buffer() << ",\n";
  indent() << "read predicate = ";
  if (node->predicate() != nullptr) {
    os_ << node->predicate();
  } else {
    os_ << "nullptr";
  }
  os_ << ",\n";
  indent() << "write predicate = ";
  if (node->writePredicate() != nullptr) {
    os_ << node->writePredicate();
  } else {
    os_ << "nullptr";
  }
  os_ << ",\n";
  indent() << "thread predicate = " << node->threadPredicate().toString()
           << ",\n";
  indent() << "allreduce = " << (node->isAllreduce() ? "true" : "false")
           << " )\n";
  --indent_size_;
}

void IrPrinter::handle(const kir::GridWelford* node) {
  std::cerr << "current indent size: " << indent_size_ << std::endl;
  const auto* welford_op = node->welford_op();
  indent() << welford_op->outAvg() << " (Avg),\n";
  indent() << welford_op->outVar() << " (Var),\n";
  indent() << welford_op->outN() << " (Count)\n";
  indent() << " = Welford (\n";
  ++indent_size_;
  indent() << welford_op->inAvg() << " (Avg),\n";
  indent() << welford_op->inVar() << " (Var),\n";
  indent() << welford_op->inN() << " (Count)\n";
  indent() << "initial value =\n";
  ++indent_size_;
  indent() << welford_op->initAvg() << " (Avg),\n";
  indent() << welford_op->initVar() << " (Var),\n";
  indent() << welford_op->initN() << " (Count),\n";
  --indent_size_;
  indent() << "reduction buffer =\n";
  ++indent_size_;
  indent() << node->avg_buffer()->buffer() << " (Avg),\n";
  indent() << node->var_buffer()->buffer() << " (Var),\n";
  indent() << node->N_buffer()->buffer() << " (Count),\n";
  --indent_size_;
  indent() << "sync buffer = " << node->sync_buffer()->buffer() << ",\n";
  indent() << "read predicate = ";
  if (welford_op->predicate() != nullptr) {
    os_ << welford_op->predicate();
  } else {
    os_ << "nullptr";
  }
  os_ << ",\n";
  indent() << "write predicate = ";
  if (welford_op->writePredicate() != nullptr) {
    os_ << welford_op->writePredicate();
  } else {
    os_ << "nullptr";
  }
  os_ << ",\n";
  indent() << "grid read predicate = ";
  if (node->predicate() != nullptr) {
    os_ << node->predicate();
  } else {
    os_ << "nullptr";
  }
  os_ << ",\n";
  indent() << "grid write predicate = ";
  if (node->writePredicate() != nullptr) {
    os_ << node->writePredicate();
  } else {
    os_ << "nullptr";
  }
  os_ << ",\n";
  indent() << "thread predicate = " << node->threadPredicate().toString()
           << ",\n";
  indent() << "allreduce = " << (welford_op->isAllreduce() ? "true" : "false")
           << " )\n";
  --indent_size_;
  std::cerr << "Ending indent size: " << indent_size_ << std::endl;
}

void IrPrinter::handle(const kir::GroupedGridWelford* node) {
  indent() << "GroupedGridWelford(\n";
  ++indent_size_;
  for (const auto i : c10::irange(node->numExprs())) {
    indent() << node->outAvg(i) << " (Avg),\n";
    indent() << node->outVar(i) << " (Var),\n";
    indent() << node->outN(i) << " (Count)\n";
    indent() << " = Welford (\n";
    ++indent_size_;
    indent() << node->inAvg(i) << " (Avg),\n";
    indent() << node->inVar(i) << " (Var),\n";
    indent() << node->inN(i) << " (Count)\n";
    indent() << "initial value =\n";
    ++indent_size_;
    indent() << node->initAvg(i) << " (Avg),\n";
    indent() << node->initVar(i) << " (Var),\n";
    indent() << node->initN(i) << " (Count),\n";
    --indent_size_;
    indent() << "reduction buffer =\n";
    ++indent_size_;
    indent() << node->reduction_buffers()[0].at(i)->buffer() << " (Avg),\n";
    indent() << node->reduction_buffers()[1].at(i)->buffer() << " (Var),\n";
    indent() << node->reduction_buffers()[2].at(i)->buffer() << " (Count) )\n";
    indent_size_ -= 2;
  }
  indent() << "sync buffer = " << node->sync_buffer()->buffer() << ",\n";
  indent() << "read predicate = ";
  if (node->predicate() != nullptr) {
    os_ << node->predicate();
  } else {
    os_ << "nullptr";
  }
  os_ << ",\n";
  indent() << "write predicate = ";
  if (node->writePredicate() != nullptr) {
    os_ << node->writePredicate();
  } else {
    os_ << "nullptr";
  }
  os_ << ",\n";
  indent() << "thread predicate = " << node->threadPredicate().toString()
           << ",\n";
  indent() << "allreduce = " << (node->isAllreduce() ? "true" : "false")
           << " )\n";
  --indent_size_;
}

void IrPrinter::handle(const kir::InitMagicZero* node) {
  indent() << "NVFUSER_DEFINE_MAGIC_ZERO\n";
}

void IrPrinter::handle(const kir::UpdateMagicZero* node) {
  indent() << "NVFUSER_UPDATE_MAGIC_ZERO\n";
}

void IrPrinter::handle(const kir::AllocateFusedReduction* node) {
  indent() << "AllocateFusedReduction(reduction buffer=";
  handle(node->out());
  os_ << ")\n";
}

void IrTransformPrinter::handle(Fusion* f) {
  auto all_vals = f->usedMathVals();

  for (auto tv : ir_utils::filterByType<TensorView>(all_vals)) {
    IrPrinter::handle(tv);
    os() << "\n";
    printTransforms(tv);
  }
}

void IrTransformPrinter::printTransforms(TensorView* tv) {
  auto root_domain = tv->domain()->getRootDomain();
  os() << " root domain : (";
  for (const auto root_idx : c10::irange(root_domain.size())) {
    IrPrinter::handle(root_domain[root_idx]);
    if (root_idx + 1 < root_domain.size()) {
      os() << ",";
    }
  }
  os() << ")\n";

  if (tv->hasRFactor()) {
    auto rfactor_domain = tv->domain()->getRFactorDomain();

    auto all_exp = DependencyCheck::getAllExprsBetween(
        {root_domain.begin(), root_domain.end()},
        {rfactor_domain.begin(), rfactor_domain.end()});

    for (auto exp : all_exp) {
      os() << "  ";
      IrPrinter::handle(exp);
    }

    os() << " rfactor domain : (";
    for (const auto root_idx : c10::irange(rfactor_domain.size())) {
      IrPrinter::handle(rfactor_domain[root_idx]);
      if (root_idx + 1 < rfactor_domain.size()) {
        os() << ",";
      }
    }
    os() << ")\n";
  }

  os() << " contiguity: " << tv->domain()->contiguity() << "\n";

  auto from = tv->getMaybeRFactorDomain();
  auto all_exp = DependencyCheck::getAllExprsBetween(
      {from.begin(), from.end()},
      {tv->domain()->domain().begin(), tv->domain()->domain().end()});

  for (auto exp : all_exp) {
    os() << "  ";
    IrPrinter::handle(exp);
  }
}

std::ostream& operator<<(std::ostream& os, const Statement* stmt) {
  IrPrinter p(os);
  p.handle(stmt);
  return os;
}

std::ostream& operator<<(std::ostream& os, Fusion* f) {
  IrPrinter p(os);
  FusionGuard guard(f);
  p.handle(f);
  return os;
}

std::ostream& operator<<(std::ostream& os, Fusion& f) {
  return os << &f;
}

} // namespace cuda
} // namespace fuser
} // namespace jit
} // namespace torch<|MERGE_RESOLUTION|>--- conflicted
+++ resolved
@@ -266,11 +266,7 @@
     if (i == fop->inputs().size() - 1) {
       os_ << "}";
     }
-<<<<<<< HEAD
-    if (i >= 0) {
-=======
     if (i > 0) {
->>>>>>> fca6ed02
       os_ << ", ";
     }
     handle(fop->input(i));
