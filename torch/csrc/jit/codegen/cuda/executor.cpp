
#include <torch/csrc/jit/codegen/cuda/executor.h>

#include <torch/csrc/jit/codegen/cuda/codegen.h>
#include <torch/csrc/jit/codegen/cuda/executor_kernel_arg.h>
#include <torch/csrc/jit/codegen/cuda/executor_utils.h>
#include <torch/csrc/jit/codegen/cuda/instrumentation.h>
#include <torch/csrc/jit/codegen/cuda/ir_all_nodes.h>
#include <torch/csrc/jit/codegen/cuda/ir_utils.h>
#include <torch/csrc/jit/codegen/cuda/iter_visitor.h>
#include <torch/csrc/jit/codegen/cuda/kernel_ir.h>
#include <torch/csrc/jit/codegen/cuda/lower_bank_conflict.h>
#include <torch/csrc/jit/codegen/cuda/utils.h>

#include <ATen/core/LegacyTypeDispatch.h>
#include <ATen/cuda/CUDAContext.h>
#include <ATen/cuda/llvm_jit_strings.h>
#include <ATen/cuda/nvrtc_stub/ATenNVRTC.h>
#include <c10/core/DeviceGuard.h>
#include <c10/cuda/CUDAFunctions.h>
#include <c10/cuda/CUDAStream.h>
#include <c10/util/irange.h>

#include <cmath>
#include <fstream>

namespace torch {
namespace jit {
namespace fuser {
namespace cuda {

int FusionExecutor::fusion_id_counter_ = 0; // NOLINT

bool fill_allocation_with_nan_ = false;

bool shouldFillAllocationWithNan() {
  return fill_allocation_with_nan_;
}

void setFillAllocationWithNan(bool value) {
  fill_allocation_with_nan_ = value;
}

namespace {

static const char* defineIndexMode(KernelIndexMode index_mode) {
  switch (index_mode) {
    case KernelIndexMode::INT32:
      return "typedef int nvfuser_index_t;\n";
    case KernelIndexMode::INT64:
      return "typedef int64_t nvfuser_index_t;\n";
    default:
      break;
  }

  TORCH_INTERNAL_ASSERT(false, "unknow indexing mode");
  return "";
}

static const char* defineIntegerTypes() {
  return R"(
typedef signed char int8_t;
typedef unsigned char uint8_t;
typedef short int int16_t;
typedef unsigned short int uint16_t;
typedef int int32_t;
typedef unsigned int uint32_t;
typedef long long int int64_t;
typedef unsigned long long int uint64_t;
)";
}

static const std::string& defineComplexTypes() {
  static std::string result = std::string(R"ESCAPE(
#define POS_INFINITY __int_as_float(0x7f800000)
#define INFINITY POS_INFINITY
#define NEG_INFINITY __int_as_float(0xff800000)
#define NAN __int_as_float(0x7fffffff)
)ESCAPE") +
      at::cuda::get_traits_string() + at::cuda::get_complex_body_string() +
      at::cuda::get_cmath_string() + at::cuda::get_complex_math_string();
  return result;
}

} // namespace

std::string FusionExecutor::getStructuredCode(const std::string& kernel) {
  // generating cuda code;
  std::string code = "";
#ifdef USE_ROCM
#if ROCM_VERSION < 40200
  code += std::string("#include <hip/hip_runtime.h>\n") +
      std::string("#include <hip/hip_bf16.h>\n") +
      std::string("#include <hip/hip_fp16.h>\n");
#endif
  code += std::string("#pragma clang force_cuda_host_device begin\n");
#endif
  code += std::string("namespace ") + FusionExecutor::kernelNamespace() +
      " {\n" + defineIntegerTypes() + defineIndexMode(options_.index_mode) +
      defineComplexTypes() + executor_utils::kernelPreamble() + kernel + "}\n";
#ifdef USE_ROCM
  code += std::string("#pragma clang force_cuda_host_device end\n");
#endif

  if (isDebugDumpEnabled(DebugDumpOption::CudaKernel)) {
    std::cout << "\n======= Codegen output for kernel: " << kernelName()
              << " =======\n\n"
              << kernel << "\n======================================\n\n";
  } else if (isDebugDumpEnabled(DebugDumpOption::CudaFull)) {
    std::cout << "\n======= Codegen output for kernel: " << kernelName()
              << " =======\n\n"
              << code << "\n======================================\n\n";
  }
  if (isDebugDumpEnabled(DebugDumpOption::CudaToFile) ||
      isDebugDumpEnabled(DebugDumpOption::DebugInfo)) {
    std::stringstream file_name;
    file_name << "__tmp_kernel" << fusion_id_ << ".cu";
    std::cout << "PRINTING: " << file_name.str() << std::endl;
    std::ofstream out(file_name.str());
    out << code << std::endl;
    out.close();
  }

  return code;
}

// TODO: come up with a more user friendly interface
void FusionExecutor::debugCompileFusionFromStr(
    Fusion* fusion,
    const std::string& code,
    const std::string& name,
    int id,
    CompileOptions options) {
  options_ = options;

  if (isDebugDumpEnabled(DebugDumpOption::FusionIr)) {
    fusion->print();
  } else if (isDebugDumpEnabled(DebugDumpOption::FusionIrMath)) {
    fusion->printMath();
  }

  if (isDebugDumpEnabled(DebugDumpOption::CudaFull)) {
    std::cout << "\n==== codegen output for kernel: " << kernelName()
              << " ====" << std::endl
              << code << std::endl
              << "======================================\n"
              << std::endl;
  }

  lowered_ = std::make_unique<GpuLower>(fusion);
  const auto kernel = lowered_->kernel();
  fusion_ = lowered_->kernel();

  fusion_id_ = id;
  setUsedTVs();

  if (isDebugDumpEnabled(DebugDumpOption::KernelIr)) {
    kernel->print();
  }

  const auto& kernel_summary = kernel->summary();

  if (!kernel_summary.static_smem_allocations.empty()) {
    ExpressionEvaluator static_evaluator;
    // NOLINTNEXTLINE(cppcoreguidelines-init-variables)
    const auto static_smem_size = computeSharedMemory(
        static_evaluator, kernel_summary.static_smem_allocations);
    TORCH_INTERNAL_ASSERT(
        static_smem_size < max_static_smem_,
        "The static shared memory allocation is larger than available memory.");
  }

  std::tie(compiled_kernel_, last_compiler_log_) =
      executor_utils::nvrtcCompile(code, name, fusion_id_);
  TORCH_INTERNAL_ASSERT(
      fusion_id_ > 0, "assign a fusion_id_ <= 0 is not accepted.");
}

void FusionExecutor::compileFusion(
    Fusion* fusion,
    const KernelArgumentHolder& args,
    const LaunchParams& launch_constraints) {
  FUSER_PERF_SCOPE("compileFusion");

  TORCH_INTERNAL_ASSERT(
      !fusion->outputs().empty(), "No output found for this kernel, aborting.");

  for (auto out : fusion->outputs()) {
    TORCH_INTERNAL_ASSERT(
        out->getValType() == ValType::TensorView,
        "Output types from fusions that are not tensors are not supported at this point.");

    const auto maybe_rfactor_domain =
        out->as<TensorView>()->getMaybeRFactorDomain();
    // walking through outputs to see if output shapes are dependent on
    // non-tensor inputs. For which case, we should have disabled output
    // allocation, since the caching id only looks at tensor shapes.
    // See issue https://github.com/csarofeen/pytorch/issues/2002
    std::vector<Val*> output_extents;
    for (const auto id : maybe_rfactor_domain) {
      Val* extent = nullptr;
      if (id->isReduction() || id->isStride()) {
        continue;
      } else if (id->isBroadcast() && id->hasExpandedExtent()) {
        extent = id->expandedExtent();
      } else {
        extent = id->extent();
      }
      output_extents.emplace_back(extent);
    }
    auto dependencies = InputsOf::outputs(fusion, output_extents);
    if (std::any_of(dependencies.begin(), dependencies.end(), [](Val* val) {
          return val->isFusionInput();
        })) {
      // TODO: parameter cache is too big a hammer here. We should consider
      // separate the caching logic of output sizes & launch params. Since
      // output size dependency should only invalidate the output sizes
      disable_parameter_cache_ = true;
      break;
    }
  }

  if (isDebugDumpEnabled(DebugDumpOption::FusionIr)) {
    fusion->print();
  } else if (isDebugDumpEnabled(DebugDumpOption::FusionIrMath)) {
    fusion->printMath();
  }

  // TODO: refactor the options_ passed through
  options_.device = c10::Device(c10::DeviceType::CUDA, args.getDeviceIndex());
  options_.index_mode = args.getIndexMode();
  c10::DeviceGuard dg(options_.device);

  TORCH_INTERNAL_ASSERT(
      options_.device.is_cuda(), "Provided device to CUDA fuser is the CPU.");
  auto properties = at::cuda::getDeviceProperties(options_.device.index());
  configured_device_smem_ = properties->sharedMemPerBlock;
#ifndef USE_ROCM
  device_smem_limit_ = properties->sharedMemPerBlockOptin;
#else
  // don't know if rocm supports opt-in shared memroy reconfiguration
  device_smem_limit_ = properties->sharedMemPerBlock;
#endif
  warp_size_ = properties->warpSize;

  lowered_ = std::make_unique<GpuLower>(
      fusion,
      options_.index_mode == KernelIndexMode::INT64 ? DataType::Int
                                                    : DataType::Int32);
  const auto kernel = lowered_->kernel();
  fusion_ = lowered_->kernel()->as<Fusion>();

  fusion_id_ = ++fusion_id_counter_;
  setUsedTVs();

  if (isDebugDumpEnabled(DebugDumpOption::KernelIr)) {
    kernel->print();
  }

  if (isDebugDumpEnabled(DebugDumpOption::BankConflictInfo)) {
    auto bank_conflict_info = getBankConflictInfo(kernel);
    if (bank_conflict_info.empty()) {
      std::cout << "===== No bank confliction =====" << std::endl;
    } else {
      std::cout << "======= Bank confliction =======" << std::endl;
      for (auto info : bank_conflict_info) {
        std::cout << "Expr: " << info.first->toString() << std::endl;
        auto conflict = info.second;
        if (conflict.first > 1) {
          std::cout << "input conflict: " << conflict.first << " way, ";
        }
        if (conflict.second > 1) {
          std::cout << "output conflict: " << conflict.second << " way";
        }
        std::cout << std::endl;
      }
      std::cout << "================================" << std::endl;
    }
  }

  kernel_code_ = codegen::generateCudaKernel(kernel, kernelName());
  const auto structured_code = getStructuredCode(kernel_code_);

  const auto& kernel_summary = kernel->summary();

  // We currently shouldn't allocate any more shared mem
  //  tensors statically but could keep this path if
  //  needed in later development.
  if (!kernel_summary.static_smem_allocations.empty()) {
    ExpressionEvaluator static_evaluator;
    // NOLINTNEXTLINE(cppcoreguidelines-init-variables)
    const auto static_smem_size = computeSharedMemory(
        static_evaluator, kernel_summary.static_smem_allocations);
    TORCH_INTERNAL_ASSERT(
        static_smem_size < max_static_smem_,
        "The static shared memory allocation is larger than available memory.");
  }

  if (kernel_summary.has_dynamic_local_memory_allocations) {
    std::stringstream ss;
    ss << "Allocations must be based on constant integers for local memory. However, found: ";
    for (auto alloc : kernel_summary.dynamic_lmem_allocations) {
      ss << alloc->buffer()->toString() << ", ";
    }
    ss << " have dynamic allocations but are placed in local memory.";
    TORCH_INTERNAL_ASSERT(false, ss.str());
  }

  // TODO: pass block_size here;
  c10::optional<int> block_size = c10::nullopt;
  if (!args.empty()) {
    auto expr_eval = executor_utils::bindKernelInputs(args, kernel);
    auto launch_params =
        computeLaunchParams(launch_constraints, expr_eval, warp_size_);
    block_size = launch_params.nThreads();
    TORCH_INTERNAL_ASSERT(
        block_size > 0, "launch param inferred block size < 0");
  }

  // TODO: high water mark should be computed via occupancy API after
  // compilation.

  // Basically setting high water martk as 1 when we don't provide args for
  // compilation, it will just generate a kernel that gets ditched at the first
  // run - not great. We should have better heuristics.
  block_size_high_water_mark = std::max<int64_t>(
      (block_size.has_value() ? block_size.value() : 1),
      block_size_high_water_mark);
  std::tie(compiled_kernel_, last_compiler_log_) = executor_utils::nvrtcCompile(
      structured_code,
      (kernelNamespace() + "::" + kernelName()).c_str(),
      fusion_id_,
      block_size);
  TORCH_INTERNAL_ASSERT(
      fusion_id_ > 0, "failed to assign a fusion_id_ after compilation.");

#ifndef USE_ROCM
  // The driver API call requires an int argument.
  int max_dynamic_smem = 0;
  AT_CUDA_DRIVER_CHECK(at::globalContext().getNVRTC().cuFuncGetAttribute(
      &max_dynamic_smem,
      CU_FUNC_ATTRIBUTE_MAX_DYNAMIC_SHARED_SIZE_BYTES,
      compiled_kernel_.function));
  maybe_available_dynamic_smem_ = max_dynamic_smem;
#endif
}

namespace {

void fillTensorWithNan(at::Tensor& t) {
  switch (t.scalar_type()) {
    case at::ScalarType::Byte:
      t.fill_(0xFF);
      break;
    case at::ScalarType::Char:
      t.fill_(0x7F);
      break;
    case at::ScalarType::Short:
      t.fill_(0x7FFF);
      break;
    case at::ScalarType::Int:
      t.fill_(0x7FFFFFFF);
      break;
    case at::ScalarType::Long:
      t.fill_(0x7FFFFFFFFFFFFFFFL);
      break;
    case at::ScalarType::Bool:
      t.fill_(true);
      break;
    case at::ScalarType::Half:
    case at::ScalarType::Float:
    case at::ScalarType::Double:
    case at::ScalarType::BFloat16:
      t.fill_(std::nan(""));
      break;
    case at::ScalarType::ComplexHalf:
    case at::ScalarType::ComplexFloat:
    case at::ScalarType::ComplexDouble:
      t.fill_(c10::complex<double>(std::nan(""), std::nan("")));
      break;
    default:
      TORCH_INTERNAL_ASSERT(false, "Unknown dtype");
  }
}

at::Tensor inferAndAlloc(
    const TensorView* tv,
    const std::vector<Val*>& sizes,
    ExpressionEvaluator& expr_eval,
    // Map from dim -> expanded size of TV if any expanded broadcast dimensions
    // exist
    std::unordered_map<int, Val*> expanded_map,
    const CompileOptions& options,
    bool zero_init = false) {
  FUSER_PERF_SCOPE("inferAndAlloc");

  // NOLINTNEXTLINE(cppcoreguidelines-init-variables)
  // Going to infer all the sizes of the TensorView
  std::vector<int64_t> inferred_sizes;
  // Expanded sizes is at maximum the same size of inferred_sizes, as you could
  // have a fully broadcasted tensor that's being expanded
  std::vector<int64_t> expanded_sizes;
  bool expanded_dim = false;
  for (const auto size : sizes) {
    const auto inferred_val = expr_eval.evaluate(size);
    TORCH_INTERNAL_ASSERT(
        inferred_val.has_value(),
        "Could not launch kernel as program could not infer ",
        size->toString(),
        "(",
        size->name(),
        ") for the buffer ",
        tv->toString());
    inferred_sizes.push_back(inferred_val->as<int64_t>());
    if (expanded_map.count(expanded_sizes.size())) {
      auto expanded_size = expanded_map.at(expanded_sizes.size());
      const auto inferred_expanded_size = expr_eval.evaluate(expanded_size);
      TORCH_INTERNAL_ASSERT(
          inferred_expanded_size.has_value(),
          "Could not launch kernel as program could not infer the expanded extent ",
          expanded_size->toString(),
          "(",
          expanded_size->name(),
          ") for the buffer ",
          tv->toString());
      if (inferred_val.value() != 1) {
        TORCH_INTERNAL_ASSERT(
            inferred_val.value() == inferred_expanded_size.value(),
            "Attempted an expand on a non-broadcasted dimension,",
            " but the expand doesn't match the dimensions size.");
      } else {
        expanded_dim = true;
      }
      expanded_sizes.push_back(inferred_expanded_size->as<int64_t>());
    } else {
      expanded_sizes.push_back(inferred_val->as<int64_t>());
    }
  }

  const auto at_type = data_type_to_aten(tv->dtype());
  const auto tensor_options =
      at::TensorOptions().dtype(at_type).device(options.device);
  c10::IntArrayRef isizes(inferred_sizes);

  if (zero_init) {
    auto zeros = at::zeros(isizes, tensor_options);
    if (expanded_dim) {
      return zeros.expand(expanded_sizes);
    }
    return zeros;
  } else {
    // Non Variable type guard for empty_cuda call
    at::AutoDispatchBelowADInplaceOrView non_variable_type_mode;
    auto empty = at::empty(isizes, tensor_options);
    if (shouldFillAllocationWithNan()) {
      fillTensorWithNan(empty);
    }
    if (expanded_dim) {
      return empty.expand(expanded_sizes);
    }
    return empty;
  }
}

at::Tensor inferAndAllocOutput(
    const TensorView* tv,
    ExpressionEvaluator& expr_eval,
    const CompileOptions& options,
    bool zero_init = false) {
  const auto domain = tv->domain();
  const auto maybe_rfactor_domain = domain->hasRFactor()
      ? domain->getRFactorDomain()
      : domain->getRootDomain();

  std::vector<Val*> sizes;
  std::unordered_map<int, Val*> expand_map;

  for (const auto id : maybe_rfactor_domain) {
    if (id->isReduction() || id->isStride()) {
      continue;
    }
    sizes.push_back(id->extent());
    if (id->isBroadcast() && id->hasExpandedExtent()) {
      expand_map[sizes.size() - 1] = id->expandedExtent();
    }
  }
  return inferAndAlloc(tv, sizes, expr_eval, expand_map, options, zero_init);
}

} // namespace

uint64_t FusionExecutor::computeSharedMemory(
    ExpressionEvaluator& expr_eval,
    const std::vector<const kir::Allocate*>& buffers,
    bool align_padding,
    uint64_t total) {
  FUSER_PERF_SCOPE("computeSharedMemory");
  for (auto smem_alloc : buffers) {
    // If this buffer aliases another buffer,
    // then do not allocate memory for this buffer.
    if (smem_alloc->alias() == nullptr) {
      const auto inferred_val = expr_eval.evaluate(smem_alloc->size());
      if (inferred_val.has_value()) {
        const uint64_t data_size = dataTypeSize(smem_alloc->buffer()->dtype());
        // Add padding to align dynamic shared memory
        if (align_padding) {
#ifndef USE_ROCM
          const int align_size = 16; // always align to 16B/128b.
#else
          const int align_size = 8; // see codegen.cpp for HIP
#endif
          total = ceilDiv(total, align_size) * align_size;
        }
        total += inferred_val->as<int64_t>() * data_size;
      } else {
        TORCH_INTERNAL_ASSERT(
            false,
            "Failed to evaluate the size ",
            smem_alloc->size(),
            " of shared memory buffer - T",
            smem_alloc->buffer()->name());
      }
    }
  }
  return total;
}

LaunchParams FusionExecutor::computeLaunchParams(
    const LaunchParams& launch_constraints,
    ExpressionEvaluator& expr_eval,
    const int warp_size) {
  FUSER_PERF_SCOPE("FusionExecutor::ComputeLaunchParams");
  TORCH_INTERNAL_ASSERT(warp_size > 0, "WARP_SIZE should be larger than 0");

  LaunchParams launch_params;

  auto data_cache = compileTimeDataCache();

  auto lower = lowered_.get();
  auto& used_tvs = getUsedTVs();
  auto parallel_binding_ids_entry =
      executor_utils::caching::ExecutorCompileTimeEntry<
          executor_utils::caching::ParallelBindingIterDomains>(
          data_cache, [&used_tvs, &lower]() {
            return std::make_unique<std::vector<IterDomain*>>(
                executor_utils::getParallelBindingsIterDomains(
                    lower, used_tvs));
          });
  auto& parallel_binding_ids = parallel_binding_ids_entry.get();

  auto parallel_iter_extent_entry =
      executor_utils::caching::ExecutorCompileTimeEntry<
          executor_utils::caching::ParallelIterExtentMap>(
          data_cache, [&parallel_binding_ids]() {
            return executor_utils::getParallelIterExtents(parallel_binding_ids);
          });
  auto& parallel_iter_extents = parallel_iter_extent_entry.get();

  auto simplified_parallel_iter_extent_entry =
      executor_utils::caching::ExecutorCompileTimeEntry<
          executor_utils::caching::SimplifiedParallelIterExtentMap>(
          data_cache, [&parallel_binding_ids, &lower]() {
            return executor_utils::getSimplifiedParallelIterExtents(
                lower, parallel_binding_ids);
          });
  auto& simplified_parallel_iter_extents =
      simplified_parallel_iter_extent_entry.get();

  auto warp_padded_parallel_entry =
      executor_utils::caching::ExecutorCompileTimeEntry<
          executor_utils::caching::WarpPaddedParallelExtents>(
          data_cache, [&parallel_binding_ids, &lower]() {
            return executor_utils::getWarpPaddedExtentsInfo(
                lower->kernel(), parallel_binding_ids);
          });
  auto& warp_padded_extent_set =
      warp_padded_parallel_entry.get().warp_padded_extent_set;
  auto& warp_padded_constant =
      warp_padded_parallel_entry.get().warp_padded_constant;

  // TODO: Need to redesign this part a bit to
  //   find the right place to trigger evaluate
  if (expr_eval.precomputedValues()) {
    expr_eval.precomputedValues()->bindParallelExtents(
        parallel_iter_extents, launch_constraints);
    expr_eval.precomputedValues()->evaluate();
  }

  // If any dimension was set in launch constraints we need to run through
  // IterDomains that have been parallelized, and bind those values. Or make
  // sure if they could be inferred the inference matches what was set.
  for (auto& entry : parallel_iter_extents) {
    auto p_type = entry.first;
    if (launch_constraints.hasDim(p_type)) {
      auto parallel_extents = entry.second;
      for (auto extent : parallel_extents) {
        auto inferred_val = expr_eval.evaluate(extent);
        if (inferred_val.has_value()) {
          // This value could have been inferred, make sure it was set right.
          bool valid = inferred_val->as<int64_t>() ==
                  launch_constraints.getDim(p_type) ||
              launch_constraints.getRawVal(p_type) == -1;
          if (!useFallback() && !valid) {
            TORCH_WARN_ONCE(
                "Cannot validate parallelization scheme, "
                "this may be due to mixed broadcast axes that are parallelized.");
          }
        } else if (!expr_eval.precomputedValues()) {
          expr_eval.bind(extent, launch_constraints.getDim(p_type));
        }
        if (!launch_params.hasDim(p_type)) {
          // Bind the launch constraint into our evaluation context
          launch_params.bind(launch_constraints.getDim(p_type), p_type);
          // Makes sure the p-types bound to evaluators are the
          //  final values that will become the actual launch
          //  param size to ensure accurate smem buffer size
          //  computation.
          expr_eval.bind(p_type, launch_constraints.getDim(p_type));
        }
      }
    }
  }

  // Run through the rest of the parallel IterDomains and infer their size
  for (auto& entry : simplified_parallel_iter_extents) {
    FUSER_PERF_SCOPE("FusionExecutor::ParallelBindingResolution");
    auto p_type = entry.first;
    auto parallel_extents = entry.second;
    // Select the maxmimum value out of all the parallel extents
    int64_t maximum_value = std::numeric_limits<int64_t>::min();
    for (auto extent : parallel_extents) {
      auto val = expr_eval.evaluate(extent);
      TORCH_INTERNAL_ASSERT(
          val.has_value(),
          "Tried to evaluate the extent, ",
          extent->toInlineString(),
          " for the ptype: ",
          p_type,
          " to set launch bounds but could not.");

      // apply padding to the extent if needed
      if (warp_padded_extent_set.count(extent)) {
        // Check if the extent has const value
        auto padded_constant_it = warp_padded_constant.find(extent);

        if (padded_constant_it != warp_padded_constant.end()) {
          // If already specified padded to constant, need to check
          //  runtime value not over the constant bound
          TORCH_INTERNAL_ASSERT(*val <= padded_constant_it->second);
          *val = EvaluatorValue(padded_constant_it->second);
        } else {
          // If no specified constant, pad to the smallest multiple of warp
          //  above the value.
          auto padded_number_of_warps = (*val + warp_size - 1) / warp_size;
          *val = warp_size * padded_number_of_warps;
        }
        TORCH_INTERNAL_ASSERT(
            *val <= 1024, "padded dimension larger than max block size");
      }
      maximum_value = std::max(maximum_value, val->as<int64_t>());
    }
    // Protect for size-0 tensors, they still have a value so would prefer to
    // bind nothing than 0
    if (maximum_value > 0) {
      expr_eval.bind(p_type, maximum_value);
      launch_params.bind(maximum_value, p_type);
    }
  }

  // Re-run the integer machine with all
  //  the thread sizes now determined.
  if (expr_eval.precomputedValues()) {
    expr_eval.precomputedValues()->evaluate();
  }

  const auto kernel = lowered_->kernel();
  const auto& kernel_summary = kernel->summary();

  // Calculate Dynamic Shared Memory Size
  // Add workspace for reduction and broadcast
  uint64_t reduction_broadcast_workspace = 0;
  const bool has_workspace = kernel_summary.has_block_reductions ||
      kernel_summary.has_grid_reductions ||
      kernel_summary.has_block_broadcasts || kernel_summary.has_grid_broadcasts;
  if (has_workspace &&
      kernel_summary.largest_smem_data_type != DataType::Null) {
    // Not using nThreads here since it does not handle uninitialized value

    // TODO: here is an optimization opportunity since welford uses int64_t for
    // N while the data type is not neccessarily double. But it may need more
    // work on the alignment
    const int welford_factor =
        kernel_summary.has_block_welford || kernel_summary.has_grid_welford ? 3
                                                                            : 1;
    reduction_broadcast_workspace =
        dataTypeSize(kernel_summary.largest_smem_data_type) * welford_factor *
        launch_params.bdimx() * launch_params.bdimy() * launch_params.bdimz();
  }

  // NOLINTNEXTLINE(cppcoreguidelines-init-variables)
  const uint64_t dynamic_smem_size = computeSharedMemory(
      expr_eval,
      kernel_summary.dynamic_smem_allocations,
      true,
      reduction_broadcast_workspace);

  // Check that requested smem size can be dynamically allocated.
  //  This check is only done once a kernel has been compiled, since
  //  maybe_available_dynamic_smem_ needs to be evaluated on
  //  a compiled kernel.
  if (maybe_available_dynamic_smem_.has_value()) {
    // Dynamic shared memory space that we can allocate without
    //  carving more space from L1.
    const uint64_t available_dynamic_smem_without_reconfiguration =
        maybe_available_dynamic_smem_.value();
    // Maximum additional shared memory size we could request
    //  if we do re-configuration.
    const uint64_t additional_dynamic_smem_available_through_reconfiguration =
        device_smem_limit_ - configured_device_smem_;

    TORCH_INTERNAL_ASSERT(
        (dynamic_smem_size) <
            (available_dynamic_smem_without_reconfiguration +
             additional_dynamic_smem_available_through_reconfiguration),
        "The total shared memory allocation is larger than available memory.",
        " Dynamic size: ",
        dynamic_smem_size,
        ". Available size: ",
        maybe_available_dynamic_smem_.value(),
        ". Configured smem size: ",
        configured_device_smem_,
        ". Device limit size: ",
        device_smem_limit_);
  }

  launch_params.setSmem(dynamic_smem_size);

  return launch_params;
}

FusionExecutor::GlobalBuffers FusionExecutor::allocGlobalVals(
    ExpressionEvaluator& expr_eval) {
  FUSER_PERF_SCOPE("FusionExecutor::AllocGlobalVals");
  GlobalBuffers global_buffers;
  const auto kernel = lowered_->kernel();
  const auto& kernel_summary = kernel->summary();
  for (auto alloc : kernel_summary.global_allocations) {
    TORCH_INTERNAL_ASSERT(
        alloc->buffer()->isA<TensorView>(),
        "Cannot allocate global buffers that are not tensors.");
    auto tv = alloc->buffer()->as<TensorView>();
    if (tv->isFusionOutput()) {
      continue;
    }
    if (alloc->zeroInit()) {
      global_buffers.buffers.push_back(
          inferAndAlloc(tv, alloc->shape(), expr_eval, {}, options_, true));
      global_buffers.zero_init.push_back(true);
    } else {
      global_buffers.buffers.push_back(
          inferAndAlloc(tv, alloc->shape(), expr_eval, {}, options_, false));
      global_buffers.zero_init.push_back(false);
    }
    // Remember the tensor buffer used for storing kernel profile
    if (isOptionEnabled(EnableOption::KernelProfile) &&
        tv == kernel->profile().getBuffer()) {
      global_buffers.profile_buffer = global_buffers.buffers.back();
    }
  }

  return global_buffers;
}

std::vector<at::Tensor> FusionExecutor::allocOutputs(
    const KernelArgumentHolder& args,
<<<<<<< HEAD
    ExpressionEvaluator& expr_eval,
=======
    kir::ExpressionEvaluator& expr_eval,
>>>>>>> fca6ed02
    const std::unordered_set<int>& alias_indices) {
  FUSER_PERF_SCOPE("FusionExecutor::AllocOutputs");
  const auto kernel = lowered_->kernel();
  // NOLINTNEXTLINE(cppcoreguidelines-init-variables)
  std::vector<at::Tensor> outputs;
  TORCH_INTERNAL_ASSERT(
      args.size() == kernel->inputs().size(),
      "kernel arguments length does not match runtime arguments.");
  for (const auto out_i : c10::irange(kernel->outputs().size())) {
    if (kernel->outputs()[out_i]->isFusionInput()) {
      // pushing empty tensor for trivial forwarding. Since we handle this in
      // integration, see step 1 - note [trivial forwarding]
      c10::Device device(c10::DeviceType::CUDA, args.getDeviceIndex());
      const auto tensor_options =
          at::TensorOptions().dtype(at::kFloat).device(device);
      outputs.emplace_back(at::empty({0}, tensor_options));
    } else {
      TORCH_INTERNAL_ASSERT(
          kernel->outputs()[out_i]->isA<TensorView>(),
          "Cannot allocate outputs that are not tensors.");
      auto output = kernel->outputs()[out_i]->as<TensorView>();
      if (alias_indices.count(out_i) != 0) {
        // aliasing to inputs, no need to allocate real output, just push empty
        // tensor here.
        outputs.emplace_back();
      } else {
        outputs.push_back(
            inferAndAllocOutput(output, expr_eval, options_, false));
      }
    }
  }
  return outputs;
}

void FusionExecutor::setUsedTVs() {
  auto used_vals = fusion_->usedMathVals();
  auto used_tvs = ir_utils::filterByType<TensorView>(used_vals);
  used_tvs_.clear();
  used_tvs_.insert(used_tvs_.begin(), used_tvs.begin(), used_tvs.end());
}

KernelArgumentHolder FusionExecutor::evaluateOutputSizes(
    const KernelArgumentHolder& args,
    ExpressionEvaluator& expr_eval,
    const std::unordered_set<int>& alias_indices) {
  FUSER_PERF_SCOPE("FusionExecutor::AllocOutputs");
  const auto kernel = lowered_->kernel();

  KernelArgumentHolder ret(args.getIndexMode());
  ret.setDeviceIndex(args.getDeviceIndex());

  CompileOptions meta_options = options_;
  meta_options.device = c10::Device(DeviceType::Meta, 0);

  for (const auto out_i : c10::irange(kernel->outputs().size())) {
    // If the output is just trivially the input, just "copy" it over, see note
    // [trivial forwarding]
    if (kernel->outputs()[out_i]->isFusionInput()) {
      for (auto inp_i : c10::irange(kernel->inputs().size())) {
        if (kernel->inputs()[inp_i] == kernel->outputs()[out_i]) {
          TORCH_INTERNAL_ASSERT(
              inp_i < args.size(),
              "Issue with an input showing up as output, couldn't find input.");

          auto tensor_arg_abstract =
              dynamic_cast<const TensorArgAbstract*>(args[inp_i]);
          TORCH_INTERNAL_ASSERT(
              tensor_arg_abstract,
              "Cannot register a scalar as an output in a fusion.");
          ret.push(tensor_arg_abstract);
          break;
        }
      }
    } else {
      TORCH_INTERNAL_ASSERT(
          kernel->outputs()[out_i]->isA<TensorView>(),
          "Cannot allocate outputs that are not tensors.");
      auto output = kernel->outputs()[out_i]->as<TensorView>();
      if (alias_indices.count(out_i) != 0) {
        // aliasing to inputs, no need to allocate real output
        // but we still need to push an entry here.
        ret.push(int64_t(0));
      } else {
        // TODO: we are using meta here, which is bad since it doesn't account
        // for devices. Switch to fake tensor instead
        ret.push(inferAndAllocOutput(output, expr_eval, meta_options, false));
      }
    }
  }
  return ret;
}

KernelArgumentHolder FusionExecutor::inferOutputSizes(
    const KernelArgumentHolder& args,
    const LaunchParams& launch_constraints) {
  FUSER_PERF_SCOPE("FusionExecutor::RunFusion");

  ExecutorEntry* executor_entry = nullptr;
  c10::optional<size_t> opt_code = args.getCacheId();
  if (opt_code.has_value()) {
    executor_entry = &executor_entry_lookup_[*opt_code];
  }

  executor_utils::initializeCudaContext();
  TORCH_INTERNAL_ASSERT(lowered_);

  TORCH_INTERNAL_ASSERT(
      !executor_entry || !executor_entry->init,
      "compile kernel shouldn't hit a pre-existing cache");
  FUSER_PERF_SCOPE("ExecutorRunFusion::ValidateAndInitialize");
  // TODO: validate kernel inputs currently won't be happy, since our fusion
  // args are mapped with `meta` tensor instead of `cuda` tensor, check if this
  // would be resolved with FakeTensor
  // executor_utils::validateKernelInputs(fusion_, args, options_.device);

  if (!evaluator_precomputed_values_) {
    evaluator_precomputed_values_ =
        std::make_unique<PrecomputedValues>(lowered_->kernel());
  }

  ExpressionEvaluator expr_eval;
  evaluator_precomputed_values_->bindInputs(args);
  expr_eval.precomputedValues() = evaluator_precomputed_values_.get();

  // I think this binds something to expr_eval, so even though we are not using
  // launch_params_, we still need this in order to infer output shapes.
  launch_params_ =
      computeLaunchParams(launch_constraints, expr_eval, warp_size_);

  executor_utils::validateVectorizedTensors(
      lowered_.get()->kernel(), args, {}, compileTimeDataCache(), expr_eval);

  auto alias_indices_entry = executor_utils::caching::ExecutorCompileTimeEntry<
      executor_utils::caching::InputAliasIndices>(
      compileTimeDataCache(), [&]() {
        return std::make_unique<std::vector<std::pair<int, int>>>(
            fusion_->getInputAliasIndices());
      });

  auto& alias_indices = alias_indices_entry.get();

  // NOLINTNEXTLINE(bugprone-branch-clone)
  auto output_alias_indices_entry =
      executor_utils::caching::ExecutorCompileTimeEntry<
          executor_utils::caching::OutputAliasIndices>(
          compileTimeDataCache(), [&]() {
            return std::make_unique<std::unordered_set<int>>(
                fusion_->getOutputAliasIndices());
          });

  auto& output_alias_indices = output_alias_indices_entry.get();

  auto ret = evaluateOutputSizes(args, expr_eval, output_alias_indices);

  for (const auto& entry : alias_indices) {
    auto aliased_output_index = entry.first;
    auto aliased_input_index = entry.second;
    TORCH_INTERNAL_ASSERT(
        args[aliased_input_index]->isType(ArgType::Tensor),
        "alias io only supports tensor");
    ret.swap(aliased_output_index, args[aliased_input_index]);
  }

  return ret;
}

std::vector<at::Tensor> FusionExecutor::runFusion(
    KernelArgumentHolder& args,
    const LaunchParams& launch_constraints,
    const std::vector<at::Tensor>& outputs) {
  FUSER_PERF_SCOPE("FusionExecutor::RunFusion");
  TORCH_INTERNAL_ASSERT(compiled());
  TORCH_INTERNAL_ASSERT(
      fusion_id_ > 0, "Cannot run fusion, it was not compiled.");
  TORCH_INTERNAL_ASSERT(
      !args.getCacheId().has_value() || outputs.empty(),
      "short cut input cache is not compatible with pre-allocated output");

  size_t num_inputs = args.size();

  if (isDebugDumpEnabled(DebugDumpOption::FusionArgs)) {
    std::cout << "Arguments for fusion" << fusion_id_ << ":" << std::endl
              << "Inputs:" << std::endl;
    for (auto i : c10::irange(args.size())) {
      std::cout << "  " << args[i]->toString() << std::endl;
    }
    std::cout << "Outputs:" << std::endl;
    for (const auto& output : outputs) {
      std::cout << "  " << output.scalar_type() << " " << output.sizes()
                << " (strides = " << output.strides() << ")" << std::endl;
    }
    std::cout << launch_constraints.toString();
  }

  ExecutorEntry* executor_entry = nullptr;
  if (args.getCacheId().has_value()) {
    executor_entry = &executor_entry_lookup_[*args.getCacheId()];
  }

  c10::DeviceGuard dg(options_.device);
  auto stream = at::cuda::getCurrentCUDAStream();
  executor_utils::initializeCudaContext();
  TORCH_INTERNAL_ASSERT(lowered_);
  launch_params_ = LaunchParams();
  // NOLINTNEXTLINE(cppcoreguidelines-init-variables)
  std::vector<at::Tensor> allocated_outputs;
  GlobalBuffers global_buffers;
  uint64_t rand_offset = 0;

  if (executor_entry && executor_entry->init && !disable_parameter_cache_) {
    {
      // context manager to disable auto grad for `empty_cuda` calls later
      at::AutoDispatchBelowADInplaceOrView non_variable_type_mode;
      // take the short-cut for launch if we see a recorded input set again
      launch_params_ = executor_entry->launch_params;
      // only allocate outputs when not given
      if (outputs.empty()) {
        FUSER_PERF_SCOPE("ExecutorRunFusion::OutputAlloc");
        for (const auto i : c10::irange(executor_entry->output_sizes.size())) {
          allocated_outputs.push_back(at::native::empty_strided_cuda(
              executor_entry->output_sizes[i],
              executor_entry->output_strides[i],
              executor_entry->output_types[i],
              c10::nullopt,
              options_.device,
              c10::nullopt));
          if (shouldFillAllocationWithNan()) {
            fillTensorWithNan(allocated_outputs.back());
          }
        }
        // Note: aliased output is not returned as output. But we still need it
        // for kernel execution, so would need to push them to args
        for (const auto& entry : executor_entry->io_alias_indices) {
          auto aliased_output_index = entry.first;
          auto aliased_input_index = entry.second;
          auto tensor_arg_abstract =
              dynamic_cast<const TensorArgAbstract*>(args[aliased_input_index]);
          TORCH_INTERNAL_ASSERT(
              tensor_arg_abstract, "alias io only supports tensor");
          allocated_outputs[aliased_output_index] =
              tensor_arg_abstract->getTensor();
        }
        args.push(allocated_outputs);
      } else {
        TORCH_INTERNAL_ASSERT(
            outputs.size() == fusion_->outputs().size(),
            __func__,
            " provided number of outputs does match fusion output");
        allocated_outputs = outputs;
        args.push(outputs);
      }

      {
        FUSER_PERF_SCOPE("ExecutorRunFusion::IntermediateBufferAlloc");
        for (const auto i : c10::irange(executor_entry->buffer_sizes.size())) {
          if (executor_entry->buffer_zero_init[i]) {
            global_buffers.buffers.push_back(at::zeros(
                executor_entry->buffer_sizes[i],
                at::TensorOptions()
                    .dtype(executor_entry->buffer_types[i])
                    .device(options_.device)));
            global_buffers.zero_init.push_back(true);
          } else {
            global_buffers.buffers.push_back(at::native::empty_cuda(
                executor_entry->buffer_sizes[i],
                executor_entry->buffer_types[i],
                c10::nullopt,
                options_.device,
                c10::nullopt));
            if (shouldFillAllocationWithNan()) {
              fillTensorWithNan(global_buffers.buffers.back());
            }
            global_buffers.zero_init.push_back(false);
          }
        }
      }
    }
    rand_offset = executor_entry->rand_offset;
  } else {
    FUSER_PERF_SCOPE("ExecutorRunFusion::ValidateAndInitialize");
    // code path to take when either:
    //   1. no opt_code is provided or
    //   2. `executor_entry` is not initialized
    executor_utils::validateKernelInputs(fusion_, args, options_.device);

    if (!evaluator_precomputed_values_) {
      evaluator_precomputed_values_ =
          std::make_unique<PrecomputedValues>(lowered_->kernel());
    }

    ExpressionEvaluator expr_eval;
    evaluator_precomputed_values_->bindInputs(args);
    expr_eval.precomputedValues() = evaluator_precomputed_values_.get();

    launch_params_ =
        computeLaunchParams(launch_constraints, expr_eval, warp_size_);

    // Recompile the kernel if the number of threads in the block has increased
    if (launch_params_.nThreads() > block_size_high_water_mark) {
      const auto kernel = lowered_->kernel();
      kernel_code_ = codegen::generateCudaKernel(kernel, kernelName());
      const auto structured_code = getStructuredCode(kernel_code_);
      block_size_high_water_mark = launch_params_.nThreads();

      std::tie(compiled_kernel_, last_compiler_log_) =
          executor_utils::nvrtcCompile(
              structured_code,
              (kernelNamespace() + "::" + kernelName()).c_str(),
              fusion_id_,
              block_size_high_water_mark);
    }

    if (kernel()->summary().has_cooperative_grid_reduction) {
#ifndef USE_ROCM
      int num_blocks_per_SM = -1;
      at::globalContext().getNVRTC().cuOccupancyMaxActiveBlocksPerMultiprocessor(
          &num_blocks_per_SM,
          compiled_kernel_.function,
          (int)(launch_params_.bdimx() * launch_params_.bdimy() * launch_params_.bdimz()),
          (size_t)launch_params_.smem());

      TORCH_INTERNAL_ASSERT(
          (int64_t)(
              num_blocks_per_SM *
              at::cuda::getDeviceProperties(options_.device.index())
                  ->multiProcessorCount) >= launch_params_.gdimx() *
                  launch_params_.gdimy() * launch_params_.gdimz(),
          "Wanted to launch a cooperative kernel, however the number of blocks is greater than ",
          "what can be resident on the GPU at once. Need: ",
          launch_params_.gdimx() * launch_params_.gdimy() *
              launch_params_.gdimz(),
          " (",
          launch_params_.gdimx(),
          " * ",
          launch_params_.gdimy(),
          " * ",
          launch_params_.gdimz(),
          ") but limited to ",
          num_blocks_per_SM,
          " * ",
          at::cuda::getDeviceProperties(options_.device.index())
              ->multiProcessorCount);
#else
      TORCH_INTERNAL_ASSERT(
          false, "Cross grid communication not supported with HIP.");
#endif
    }

    executor_utils::validateVectorizedTensors(
        lowered_.get()->kernel(),
        args,
        outputs,
        compileTimeDataCache(),
        expr_eval);

    auto alias_indices_entry =
        executor_utils::caching::ExecutorCompileTimeEntry<
            executor_utils::caching::InputAliasIndices>(
            compileTimeDataCache(), [&]() {
              return std::make_unique<std::vector<std::pair<int, int>>>(
                  fusion_->getInputAliasIndices());
            });

    auto& alias_indices = alias_indices_entry.get();

    // NOLINTNEXTLINE(bugprone-branch-clone)
    if (outputs.empty()) {
      auto output_alias_indices_entry =
          executor_utils::caching::ExecutorCompileTimeEntry<
              executor_utils::caching::OutputAliasIndices>(
              compileTimeDataCache(), [&]() {
                return std::make_unique<std::unordered_set<int>>(
                    fusion_->getOutputAliasIndices());
              });

      auto& output_alias_indices = output_alias_indices_entry.get();

      allocated_outputs = allocOutputs(args, expr_eval, output_alias_indices);

      for (const auto& entry : alias_indices) {
        auto aliased_output_index = entry.first;
        auto aliased_input_index = entry.second;
        auto tensor_arg_abstract =
            dynamic_cast<const TensorArgAbstract*>(args[aliased_input_index]);
        TORCH_INTERNAL_ASSERT(
            tensor_arg_abstract, "alias io only supports tensor");
        allocated_outputs[aliased_output_index] =
            tensor_arg_abstract->getTensor();
      }
      args.push(allocated_outputs);
    } else {
      allocated_outputs = outputs;
      args.push(outputs);
      executor_utils::validateKernelOutputs(
          fusion_, allocated_outputs, options_.device);
    }

    global_buffers = allocGlobalVals(expr_eval);

    if (kernel()->summary().max_rng_offsets >= 0) {
      // NOTE: this is how we map offset to PW kernels in order to have
      // identical random number generator to match native PyTorch results.
      // But it doesn't really work as it takes assumption how threads are
      // binded but is not generally how we handle that in scheduler.
      // Refer to `Philox` in generated kernel to understand how the mapping
      // works.
      rand_offset = (kernel()->summary().max_rng_offsets + 1) * 4;
    }

    // This is the entry when we have provided `opt_code` but the entry has not
    // been initialized yet.
    if (executor_entry) {
      FUSER_PERF_SCOPE("ExecutorRunFusion::FillCacheEntry");
      // record the the short-cut executor entry for the given input set;
      executor_entry->launch_params = launch_params_;
      executor_entry->io_alias_indices = alias_indices;
      for (const auto& output : allocated_outputs) {
        executor_entry->output_sizes.push_back(output.sizes().vec());
        executor_entry->output_strides.push_back(output.strides().vec());
        executor_entry->output_types.push_back(output.scalar_type());
      }

      for (const auto& i : c10::irange(global_buffers.buffers.size())) {
        executor_entry->buffer_sizes.push_back(
            global_buffers.buffers[i].sizes().vec());
        executor_entry->buffer_types.push_back(
            global_buffers.buffers[i].scalar_type());
        executor_entry->buffer_zero_init.push_back(global_buffers.zero_init[i]);
      }
      executor_entry->rand_offset = rand_offset;
      executor_entry->init = true;
    }
  }

  // push back global buffers
  args.push(global_buffers.buffers);

  // push back RNG state if needed
  if (lowered_->kernel()->summary().max_rng_offsets >= 0) {
    args.appendPhiloxRNGSeed(rand_offset);
  }

  if (isDebugDumpEnabled(DebugDumpOption::LaunchParam)) {
    launch_params_.print();
  }

  if (isDebugDumpEnabled(DebugDumpOption::KernelArgs)) {
    std::cout << "Arguments for kernel" << fusion_id_ << ":" << std::endl
              << "Inputs:" << std::endl;
    for (auto i : c10::irange(num_inputs)) {
      std::cout << "  " << args[i]->toString() << std::endl;
    }
    std::cout << "Outputs:" << std::endl;
    // note: add aliased outputs here.
    for (const auto& output : allocated_outputs) {
      std::cout << "  " << output.scalar_type() << " " << output.sizes()
                << " (strides = " << output.strides()
                << ", address = " << output.data_ptr() << ")" << std::endl;
    }
    std::cout << "Reduction and semaphore buffers:" << std::endl;
    TORCH_INTERNAL_ASSERT(
        global_buffers.buffers.size() == global_buffers.zero_init.size(),
        "global_buffer buffer & zero_init container should have identical sizes");
    for (const auto i : c10::irange(global_buffers.buffers.size())) {
      const auto& buffer = global_buffers.buffers[i];
      const auto& zero_init = global_buffers.zero_init[i];
      std::cout << "  " << buffer.scalar_type() << " " << buffer.sizes()
                << " is_zero_initialized: " << zero_init << std::endl;
    }
  }

  cudaEvent_t start_event = {};
  cudaEvent_t finish_event = {};

  if (measure_kernel_time_ ||
      isDebugDumpEnabled(DebugDumpOption::EffectiveBandwidth) ||
      isDebugDumpEnabled(DebugDumpOption::PerfDebugVerbose)) {
    C10_CUDA_CHECK(cudaEventCreate(&start_event));
    C10_CUDA_CHECK(cudaEventCreate(&finish_event));
    C10_CUDA_CHECK(cudaEventRecord(start_event));
  }

  if (execute_kernel_) {
    if (maybe_available_dynamic_smem_.has_value() &&
        launch_params_.smem() > maybe_available_dynamic_smem_.value()) {
#ifndef USE_ROCM
      // Increase limit of dynamic shared memory if needed.
      AT_CUDA_DRIVER_CHECK(at::globalContext().getNVRTC().cuFuncSetAttribute(
          compiled_kernel_.function,
          CU_FUNC_ATTRIBUTE_MAX_DYNAMIC_SHARED_SIZE_BYTES,
          launch_params_.smem()));
#else
      TORCH_INTERNAL_ASSERT(
          false, "cuFuncSetAttribute not supported with HIP.");
#endif
    }
    if (!kernel()->summary().has_cooperative_grid_reduction) {
      FUSER_PERF_SCOPE("ExecutorRunFusion::cuLaunchKernel");
      AT_CUDA_DRIVER_CHECK(at::globalContext().getNVRTC().cuLaunchKernel(
          compiled_kernel_.function,
          launch_params_.gdimx(),
          launch_params_.gdimy(),
          launch_params_.gdimz(),
          launch_params_.bdimx(),
          launch_params_.bdimy(),
          launch_params_.bdimz(),
          launch_params_.smem(),
          stream,
          args.getBuffer(),
          nullptr));
    } else {
#ifndef USE_ROCM
      FUSER_PERF_SCOPE("ExecutorRunFusion::cuLaunchCooperativeKernel");
      AT_CUDA_DRIVER_CHECK(
          at::globalContext().getNVRTC().cuLaunchCooperativeKernel(
              compiled_kernel_.function,
              launch_params_.gdimx(),
              launch_params_.gdimy(),
              launch_params_.gdimz(),
              launch_params_.bdimx(),
              launch_params_.bdimy(),
              launch_params_.bdimz(),
              launch_params_.smem(),
              stream,
              args.getBuffer()));
#else
      TORCH_INTERNAL_ASSERT(
          false, "Cross grid communication not supported with HIP.");
#endif
    }
  }

  if (measure_kernel_time_ ||
      isDebugDumpEnabled(DebugDumpOption::EffectiveBandwidth) ||
      isDebugDumpEnabled(DebugDumpOption::PerfDebugVerbose)) {
    C10_CUDA_CHECK(cudaEventRecord(finish_event));
    C10_CUDA_CHECK(cudaEventSynchronize(start_event));
    C10_CUDA_CHECK(cudaEventSynchronize(finish_event));
    C10_CUDA_CHECK(
        cudaEventElapsedTime(&kernel_time_ms_, start_event, finish_event));
    C10_CUDA_CHECK(cudaEventDestroy(start_event));
    C10_CUDA_CHECK(cudaEventDestroy(finish_event));

    bytes_processed_ = 0;
    // Figure how many bytes are inputs, outputs, and temporary buffers
    for (auto i : c10::irange(num_inputs)) {
      if (auto tensor_arg_abstract =
              dynamic_cast<const TensorArgAbstract*>(args[i])) {
        bytes_processed_ += tensor_arg_abstract->numel() *
            dataTypeSize(tensor_arg_abstract->getDataType());
      }
    }
    for (const auto& output : allocated_outputs) {
      bytes_processed_ += output.numel() *
          dataTypeSize(aten_to_data_type(output.scalar_type()));
    }

    if (isDebugDumpEnabled(DebugDumpOption::EffectiveBandwidth)) {
      double gb_per_s =
          ((double)bytes_processed_ / ((double)kernel_time_ms_ / 1000)) /
          (double)1.0e9;
      std::cout << "kernel" << fusion_id_ << " run in " << kernel_time_ms_
                << " ms, achieved: " << gb_per_s << " GB/s" << std::endl;
    }
  }

  if (isOptionEnabled(EnableOption::KernelProfile)) {
    std::cout << kernel()->profile().toString(global_buffers.profile_buffer);
  }

  return allocated_outputs;
}

void FusionExecutor::compileRtc(
    const std::string& code,
    const std::string& name,
    bool structured,
    CompileOptions options) {
  FUSER_PERF_SCOPE("ExecutorRunFusion::compileRtc");
  std::string scode;
  if (!structured) {
    scode = getStructuredCode(code);
  } else {
    scode = code;
  }
  fusion_id_ = 1;
  options_ = options;

  std::tie(compiled_kernel_, last_compiler_log_) =
      executor_utils::nvrtcCompile(scode, name, fusion_id_);
}

void FusionExecutor::runRtc(
    const LaunchParams& launch_params,
    const std::vector<at::Tensor>& args) {
  FUSER_PERF_SCOPE("runFusion");

  c10::DeviceGuard dg(options_.device);
  auto stream = at::cuda::getCurrentCUDAStream();

  KernelArgumentHolder kernel_arguments(options_.index_mode);
  kernel_arguments.push(args);
  AT_CUDA_DRIVER_CHECK(at::globalContext().getNVRTC().cuLaunchKernel(
      compiled_kernel_.function,
      launch_params.gdimx(),
      launch_params.gdimy(),
      launch_params.gdimz(),
      launch_params.bdimx(),
      launch_params.bdimy(),
      launch_params.bdimz(),
      launch_params.smem(),
      stream,
      kernel_arguments.getBuffer(),
      nullptr));
}

} // namespace cuda
} // namespace fuser
} // namespace jit
} // namespace torch<|MERGE_RESOLUTION|>--- conflicted
+++ resolved
@@ -773,11 +773,7 @@
 
 std::vector<at::Tensor> FusionExecutor::allocOutputs(
     const KernelArgumentHolder& args,
-<<<<<<< HEAD
     ExpressionEvaluator& expr_eval,
-=======
-    kir::ExpressionEvaluator& expr_eval,
->>>>>>> fca6ed02
     const std::unordered_set<int>& alias_indices) {
   FUSER_PERF_SCOPE("FusionExecutor::AllocOutputs");
   const auto kernel = lowered_->kernel();
