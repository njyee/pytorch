#include <torch/csrc/python_headers.h>

#include <ATen/PythonTorchFunctionTLS.h>
#include <ATen/autocast_mode.h>
#include <ATen/core/PythonFallbackKernel.h>
#include <ATen/record_function.h>
#include <c10/core/DeviceType.h>
#include <c10/core/InferenceMode.h>
#include <c10/core/ScalarType.h>
#include <c10/core/impl/PythonDispatcherTLS.h>
#include <torch/csrc/Exceptions.h>
#include <torch/csrc/autograd/autograd.h>
#include <torch/csrc/autograd/function.h>
#include <torch/csrc/autograd/grad_mode.h>
#include <torch/csrc/autograd/profiler.h>
#include <torch/csrc/autograd/profiler_python.h>
#include <torch/csrc/autograd/python_function.h>
#include <torch/csrc/autograd/python_saved_variable_hooks.h>
#include <torch/csrc/autograd/python_variable.h>
#include <torch/csrc/autograd/record_function_ops.h>
#include <torch/csrc/autograd/saved_variable.h>
#include <torch/csrc/autograd/utils/python_arg_parsing.h>
#include <torch/csrc/autograd/utils/wrap_outputs.h>
#include <torch/csrc/jit/python/pybind_utils.h>
#include <torch/csrc/profiler/collection.h>
#include <torch/csrc/profiler/execution_graph_observer.h>
#include <torch/csrc/profiler/kineto_shim.h>
#include <torch/csrc/utils/disable_torch_function.h>
#include <torch/csrc/utils/pybind.h>
#include <torch/csrc/utils/pycfunction_helpers.h>

#include <set>
#include <unordered_set>

namespace {

struct DisableFuncTorch {
  DisableFuncTorch()
      : front_guard_(c10::DispatchKey::FuncTorchDynamicLayerFrontMode),
        back_guard_(c10::DispatchKey::FuncTorchDynamicLayerBackMode) {}
  c10::impl::ExcludeDispatchKeyGuard front_guard_;
  c10::impl::ExcludeDispatchKeyGuard back_guard_;
};

struct EnableTorchFunction {
  EnableTorchFunction()
      : old_(at::impl::PythonTorchFunctionTLS::is_disabled()) {
    at::impl::PythonTorchFunctionTLS::set_disabled(false);
  }
  ~EnableTorchFunction() {
    at::impl::PythonTorchFunctionTLS::set_disabled(old_);
  }
  bool old_;
};

PyObject* globalPythonDispatcher = nullptr;

struct EnablePythonDispatcher {
  EnablePythonDispatcher() : old_(c10::impl::PythonDispatcherTLS::get_state()) {
    c10::impl::PythonDispatcherTLS::set_state(
        {globalPythonDispatcher, getPyInterpreter()});
  }
  ~EnablePythonDispatcher() {
    c10::impl::PythonDispatcherTLS::set_state(old_);
  }
  c10::SafePyHandle old_;
};

} // namespace

PyObject* THPAutograd_initExtension(PyObject* _unused, PyObject* unused) {
  using namespace torch::autograd::profiler;
  using namespace torch::profiler::impl;
  auto tensor_module = THPObjectPtr(PyImport_ImportModule("torch._tensor"));
  if (!tensor_module)
    return nullptr;

  // NOTE: "leaks" THPVariableClass
  THPVariableClass = PyObject_GetAttrString(tensor_module, "Tensor");
  if (!THPVariableClass)
    return nullptr;

  auto autograd_module = THPObjectPtr(PyImport_ImportModule("torch.autograd"));
  if (!autograd_module)
    return nullptr;

  // NOTE: "leaks" Function
  THPFunctionClass = PyObject_GetAttrString(autograd_module, "Function");
  if (!THPFunctionClass)
    return nullptr;

  auto torch_C_module = THPObjectPtr(PyImport_ImportModule("torch._C"));
  if (!torch_C_module)
    return nullptr;
  auto _C_m = py::handle(torch_C_module).cast<py::module>();
  auto m = _C_m.def_submodule("_autograd", "autograd bindings");

  auto parameter_module =
      THPObjectPtr(PyImport_ImportModule("torch.nn.parameter"));
  if (!parameter_module)
    return nullptr;

  // NOTE: "leaks" ParameterClass
  ParameterClass = PyObject_GetAttrString(parameter_module, "Parameter");
  if (!ParameterClass)
    return nullptr;

  py::class_<LegacyEvent>(m, "ProfilerEvent")
      .def("kind", &LegacyEvent::kindStr)
      .def("name", [](const LegacyEvent& e) { return e.name(); })
      .def("thread_id", &LegacyEvent::threadId)
      .def("fwd_thread_id", &LegacyEvent::fwdThreadId)
      .def("device", &LegacyEvent::device)
      .def("cpu_elapsed_us", &LegacyEvent::cpuElapsedUs)
      .def("cuda_elapsed_us", &LegacyEvent::cudaElapsedUs)
      .def("has_cuda", &LegacyEvent::hasCuda)
      .def("shapes", &LegacyEvent::shapes)
      .def("cpu_memory_usage", &LegacyEvent::cpuMemoryUsage)
      .def("cuda_memory_usage", &LegacyEvent::cudaMemoryUsage)
      .def("handle", &LegacyEvent::handle)
      .def("node_id", &LegacyEvent::nodeId)
      .def("is_remote", &LegacyEvent::isRemote)
      .def("sequence_nr", &LegacyEvent::sequenceNr)
      .def("stack", &LegacyEvent::stack)
      .def("scope", &LegacyEvent::scope)
      .def("correlation_id", &LegacyEvent::correlationId)
      .def("start_us", &LegacyEvent::cpuUs)
      .def("flops", &LegacyEvent::flops)
      .def("is_async", &LegacyEvent::isAsync);

  py::enum_<c10::DeviceType>(m, "DeviceType")
      .value("CPU", c10::DeviceType::CPU)
      .value("CUDA", c10::DeviceType::CUDA)
      .value("MKLDNN", c10::DeviceType::MKLDNN)
      .value("OPENGL", c10::DeviceType::OPENGL)
      .value("OPENCL", c10::DeviceType::OPENCL)
      .value("IDEEP", c10::DeviceType::IDEEP)
      .value("HIP", c10::DeviceType::HIP)
      .value("FPGA", c10::DeviceType::FPGA)
      .value("ORT", c10::DeviceType::ORT)
      .value("XLA", c10::DeviceType::XLA)
      .value("Vulkan", c10::DeviceType::Vulkan)
      .value("Metal", c10::DeviceType::Metal)
      .value("XPU", c10::DeviceType::XPU)
      .value("MPS", c10::DeviceType::MPS)
      .value("Meta", c10::DeviceType::Meta)
      .value("HPU", c10::DeviceType::HPU)
      .value("VE", c10::DeviceType::VE)
      .value("Lazy", c10::DeviceType::Lazy)
      .value("IPU", c10::DeviceType::IPU);

  py::class_<KinetoEvent>(m, "_KinetoEvent")
      // name of the event
      .def("name", [](const KinetoEvent& e) { return e.name(); })
      // PyTorch thread id of the start callback
      .def(
          "start_thread_id",
          [](const KinetoEvent& e) { return e.startThreadId(); })
      // PyTorch thread id of the end callback
      .def(
          "end_thread_id", [](const KinetoEvent& e) { return e.endThreadId(); })
      // for events of scope BACKWARD_FUNCTION - PyTorch thread id
      // of the corresponding forward op
      .def(
          "fwd_thread_id", [](const KinetoEvent& e) { return e.fwdThreadId(); })
      // together with fwd_thread_id, used to uniquely identify
      // the forward op
      .def("sequence_nr", [](const KinetoEvent& e) { return e.sequenceNr(); })
      // absolute start time (since unix epoch) in us
      .def("start_us", [](const KinetoEvent& e) { return e.startUs(); })
      // duration in us
      .def("duration_us", [](const KinetoEvent& e) { return e.durationUs(); })
      // used for correlation between high-level PyTorch events
      // and low-level device events
      .def(
          "correlation_id",
          [](const KinetoEvent& e) { return e.correlationId(); })
      // shapes of input tensors
      .def("shapes", [](const KinetoEvent& e) { return e.shapes().vec(); })
      .def("dtypes", [](const KinetoEvent& e) { return e.dtypes().vec(); })
      // stack traces of the PyTorch CPU events
      .def("stack", [](const KinetoEvent& e) { return e.stack().vec(); })
      // type of the RecordFunction that generated a PyTorch CPU event
      // (op, torchscript function, user label, etc)
      .def("scope", [](const KinetoEvent& e) { return e.scope(); })
      // device number, for CPU - process id
      .def("device_index", [](const KinetoEvent& e) { return e.deviceIndex(); })
      // for CUDA - stream id, for CPU - start thread id
      .def(
          "device_resource_id",
          [](const KinetoEvent& e) { return e.deviceResourceId(); })
      // device type
      .def("device_type", [](const KinetoEvent& e) { return e.deviceType(); })
      // correlation id of a linked event
      .def(
          "linked_correlation_id",
          [](const KinetoEvent& e) { return e.linkedCorrelationId(); })
      // compute flops
      .def("flops", [](const KinetoEvent& e) { return e.flops(); })
      // Whether this is async event or not
      .def("is_async", [](const KinetoEvent& e) { return e.isAsync(); })
      .def("cuda_elapsed_us", &KinetoEvent::cudaElapsedUs)
      .def("nbytes", [](const KinetoEvent& e) { return e.nBytes(); });

  m.def("_soft_assert_raises", &setSoftAssertRaises);

  py::class_<ProfilerResult>(m, "_ProfilerResult")
      .def("trace_start_us", &ProfilerResult::trace_start_us)
      .def("events", &ProfilerResult::events)
      .def("experimental_event_tree", &ProfilerResult::event_tree)
#ifdef USE_KINETO
      .def("save", &ProfilerResult::save)
#endif // USE_KINETO
      ;

  m.def(
      "_enable_profiler",
      &enableProfiler,
      py::arg("config"),
      py::arg("activities"),
      py::arg("scopes") = std::unordered_set<at::RecordScope>());
  m.def("_disable_profiler", disableProfiler);
  m.def("_prepare_profiler", prepareProfiler);
  m.def("_add_metadata_json", addMetadataJson); // Only if `USE_KINETO` is set
  m.def("_kineto_step", profilerStep); // Only if `USE_KINETO` is set
  m.def("kineto_available", []() { return torch::profiler::kKinetoAvailable; });

  // PyTorch profiler execution graph internal interface.
  m.def(
      "_add_execution_graph_observer",
      &torch::profiler::impl::addExecutionGraphObserver,
      py::arg("output_file_name"));
  m.def(
      "_remove_execution_graph_observer",
      &torch::profiler::impl::removeExecutionGraphObserver);
  m.def(
      "_enable_execution_graph_observer",
      &torch::profiler::impl::enableExecutionGraphObserver);
  m.def(
      "_disable_execution_graph_observer",
      &torch::profiler::impl::disableExecutionGraphObserver);

  // NOTICE: These record functions are not torch operators and may not show up
  // in TorchScript tracing, FX transforms, or operator serialization. For these
  // use cases, please use `torch.profiler.record_function`.
  // Creates a new profiling scope using RecordFunction and invokes its starting
  // callbacks.
  m.def(
      "_record_function_with_args_enter",
      [](const std::string& name, py::args args) {
        using torch::autograd::profiler::PythonRecordFunction;
        auto python_rec = c10::make_intrusive<PythonRecordFunction>(
            at::RecordScope::USER_SCOPE);
        auto* rec = &python_rec->record;
        if (rec->isActive()) {
          if (rec->needsInputs()) {
            auto iv_inputs = std::vector<c10::IValue>();
            for (const auto& arg : args) {
              iv_inputs.push_back(torch::jit::toTypeInferredIValue(arg));
            }
            rec->before(
                name,
                c10::ArrayRef<const c10::IValue>(
                    iv_inputs.data(), iv_inputs.size()));
          } else {
            rec->before(name);
          }
        }
        return torch::jit::toPyObject(std::move(python_rec));
      });

  // Ends the profiling scope created with record_function_with_param_enter.
  m.def("_record_function_with_args_exit", [](const py::object& obj) {
    using torch::autograd::profiler::PythonRecordFunction;
    auto python_record = torch::jit::toCustomClass<PythonRecordFunction>(obj);

    // We don't actually need to do anything with handle just need to persist
    // the lifetime until now.
    python_record->record.end();
  });

  m.def("_supported_activities", []() {
    std::set<ActivityType> activities{ActivityType::CPU};
#if defined(USE_KINETO) && !defined(LIBKINETO_NOCUPTI)
    if (at::getNumGPUs() > 0 && !at::hasHIP()) {
      activities.insert(ActivityType::CUDA);
    }
#endif
    return activities;
  });

  m.def("_enable_profiler_legacy", enableProfilerLegacy);
  py::class_<ProfilerDisableOptions>(m, "_ProfilerDisableOptions")
      .def(py::init<bool, bool>());
  m.def(
      "_disable_profiler_legacy",
      disableProfilerLegacy,
      py::arg("profiler_disable_options") = ProfilerDisableOptions());
  m.def("_profiler_enabled", profilerEnabled);
  m.def("_profiler_type", torch::profiler::impl::profilerType);
  m.def("_enable_record_function", [](bool enable) {
    at::enableRecordFunction(enable);
  });
  m.def("_set_empty_test_observer", [](bool is_global, double sampling_prob) {
    auto cb =
        at::RecordFunctionCallback(nullptr).needsInputs(true).samplingProb(
            sampling_prob);
    if (is_global) {
      at::addGlobalCallback(cb);
    } else {
      at::addThreadLocalCallback(cb);
    }
  });
  m.def("_clear_callbacks", []() { at::clearCallbacks(); });
  m.def(
      "_push_saved_tensors_default_hooks",
      [](py::function& pack_hook, py::function& unpack_hook) {
        torch::autograd::PyDefaultSavedVariableHooks::push_hooks(
            pack_hook, unpack_hook);
      });
  m.def("_pop_saved_tensors_default_hooks", []() {
    torch::autograd::PyDefaultSavedVariableHooks::pop_hooks();
  });

  _C_m.def(
      "_register_py_class_for_device",
      [](const std::string& device, py::object python_type_class) {
        auto cls = python_type_class.ptr();
        registerPythonTensorClass(device, cls);
      });

  _C_m.def("_activate_cuda_trace", []() { activateCUDATrace(); });

  py::class_<c10::InferenceMode>(_C_m, "_InferenceMode").def(py::init<bool>());

  py::class_<at::impl::RestorePythonTLSSnapshot>(
      _C_m, "_RestorePythonTLSSnapshot")
      .def(py::init<>());

  // TODO: line up this binding with DisableTorchFunction
  py::class_<torch::DisableTorchDispatch>(_C_m, "_DisableTorchDispatch")
      .def(py::init<>());
  py::class_<EnableTorchFunction>(_C_m, "_EnableTorchFunction")
      .def(py::init<>());
  py::class_<EnablePythonDispatcher>(_C_m, "_EnablePythonDispatcher")
      .def(py::init<>());
<<<<<<< HEAD
  py::class_<c10::impl::DisablePythonDispatcher>(_C_m, "_DisablePythonDispatcher")
=======
  py::class_<c10::impl::DisablePythonDispatcher>(
      _C_m, "_DisablePythonDispatcher")
>>>>>>> 044e359b
      .def(py::init<>());
  _C_m.def("_set_python_dispatcher", [](py::object dispatcher) {
    TORCH_CHECK(
        !globalPythonDispatcher,
        "overwriting the global python dispatcher is not supported; if you need this file an issue");
    // NB: intentionally leak
    globalPythonDispatcher = dispatcher.release().ptr();
  });
  py::class_<DisableFuncTorch>(_C_m, "_DisableFuncTorch").def(py::init<>());

  py::class_<torch::autograd::SavedVariable>(m, "SavedTensor")
      .def(py::init([]() -> torch::autograd::SavedVariable {
        TORCH_CHECK(
            false,
            "Trying to create a SavedTensor object from Python is forbidden.");
      }))
      .def(
          "register_hooks",
          [](torch::autograd::SavedVariable& s,
             py::function& pack_hook,
             py::function& unpack_hook) {
            // Because we use a py::object, pybind will increment the refcount
            // of the hook functions for us
            s.register_hooks(
                std::make_unique<torch::autograd::PySavedVariableHooks>(
                    pack_hook, unpack_hook));
          });

  torch::autograd::profiler::python_tracer::init();
  Py_RETURN_TRUE;
}

namespace torch {
namespace autograd {

static PyObject* set_autocast_enabled(PyObject* _unused, PyObject* arg) {
  HANDLE_TH_ERRORS
  if (!PyBool_Check(arg)) {
    throw TypeError("enabled must be a bool (got %s)", Py_TYPE(arg)->tp_name);
  }
  at::autocast::set_enabled(arg == Py_True);
  Py_RETURN_NONE;
  END_HANDLE_TH_ERRORS
}

static PyObject* is_autocast_enabled(PyObject* _unused, PyObject* arg) {
  HANDLE_TH_ERRORS
  if (at::autocast::is_enabled()) {
    Py_RETURN_TRUE;
  } else {
    Py_RETURN_FALSE;
  }
  END_HANDLE_TH_ERRORS
}

static PyObject* set_autocast_cpu_enabled(PyObject* _unused, PyObject* arg) {
  HANDLE_TH_ERRORS
  if (!PyBool_Check(arg)) {
    throw TypeError("enabled must be a bool (got %s)", Py_TYPE(arg)->tp_name);
  }
  at::autocast::set_cpu_enabled(arg == Py_True);
  Py_RETURN_NONE;
  END_HANDLE_TH_ERRORS
}

static PyObject* is_autocast_cpu_enabled(PyObject* _unused, PyObject* arg) {
  HANDLE_TH_ERRORS
  if (at::autocast::is_cpu_enabled()) {
    Py_RETURN_TRUE;
  } else {
    Py_RETURN_FALSE;
  }
  END_HANDLE_TH_ERRORS
}

static PyObject* set_autocast_gpu_dtype(PyObject* _unused, PyObject* arg) {
  HANDLE_TH_ERRORS
  if (!THPDtype_Check(arg)) {
    throw TypeError(
        "dtype must be a torch.dtype (got %s)", Py_TYPE(arg)->tp_name);
  }
  at::ScalarType targetType = reinterpret_cast<THPDtype*>(arg)->scalar_type;
  at::autocast::set_autocast_gpu_dtype(targetType);
  Py_RETURN_NONE;
  END_HANDLE_TH_ERRORS
}

static PyObject* set_autocast_cpu_dtype(PyObject* _unused, PyObject* arg) {
  HANDLE_TH_ERRORS
  if (!THPDtype_Check(arg)) {
    throw TypeError(
        "dtype must be a torch.dtype (got %s)", Py_TYPE(arg)->tp_name);
  }
  at::ScalarType targetType = reinterpret_cast<THPDtype*>(arg)->scalar_type;
  at::autocast::set_autocast_cpu_dtype(targetType);
  Py_RETURN_NONE;
  END_HANDLE_TH_ERRORS
}

static PyObject* get_autocast_gpu_dtype(PyObject* _unused, PyObject* arg) {
  HANDLE_TH_ERRORS
  at::ScalarType current_dtype = at::autocast::get_autocast_gpu_dtype();
  auto dtype = (PyObject*)torch::getTHPDtype(current_dtype);
  Py_INCREF(dtype);
  return dtype;
  END_HANDLE_TH_ERRORS
}

static PyObject* get_autocast_cpu_dtype(PyObject* _unused, PyObject* arg) {
  HANDLE_TH_ERRORS
  at::ScalarType current_dtype = at::autocast::get_autocast_cpu_dtype();
  auto dtype = (PyObject*)torch::getTHPDtype(current_dtype);
  Py_INCREF(dtype);
  return dtype;
  END_HANDLE_TH_ERRORS
}

static PyObject* clear_autocast_cache(PyObject* _unused, PyObject* arg) {
  HANDLE_TH_ERRORS
  at::autocast::clear_cache();
  Py_RETURN_NONE;
  END_HANDLE_TH_ERRORS
}

static PyObject* autocast_increment_nesting(PyObject* _unused, PyObject* arg) {
  HANDLE_TH_ERRORS
  return THPUtils_packInt64(at::autocast::increment_nesting());
  END_HANDLE_TH_ERRORS
}

static PyObject* autocast_decrement_nesting(PyObject* _unused, PyObject* arg) {
  HANDLE_TH_ERRORS
  return THPUtils_packInt64(at::autocast::decrement_nesting());
  END_HANDLE_TH_ERRORS
}

static PyObject* is_autocast_cache_enabled(PyObject* _unused, PyObject* arg) {
  HANDLE_TH_ERRORS
  if (at::autocast::is_autocast_cache_enabled()) {
    Py_RETURN_TRUE;
  } else {
    Py_RETURN_FALSE;
  }
  END_HANDLE_TH_ERRORS
}

static PyObject* set_autocast_cache_enabled(PyObject* _unused, PyObject* arg) {
  HANDLE_TH_ERRORS
  if (!PyBool_Check(arg)) {
    throw TypeError("enabled must be a bool (got %s)", Py_TYPE(arg)->tp_name);
  }
  at::autocast::set_autocast_cache_enabled(arg == Py_True);
  Py_RETURN_NONE;
  END_HANDLE_TH_ERRORS
}

static PyObject* set_grad_enabled(PyObject* _unused, PyObject* arg) {
  HANDLE_TH_ERRORS
  if (!PyBool_Check(arg)) {
    throw TypeError("enabled must be a bool (got %s)", Py_TYPE(arg)->tp_name);
  }
  GradMode::set_enabled(arg == Py_True);
  Py_RETURN_NONE;
  END_HANDLE_TH_ERRORS
}

static PyObject* is_grad_enabled(PyObject* _unused, PyObject* arg) {
  HANDLE_TH_ERRORS
  if (GradMode::is_enabled()) {
    Py_RETURN_TRUE;
  } else {
    Py_RETURN_FALSE;
  }
  END_HANDLE_TH_ERRORS
}

static PyObject* is_inference_mode_enabled(PyObject* _unused, PyObject* arg) {
  HANDLE_TH_ERRORS
  if (c10::InferenceMode::is_enabled()) {
    Py_RETURN_TRUE;
  } else {
    Py_RETURN_FALSE;
  }
  END_HANDLE_TH_ERRORS
}

static PyObject* set_anomaly_mode_enabled(
    PyObject* _unused,
    PyObject* args,
    PyObject* kwargs) {
  HANDLE_TH_ERRORS
  static PythonArgParser parser({
      "set_anomaly_enabled(bool enabled, bool check_nan=True)",
  });
  ParsedArgs<2> parsed_args;
  auto r = parser.parse(args, kwargs, parsed_args);
  AnomalyMode::set_enabled(r.toBool(0), r.toBool(1));
  Py_RETURN_NONE;
  END_HANDLE_TH_ERRORS
}

static PyObject* is_anomaly_mode_enabled(PyObject* _unused, PyObject* arg) {
  HANDLE_TH_ERRORS
  if (AnomalyMode::is_enabled()) {
    Py_RETURN_TRUE;
  } else {
    Py_RETURN_FALSE;
  }
  END_HANDLE_TH_ERRORS
}

static PyObject* is_anomaly_check_nan_enabled(
    PyObject* _unused,
    PyObject* arg) {
  HANDLE_TH_ERRORS
  if (AnomalyMode::should_check_nan()) {
    Py_RETURN_TRUE;
  } else {
    Py_RETURN_FALSE;
  }
  END_HANDLE_TH_ERRORS
}

static PyObject* python_enter_dual_level(PyObject* _unused, PyObject* arg) {
  HANDLE_TH_ERRORS
  // It is unlikely that the depth of forward nesting will overflow int64_t so
  // we just static cast here.
  return utils::wrap(static_cast<int64_t>(forward_ad::enter_dual_level()));
  END_HANDLE_TH_ERRORS
}

static PyObject* python_exit_dual_level(
    PyObject* _unused,
    PyObject* args,
    PyObject* kwargs) {
  HANDLE_TH_ERRORS
  static PythonArgParser parser({"exit_dual_level(int64_t level)"});

  ParsedArgs<1> parsed_args;
  auto _r = parser.parse(args, kwargs, parsed_args);

  auto idx = _r.toInt64(0);
  // Make sure the given index is valid before casting it
  TORCH_CHECK(idx >= 0, "Dual level must be a positive number.");
  forward_ad::exit_dual_level(static_cast<uint64_t>(idx));
  Py_RETURN_NONE;
  END_HANDLE_TH_ERRORS
}

static PyObject* set_torch_dispatch_mode(PyObject* _unused, PyObject* arg) {
  HANDLE_TH_ERRORS
  if (arg == Py_None) {
    c10::impl::TorchDispatchModeTLS::set_state(nullptr);
  } else {
    Py_INCREF(arg);
    c10::impl::TorchDispatchModeTLS::set_state(
        std::make_shared<c10::SafePyObject>(arg, getPyInterpreter()));
  }
  Py_RETURN_NONE;
  END_HANDLE_TH_ERRORS
}

static PyObject* get_torch_dispatch_mode(
    PyObject* _unused,
    PyObject* _unused2) {
  HANDLE_TH_ERRORS
  const auto& mode = c10::impl::TorchDispatchModeTLS::get_state();
  if (!mode) {
    Py_RETURN_NONE;
  } else {
    auto* r = mode->ptr(getPyInterpreter());
    Py_INCREF(r);
    return r;
  }
  END_HANDLE_TH_ERRORS
}

static PyObject* set_torch_function_mode(PyObject* _unused, PyObject* arg) {
  HANDLE_TH_ERRORS
  if (arg == Py_None) {
    at::impl::PythonTorchFunctionTLS::set_mode(nullptr);
  } else {
    Py_INCREF(arg);
    at::impl::PythonTorchFunctionTLS::set_mode(
        std::make_shared<c10::SafePyObject>(arg, getPyInterpreter()));
  }
  Py_RETURN_NONE;
  END_HANDLE_TH_ERRORS
}

static PyObject* get_torch_function_mode(
    PyObject* _unused,
    PyObject* _unused2) {
  HANDLE_TH_ERRORS
  const auto& mode = at::impl::PythonTorchFunctionTLS::get_mode();
  if (!mode) {
    Py_RETURN_NONE;
  } else {
    auto* r = mode->ptr(getPyInterpreter());
    Py_INCREF(r);
    return r;
  }
  END_HANDLE_TH_ERRORS
}

// autograd methods on torch._C
static PyMethodDef methods[] = { // NOLINT
    {"_set_grad_enabled", set_grad_enabled, METH_O, nullptr},
    {"is_grad_enabled", is_grad_enabled, METH_NOARGS, nullptr},
    {"is_inference_mode_enabled",
     is_inference_mode_enabled,
     METH_NOARGS,
     nullptr},
    {"set_autocast_enabled", set_autocast_enabled, METH_O, nullptr},
    {"is_autocast_enabled", is_autocast_enabled, METH_NOARGS, nullptr},
    {"clear_autocast_cache", clear_autocast_cache, METH_NOARGS, nullptr},
    {"set_autocast_cpu_enabled", set_autocast_cpu_enabled, METH_O, nullptr},
    {"is_autocast_cpu_enabled", is_autocast_cpu_enabled, METH_NOARGS, nullptr},
    {"set_autocast_cpu_dtype", set_autocast_cpu_dtype, METH_O, nullptr},
    {"get_autocast_cpu_dtype", get_autocast_cpu_dtype, METH_NOARGS, nullptr},
    {"set_autocast_gpu_dtype", set_autocast_gpu_dtype, METH_O, nullptr},
    {"get_autocast_gpu_dtype", get_autocast_gpu_dtype, METH_NOARGS, nullptr},
    {"autocast_increment_nesting",
     autocast_increment_nesting,
     METH_NOARGS,
     nullptr},
    {"autocast_decrement_nesting",
     autocast_decrement_nesting,
     METH_NOARGS,
     nullptr},
    {"is_autocast_cache_enabled",
     is_autocast_cache_enabled,
     METH_NOARGS,
     nullptr},
    {"set_autocast_cache_enabled", set_autocast_cache_enabled, METH_O, nullptr},
    {"set_anomaly_enabled",
     castPyCFunctionWithKeywords(set_anomaly_mode_enabled),
     METH_VARARGS | METH_KEYWORDS,
     nullptr},
    {"is_anomaly_enabled", is_anomaly_mode_enabled, METH_NOARGS, nullptr},
    {"is_anomaly_check_nan_enabled",
     is_anomaly_check_nan_enabled,
     METH_NOARGS,
     nullptr},
    {"_enter_dual_level", python_enter_dual_level, METH_NOARGS, nullptr},
    {"_exit_dual_level",
     castPyCFunctionWithKeywords(python_exit_dual_level),
     METH_VARARGS | METH_KEYWORDS,
     nullptr},
    {"_set_torch_dispatch_mode", set_torch_dispatch_mode, METH_O, nullptr},
    {"_get_torch_dispatch_mode", get_torch_dispatch_mode, METH_NOARGS, nullptr},
    {"_set_torch_function_mode", set_torch_function_mode, METH_O, nullptr},
    {"_get_torch_function_mode", get_torch_function_mode, METH_NOARGS, nullptr},
    {nullptr, nullptr, 0, nullptr}};

PyMethodDef* python_functions() {
  return methods;
}

} // namespace autograd
} // namespace torch<|MERGE_RESOLUTION|>--- conflicted
+++ resolved
@@ -344,12 +344,8 @@
       .def(py::init<>());
   py::class_<EnablePythonDispatcher>(_C_m, "_EnablePythonDispatcher")
       .def(py::init<>());
-<<<<<<< HEAD
-  py::class_<c10::impl::DisablePythonDispatcher>(_C_m, "_DisablePythonDispatcher")
-=======
   py::class_<c10::impl::DisablePythonDispatcher>(
       _C_m, "_DisablePythonDispatcher")
->>>>>>> 044e359b
       .def(py::init<>());
   _C_m.def("_set_python_dispatcher", [](py::object dispatcher) {
     TORCH_CHECK(
