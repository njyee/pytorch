--- conflicted
+++ resolved
@@ -3,6 +3,7 @@
 #include <c10/core/DeviceType.h>
 #include <c10/core/SafePyObject.h>
 #include <c10/core/impl/GPUTrace.h>
+#include <c10/core/impl/PythonDispatcherTLS.h>
 #include <c10/util/DeadlockDetection.h>
 #include <c10/util/irange.h>
 #include <pybind11/pytypes.h>
@@ -218,6 +219,12 @@
     "CUDAMemoryDeallocationCallbacks";
 static constexpr char trace_cuda_stream_creation_fn_name[] =
     "CUDAStreamCreationCallbacks";
+static constexpr char trace_cuda_device_synchronization_fn_name[] =
+    "CUDADeviceSynchronizationCallbacks";
+static constexpr char trace_cuda_stream_synchronization_fn_name[] =
+    "CUDAStreamSynchronizationCallbacks";
+static constexpr char trace_cuda_event_synchronization_fn_name[] =
+    "CUDAEventSynchronizationCallbacks";
 
 struct ConcretePyInterpreterVTable final
     : public c10::impl::PyInterpreterVTable {
@@ -229,6 +236,10 @@
 
   void dispatch(const c10::OperatorHandle& op, torch::jit::Stack* stack)
       const override;
+  void python_dispatcher(
+      const c10::OperatorHandle& op,
+      c10::DispatchKeySet,
+      torch::jit::Stack* stack) const override;
 
   bool is_contiguous(const TensorImpl* self) const override;
   c10::Device device(const TensorImpl* self) const override;
@@ -239,6 +250,7 @@
   c10::Layout layout(const TensorImpl* self) const override;
   c10::SymInt sym_numel(const TensorImpl* self) const override;
   c10::SymIntArrayRef sym_strides(const TensorImpl* self) const override;
+  c10::SymInt sym_storage_offset(const TensorImpl* self) const override;
 
   void trace_gpu_event_creation(uintptr_t event) const override {
     concrete_trace_cuda<trace_cuda_event_creation_fn_name>(event);
@@ -261,6 +273,15 @@
   }
   void trace_gpu_stream_creation(uintptr_t stream) const override {
     concrete_trace_cuda<trace_cuda_stream_creation_fn_name>(stream);
+  }
+  void trace_gpu_device_synchronization() const override {
+    concrete_trace_cuda<trace_cuda_device_synchronization_fn_name>();
+  }
+  void trace_gpu_stream_synchronization(uintptr_t stream) const override {
+    concrete_trace_cuda<trace_cuda_stream_synchronization_fn_name>(stream);
+  }
+  void trace_gpu_event_synchronization(uintptr_t event) const override {
+    concrete_trace_cuda<trace_cuda_event_synchronization_fn_name>(event);
   }
 
   static ConcretePyInterpreterVTable* instance() {
@@ -685,6 +706,7 @@
         "cls must be a type (got %s)", Py_TYPE(cls)->tp_name);
   }
   torch_dispatch_mode::StashTorchDispatchModeGuard td_g;
+  c10::impl::DisablePythonDispatcher dpd_g;
   auto data =
       r.tensor(1).detach(); // creates a fresh Tensor (DEFINITELY_UNINITIALIZED)
   // We set `data`'s `allow_tensor_metadata_change` to true here, because we
@@ -700,14 +722,14 @@
   data.set_requires_grad(r.toBool(2));
   const auto sizes_strides_policy = r.stringViewOptional(3);
   if (sizes_strides_policy.has_value()) {
-    data.unsafeGetTensorImpl()->set_sizes_strides_policy(
+    data.unsafeGetTensorImpl()->set_python_custom_sizes_strides(
         parseSizesStridesPolicyArgument(*sizes_strides_policy));
   }
   if (r.toBool(4)) {
-    data.unsafeGetTensorImpl()->set_custom_device(true);
+    data.unsafeGetTensorImpl()->set_python_custom_device(true);
   }
   if (r.toBool(5)) {
-    data.unsafeGetTensorImpl()->set_custom_layout(true);
+    data.unsafeGetTensorImpl()->set_python_custom_layout(true);
   }
   if (!r.isNone(6)) {
     data.unsafeGetTensorImpl()->_change_backend_component_keys(r.device(6));
@@ -789,7 +811,7 @@
 
     const auto sizes_strides_policy = r.stringViewOptional(10);
     if (sizes_strides_policy.has_value()) {
-      tensor.unsafeGetTensorImpl()->set_sizes_strides_policy(
+      tensor.unsafeGetTensorImpl()->set_python_custom_sizes_strides(
           parseSizesStridesPolicyArgument(*sizes_strides_policy));
     }
   } else {
@@ -804,17 +826,12 @@
 
     auto sym_sizes = r.symintlist(1);
     auto sym_strides = r.symintlist(2);
+    auto sym_storage_offset = r.toSymIntOptional(3);
 
     TensorImpl* tensor_impl = tensor.unsafeGetTensorImpl();
 
-    // TODO: this should probably be sym_sizes, sym_strides AND offset
-    tensor_impl->set_sym_sizes_and_strides(sym_sizes, sym_strides);
-
-    // TODO: this may need to be symbolic as well
-    auto storage_offset = r.toInt64Optional(3);
-    if (storage_offset) {
-      tensor_impl->set_storage_offset(*storage_offset);
-    }
+    tensor_impl->set_sizes_and_strides(
+        sym_sizes, sym_strides, sym_storage_offset.value_or(0));
 
     const auto sizes_strides_policy = r.stringViewOptional(10);
     if (sizes_strides_policy.has_value()) {
@@ -827,10 +844,10 @@
   tensor.set_requires_grad(r.toBool(9));
 
   if (r.toBool(11)) {
-    tensor.unsafeGetTensorImpl()->set_custom_device(true);
+    tensor.unsafeGetTensorImpl()->set_python_custom_device(true);
   }
   if (r.toBool(12)) {
-    tensor.unsafeGetTensorImpl()->set_custom_layout(true);
+    tensor.unsafeGetTensorImpl()->set_python_custom_layout(true);
   }
 
   return THPVariable_NewWithVar(
@@ -2258,8 +2275,6 @@
       op, stack, py::reinterpret_steal<py::object>(obj), "__torch_dispatch__");
 }
 
-<<<<<<< HEAD
-=======
 void ConcretePyInterpreterVTable::python_dispatcher(
     const c10::OperatorHandle& op,
     c10::DispatchKeySet ks,
@@ -2297,7 +2312,6 @@
   pushPyOutToStack(op, stack, std::move(obj), "Python dispatcher");
 }
 
->>>>>>> f8e71ca3
 c10::intrusive_ptr<TensorImpl> ConcretePyInterpreterVTable::detach(
     const c10::TensorImpl* self) const {
   pybind11::gil_scoped_acquire gil;
@@ -2410,7 +2424,7 @@
   if (out == Py_None) {
     TORCH_CHECK(
         !self->has_symbolic_sizes_strides(),
-        "Cannot call sizes on a tensor with symbolic shapes/strides");
+        "Cannot call strides on a tensor with symbolic shapes/strides");
     return self->strides_default();
   }
 
@@ -2571,6 +2585,29 @@
       : c10::SymInt{py::cast<int64_t>(out)};
 }
 
+c10::SymInt ConcretePyInterpreterVTable::sym_storage_offset(
+    const c10::TensorImpl* self) const {
+  pybind11::gil_scoped_acquire gil;
+  at::impl::MaybeSetTLSOnEntryGuard guard;
+  auto out = torchDispatchFromTensorImpl(
+      self,
+      "sym_storage_offset",
+      py::module::import("torch")
+          .attr("ops")
+          .attr("aten")
+          .attr("sym_storage_offset")
+          .attr("default")
+          .ptr(),
+      "torch.ops.aten");
+
+  if (out == Py_None) {
+    return self->sym_storage_offset_default();
+  }
+  return torch::is_symint_node(out)
+      ? out.cast<c10::SymIntNodeImpl*>()->toSymInt()
+      : c10::SymInt{py::cast<int64_t>(out)};
+}
+
 c10::SymIntArrayRef ConcretePyInterpreterVTable::sym_strides(
     const c10::TensorImpl* self) const {
   pybind11::gil_scoped_acquire gil;
