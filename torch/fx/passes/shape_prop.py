--- conflicted
+++ resolved
@@ -141,11 +141,7 @@
                 result = super().run_node(n)
             finally:
                 self.module = self.real_module
-<<<<<<< HEAD
-        except Exception:
-=======
         except Exception as e:
->>>>>>> 99fb39f5
             traceback.print_exc()
             raise RuntimeError(
                 f"ShapeProp error for: node={n.format_node()} with "
