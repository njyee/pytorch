--- conflicted
+++ resolved
@@ -660,15 +660,6 @@
                         if needs_cast_to_reduce_dtype
                         else unsharded_grad
                     )
-<<<<<<< HEAD
-=======
-                # TODO: Move this allocation to the default stream as well.
-                new_sharded_grad = torch.empty(
-                    handle.flat_param._sharded_size,
-                    dtype=padded_unsharded_grad.dtype,
-                    device=handle.device,
-                )  # padded
->>>>>>> 5af61ee0
                 state._communication_hook(
                     state._communication_hook_state,
                     padded_unsharded_grad,
