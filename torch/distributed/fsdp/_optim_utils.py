--- conflicted
+++ resolved
@@ -97,11 +97,7 @@
     """
 
     unflat_param_names: Tuple[str, ...]
-<<<<<<< HEAD
     is_fsdp_wrapped: bool
-=======
-    is_flat_param: bool
->>>>>>> 5508da6c
 
 
 def _unflatten_optim_state(
@@ -1118,13 +1114,8 @@
             assert fqns[0] in fqn_to_fsdp_param_info
         is_fsdp_wrapped = fqns[0] in fqn_to_fsdp_param_info
         optim_state_key = _OptimStateKey(
-<<<<<<< HEAD
             unflat_param_names=tuple(fqns),
             is_fsdp_wrapped=is_fsdp_wrapped,
-=======
-            unflat_param_names=tuple(param_to_fqns[param]),
-            is_flat_param=isinstance(param, FlatParameter),
->>>>>>> 5508da6c
         )
         if rank == 0:
             r0_param_id_to_optim_state_key[param_id] = optim_state_key
