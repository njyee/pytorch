import contextlib
import functools
import itertools
import os
import weakref
from dataclasses import dataclass
from functools import partial
from typing import Any, Callable, Dict, List, Optional, Tuple, Type, TypeVar, Union

import torch
from torch._ops import OpOverload
from torch._subclasses.meta_utils import MetaConverter, WeakTensorRefKey
from torch.fx.operator_schemas import normalize_function
from torch.multiprocessing.reductions import StorageWeakRef
from torch.overrides import TorchFunctionMode
from torch.utils._mode_utils import no_dispatch
from torch.utils._python_dispatch import TorchDispatchMode

from torch.utils._pytree import PyTree, tree_flatten, tree_map

pytree = torch.utils._pytree
T = TypeVar("T")
TensorWeakRef = Any

aten = torch.ops.aten

CONSTANT_NUMEL_LIMIT = 1


@dataclass
class UnsupportedFakeTensorException(RuntimeError):
    reason: str


@dataclass
class DynamicOutputShapeException(RuntimeError):
    func: OpOverload


@dataclass
class DataDependentOutputException(RuntimeError):
    func: OpOverload


_device_not_kwarg_ops = (
    aten._resize_output_.default,
    aten._nested_tensor_from_tensor_list.default,
    aten._nested_tensor_from_tensor_list.out,
    aten.pin_memory.default,
    aten.is_pinned.default,
    aten.to.device,
    aten.to.prim_Device,
    aten._pin_memory.default,
    aten._pin_memory.out,
    aten._resize_output.default,
    aten._resize_output.out,
)

# this op is never actually used
_non_kwarg_device_constructors = (aten._list_to_tensor,)


def contains_tensor_types(type):
    tensor_type = torch._C.TensorType.get()
    return type.isSubtypeOf(tensor_type) or any(
        contains_tensor_types(e) for e in type.containedTypes()
    )


_like_tensor_constructors = (
    aten.empty_like.default,
    aten.empty_like.out,
    aten.full_like.default,
    aten.full_like.out,
    aten.ones_like.default,
    aten.ones_like.out,
    aten.rand_like.default,
    aten.rand_like.out,
    aten.randn_like.default,
    aten.randn_like.out,
    aten.randint_like.default,
    aten.randint_like.out,
    aten.randint_like.low_dtype,
    aten.randint_like.low_dtype_out,
    aten.zeros_like.default,
    aten.zeros_like.out,
    aten.new_empty.default,
    aten.new_empty.out,
    aten.new_empty_strided.default,
    aten.new_empty_strided.out,
    aten.new_full.default,
    aten.new_full.out,
    aten.new_zeros.default,
    aten.new_zeros.out,
    aten.new_ones.default,
    aten.new_ones.out,
)


@functools.lru_cache(None)
def _is_tensor_constructor(func: OpOverload):
    assert isinstance(func, OpOverload)
    schema = func._schema
    if any(contains_tensor_types(arg.type) for arg in schema.arguments):
        return False
    # TODO: no real reason to restrict multiple outputs
    return (
        len(schema.returns) == 1 and schema.returns[0].type is torch._C.TensorType.get()
    )


@functools.lru_cache(None)
def get_schema_info(func):
    return torch._C._SchemaInfo(func._schema)  # type: ignore[attr-defined]


# many of the decompositions registered to torch/_prims do not at the moment model
# aliasing or strides, so as an incremental step, just enable the decompositions in
# torch/_decomp/decompositions.py.
# decomps are used for aot autograd tracing so we would like to unify on their
# implementation and add additional testing to them
@functools.lru_cache(None)
def torch_decomp_decompositions(func):
    from torch._decomp import decomposition_table

    decompositions = torch._decomp.decompositions
    decomp_attrs = [getattr(decompositions, attr) for attr in dir(decompositions)]
    return decomposition_table[func] in decomp_attrs


def tree_flatten_only(ty: Type[T], pytree: PyTree):
    flat_vals, _ = tree_flatten(pytree)
    return [elem for elem in flat_vals if isinstance(elem, ty)]


# Similar to `MetaConverter`, this is a class for converting
# multiple tensors into fake tensors which share the same view/storage
# structure. Like `MetaConverter`, it uses `WeakTensorRefKey` to
# hold a weak reference for all memoized tensors.
class FakeTensorConverter(object):
    @property
    def tensor_memo(self):
        return self.meta_converter.tensor_memo

    meta_converter: MetaConverter
    constant_storage_mapping: Dict[StorageWeakRef, List[TensorWeakRef]]

    def __init__(self):
        self.meta_converter = MetaConverter()

        # map from to storage to corresponding constant tensors
        self.constant_storage_mapping = {}

    def add_constant_storage_mapping(self, fake_tensor):
        # when you have a constant, aliased tensor:
        # const_tensor.add_(torch.rand([1]))
        # all aliases of it must become no longer const
        assert isinstance(fake_tensor, FakeTensor) and fake_tensor.constant is not None
        weak_st = StorageWeakRef(fake_tensor.constant._typed_storage())

        # we need a map from a weak storage to all of its corresponding
        # constant tensors. python doesn't have the weak value equivalent
        # of defaultdict(list), so we are using a WeakValueDictionary as one
        if weak_st not in self.constant_storage_mapping:
            self.constant_storage_mapping[weak_st] = []
        self.constant_storage_mapping[weak_st].append(weakref.ref(fake_tensor))

    def invalidate_constant_aliases(self, tensor):
        assert not isinstance(tensor, FakeTensor)

        weak_st = StorageWeakRef(tensor._typed_storage())
        if weak_st not in self.constant_storage_mapping:
            return

        for weak_tensor_ref in self.constant_storage_mapping[weak_st]:
            ten = weak_tensor_ref()
            if ten is not None:
                ten._fix_weakref()
                ten.constant = None

        del self.constant_storage_mapping[weak_st]

    def _get_memo(self, t):
        if WeakTensorRefKey(t) in self.tensor_memo:
            out = self.tensor_memo[WeakTensorRefKey(t)]
            out._fix_weakref()
            return out
        return None

    def set_tensor_memo(self, t, v):
        th = WeakTensorRefKey(t)

        # hold a weak ref to self, otherwise it will be kept alive
        # by the del_ten closure
        self_weak_ref = weakref.ref(self)

        def del_ten():
            self_ref = self_weak_ref()
            if self_ref is None:
                return
            # on shutdown, th may not be in memo
            self_ref.tensor_memo.pop(th, None)

        weakref.finalize(t, del_ten)
        self.tensor_memo[th] = v

    def from_real_tensor(
<<<<<<< HEAD
        self,
        fake_mode,
        t,
        make_constant=False,
        shape_env=None,
        ignore_subclass=False,
        *,
        sname=None,
=======
        self, fake_mode, t, make_constant=False, shape_env=None, ignore_subclass=False
>>>>>>> 4b105349
    ):
        maybe_memo = self._get_memo(t)
        if maybe_memo is not None:
            return maybe_memo
        existing_device = t.device
        # not yet supported in metatensors
        if t.is_quantized:
            raise UnsupportedFakeTensorException("quantized nyi in meta tensors")
        if type(t) is torch.nn.Parameter:
            assert not make_constant

        def mk_fake_tensor(make_meta_t):
            # NB: don't use in_kernel_invocation_manager. to
            # ensure FakeTensor can internally do constant computation
            # as necessary.  Invocation manager is "more correct" as
            # it works for more operators in make_meta_t, but
            # invariant is that make_meta_t only calls factories
            # for which it is not strictly necessary to use the
            # invocation manager (I think!)
            with no_dispatch():
                return FakeTensor(
                    fake_mode,
                    make_meta_t(),
                    existing_device,
                    constant=t if make_constant else None,
                )

        out = self.meta_converter(
            t,
            shape_env=shape_env,
            callback=mk_fake_tensor,
            ignore_subclass=ignore_subclass,
<<<<<<< HEAD
            sname=sname,
=======
>>>>>>> 4b105349
        )
        if out is NotImplemented:
            raise UnsupportedFakeTensorException("meta converter nyi")
        if make_constant:
            self.add_constant_storage_mapping(out)
        # NB: meta_converter set the memo
        return out

    # If you specify the device, it MUST be a meta tensor.
    def from_meta_and_device(self, fake_mode, t, device):
        assert (
            t.device.type == "meta"
        ), f"tensor's device must be `meta`, got {t.device.type} instead"
        maybe_memo = self._get_memo(t)
        if maybe_memo is not None:
            return maybe_memo
        out = FakeTensor(fake_mode, t, device)
        self.set_tensor_memo(t, out)
        return out

    # You can have a real tensor that you need to convert into a fake tensor.
    # If you have a meta tensor already, call from_meta_and_device.
    #
    # You're allowed to pass a meta tensor to be turned into a fake
    # tensor; although an odd thing to do, this can occur if you're doing
    # cross ref testing and the inner test is already operating on meta tensors.
    # You must have created the FakeTensorMode with allow_meta == True
    def __call__(
        self,
        fake_mode,
        t,
        *,
        make_constant=False,
        shape_env=None,
        ignore_subclass=False,
<<<<<<< HEAD
        sname=None,
=======
>>>>>>> 4b105349
    ):
        return self.from_real_tensor(
            fake_mode,
            t,
            make_constant,
            shape_env=shape_env,
            ignore_subclass=ignore_subclass,
<<<<<<< HEAD
            sname=sname,
=======
>>>>>>> 4b105349
        )


op_implementations = []


def register_op_impl(run_impl_check: Union[Callable[[OpOverload], bool], OpOverload]):
    def impl_decorator(op_impl):
        global op_implementations
        if isinstance(run_impl_check, OpOverload):
            op_implementations.append((lambda func: func == run_impl_check, op_impl))
        else:
            op_implementations.append((run_impl_check, op_impl))

        return op_impl

    return impl_decorator


@register_op_impl(
    lambda func: (_is_tensor_constructor(func) or func in _like_tensor_constructors)
)
def constructors(fake_mode, func, *args, **kwargs):
    assert func not in _non_kwarg_device_constructors
    _, new_kwargs = normalize_function(
        func, args=args, kwargs=kwargs, normalize_to_only_use_kwargs=True
    )
    if func in _like_tensor_constructors:
        default_device = new_kwargs["input"].device
        # TODO: file issue
        args = (new_kwargs.pop("input"),)
    else:
        # cpu is default device if none is specified
        default_device = torch.device("cpu")
        args = ()
    out_device = new_kwargs.pop("device", None)
    out_device = out_device if out_device is not None else default_device
    new_kwargs["device"] = torch.device("meta")
    # _like constructors have fake tensor inputs (maybe this causes the non-like
    # to fail? hmmm)
    with in_kernel_invocation_manager(fake_mode):
        r = func(*args, **new_kwargs)
    return FakeTensor(fake_mode, r, out_device)


@register_op_impl(lambda func: func in (aten.to.prim_Device, aten.to.device))
def non_kwarg_to(fake_mode, func, *args, **kwargs):
    _, new_kwargs = normalize_function(
        func, args, kwargs, normalize_to_only_use_kwargs=True
    )
    input_device = new_kwargs["device"]
    out_device = input_device if input_device else new_kwargs["input"].device
    new_kwargs["device"] = torch.device("meta")
    inp = new_kwargs.pop("input")
    with in_kernel_invocation_manager(fake_mode):
        r = func(inp, **new_kwargs)
    # TODO: I think this does the wrong thing if r is inp
    return fake_mode.fake_tensor_converter.from_meta_and_device(
        fake_mode, r, out_device
    )


# Dont default to default device handling,
# since the device of `the_template` is ignored
@register_op_impl(aten.resize_as_.default)
def resize_as_(fake_mode, func, *args, **kwargs):
    with in_kernel_invocation_manager(fake_mode):
        return func(*args, **kwargs)


@register_op_impl(aten._sparse_coo_tensor_with_dims_and_tensors.default)
def _sparse_coo_tensor_with_dims_and_tensors(fake_mode, func, *args, **kwargs):
    # TODO: remove me
    return constructors(fake_mode, func, *args, **kwargs)


# index.Tensor data-dependent in only some conditions
@register_op_impl(
    lambda func: torch.Tag.dynamic_output_shape in func.tags  # type: ignore[attr-defined]
    and func != aten.index.Tensor
)
def dyn_shape(fake_mode, func, *args, **kwargs):
    raise DynamicOutputShapeException(func)


@register_op_impl(
    lambda func: torch.Tag.data_dependent_output in func.tags  # type: ignore[attr-defined]
)
def data_dep(fake_mode, func, *args, **kwargs):
    if fake_mode.throw_on_data_dependent_ops:
        raise DataDependentOutputException(func)
    return NotImplemented


# Bool Indices get Expanded as Masks
# See: IndexingUtils.h:expandTensors
def check_no_bool_index_tensors(func, self, indices):
    for index in indices:
        if index is not None and index.dtype in (torch.bool, torch.uint8):
            raise DynamicOutputShapeException(func)


def run_and_return_new_tensor_of_input_device(fake_mode, func, args, kwargs):
    _, new_kwargs = normalize_function(
        func, args=args, kwargs=kwargs, normalize_to_only_use_kwargs=True
    )

    out_device = new_kwargs["input"].device
    with in_kernel_invocation_manager(fake_mode):
        out = func(*args, **kwargs)

    return FakeTensor(fake_mode, out, out_device)


# Dont default to default device handling,
# Since op can take in non-zero sized cpu
# index tensors with cuda self
@register_op_impl(aten.index.Tensor)
def index_tensor(fake_mode, func, *args, **kwargs):
    # dynamic shape op if indices are bool/uint8
    check_no_bool_index_tensors(func, *args, **kwargs)

    return run_and_return_new_tensor_of_input_device(fake_mode, func, args, kwargs)


# takes in multiple-devices, dont default to default device handling
@register_op_impl(aten.index_put.default)
def index_put(fake_mode, func, *args, **kwargs):
    return run_and_return_new_tensor_of_input_device(fake_mode, func, args, kwargs)


# same with index_put, but return the input
@register_op_impl(aten.index_put_.default)
def index_put_(fake_mode, func, *args, **kwargs):
    with in_kernel_invocation_manager(fake_mode):
        out = func(*args, **kwargs)

    _, new_kwargs = normalize_function(
        func, args=args, kwargs=kwargs, normalize_to_only_use_kwargs=True
    )

    return new_kwargs["input"]


@register_op_impl(lambda fn: fn in _device_not_kwarg_ops)
def nyi(fake_mode, func, *args, **kwargs):
    assert func not in _device_not_kwarg_ops, f"NYI: {func}"


@register_op_impl(
    lambda func: func in (aten.convolution.default, aten.convolution_backward.default)
)
def conv(fake_mode, func, *args, **kwargs):
    _, kwargs = normalize_function(
        func, args=args, kwargs=kwargs, normalize_to_only_use_kwargs=True
    )
    device = kwargs["input"].fake_device
    # need to re-enable mode so the tensors report fake device
    with fake_mode:
        # if the input is unsqueezed is done in Convolution.cpp we get segfault
        k = kwargs["weight"].ndim
        if k == 3 and not kwargs["input"].is_mkldnn and not kwargs["input"].is_xpu:
            mem_fmt = None
        else:
            if func is aten.convolution.default:
                conv_backend = torch._C._select_conv_backend(**kwargs)
            else:
                conv_backend = torch._C._select_conv_backend(
                    kwargs["input"],
                    kwargs["weight"],
                    bias=None,
                    stride=kwargs["stride"],
                    padding=kwargs["padding"],
                    dilation=kwargs["dilation"],
                    transposed=kwargs["transposed"],
                    output_padding=kwargs["output_padding"],
                    groups=kwargs["groups"],
                    bias_sizes=kwargs["bias_sizes"],
                )
            mem_fmt = torch._C._conv_determine_backend_memory_format(
                kwargs["input"], kwargs["weight"], conv_backend
            )

    def convert(t, mem_fmt):
        if t is None:
            return t
        if mem_fmt is not None:
            t = t.to(memory_format=mem_fmt)
        return FakeTensor(fake_mode, t, device)

    with in_kernel_invocation_manager(fake_mode):
        out = func(**kwargs)

        if func is aten.convolution.default:
            return convert(out, mem_fmt)
        else:
            return (
                convert(out[0], mem_fmt),
                convert(out[1], mem_fmt),
                convert(out[2], None),
            )


@contextlib.contextmanager
def in_kernel_invocation_manager(fake_mode):
    # See: note [Fake Tensor Dispatch Keys]
    prev_in_kernel = fake_mode.in_kernel_invocation
    meta_in_tls = torch._C._meta_in_tls_dispatch_include()
    assert meta_in_tls == prev_in_kernel, f"{meta_in_tls}, {prev_in_kernel}"

    guard = torch._C._DisableTorchDispatch()  # type: ignore[attr-defined]
    fake_mode.in_kernel_invocation = True
    torch._C._set_meta_in_tls_dispatch_include(True)
    try:
        yield
    finally:
        fake_mode.in_kernel_invocation = prev_in_kernel
        torch._C._set_meta_in_tls_dispatch_include(prev_in_kernel)
        del guard


class FakeTensorConfig:
    debug = os.environ.get("TORCH_FAKE_TENSOR_DEBUG", False)


class FakeTensor(torch.Tensor):
    """
    Meta tensors give you the ability to run PyTorch code without having to
    actually do computation through tensors allocated on a `meta` device.
    Because the device is `meta`, meta tensors do not model device propagation.
    FakeTensor extends MetaTensors to also carry an additional `fake_device`
    which tracks devices that would have been used.
    """

    fake_device: torch.device
    fake_mode: "FakeTensorMode"
    constant: Optional[torch.Tensor]

    # Note: [Fake Tensor Dispatch Keys]
    # In order to model the behavior of device-specific autocast
    # and autograd logic, we update the dispatch keys of FakeTensors
    # to reflect their fake device. This includes the BackendComponent
    # (DispatchKey::Meta -> DispatchKey::CUDA), and also the BackendComponent
    # related Autocast and Autograd keys. __torch__dispatch__ sits below
    # Autocast and Autograd, and is only invoked when we are at the
    # kernel for the BackendComponent. Then, we add Meta to the
    # thread-local dispatch include set to hit the meta kernel
    # instead of the kernel of the BackendComponent for the fake device.
    # The `device_for_backend_keys` does that below

    @staticmethod
    def __new__(cls, fake_mode, elem, device, constant=None):
        return torch.Tensor._make_subclass(
            cls,
            elem,
            elem.requires_grad,
            dispatch_device=True,
            device_for_backend_keys=device,
        )

    def __init__(
        self,
        fake_mode,
        elem,
        device: Union[torch.device, str],
        constant: Optional[torch.Tensor] = None,
    ):
        assert elem.device.type == "meta", elem.device.type
        device = device if isinstance(device, torch.device) else torch.device(device)
        # NB: it is fine, if a little confusing, for device to be meta
        # (we are faking a meta tensor in that case).  However, it often
        # indicates some sort of confusion (e.g., you accidentally passed
        # in a meta tensor when you should have passed in the real tensor).
        # So by default we disallow meta, and if you are working in a situation
        # where it is helpful (e.g., crossref testing) you can turn it back
        # on
        if not fake_mode.allow_meta:
            assert device.type != "meta"
        # normalize cuda device.
        if device.type == "cuda" and device.index is None:
            device = torch.device(f"cuda:{torch.cuda.current_device()}")
        self.fake_device = device
        self.fake_mode = fake_mode
        self.constant = constant
        if FakeTensorConfig.debug:
            import traceback

            self._debug_trace = traceback.extract_stack()

    @staticmethod
    def from_tensor(t, fake_mode):
        return fake_mode.from_tensor(t)

    # TODO: resolve error in default __repr__
    def __repr__(self):
        with in_kernel_invocation_manager(self.fake_mode):
            self_repr = super().__repr__()
        return f"FakeTensor({self_repr}, {self.fake_device})"

    @classmethod
    def __torch_dispatch__(cls, func, types, args=(), kwargs=None):
        # need to handle here to avoid infinite recursion
        # see [in_kernel_invocation]
        if func == torch.ops.prim.device.default:
            assert len(args) == 1 and isinstance(args[0], FakeTensor)
            if args[0].fake_mode.in_kernel_invocation:
                return torch.device("meta")
            else:
                return args[0].fake_device

        # Because fake mode can return NotImplemented (if it sees a subclass
        # it doesn't know how to deal with), this test here is important
        # because the next dispatch after a fake mode will attempt to use
        # subclasses of tensors to dispatch, and any FakeTensor arguments
        # will be considered eligible.
        if any(not issubclass(t, FakeTensor) and t is not torch.Tensor for t in types):
            return NotImplemented

        fake_mode = None
        for arg in itertools.chain(tree_flatten(args)[0], tree_flatten(kwargs)[0]):
            if isinstance(arg, FakeTensor):
                if fake_mode is None:
                    fake_mode = arg.fake_mode
                else:
                    assert fake_mode is arg.fake_mode, "Mixing modes NYI"

        assert fake_mode is not None
        with fake_mode:  # type: ignore[attr-defined]
            return func(*args, **kwargs)

    @staticmethod
    def _find_common_device(func, args, kwargs) -> Tuple[torch.device, bool]:
        # Returns: (common_device, has_scalar_only_inputs)

        # cpu - zero-dim tensors can be called in cuda kernels,
        # so overwrite the common_device if it the only existing
        # device comes from a cpu zero-dim tensor
        common_device = None
        has_scalar_only_inputs = False
        is_cpu_zero_dim = None

        def cpu_zero_dim(t):
            return t.device.type == "cpu" and t.dim() == 0

        def merge_devices(t):
            nonlocal common_device
            nonlocal is_cpu_zero_dim
            if not isinstance(t, FakeTensor):
                return

            if common_device is None:
                common_device = t.device
                is_cpu_zero_dim = cpu_zero_dim(t)
                return

            t_is_cpu_zero_dim = cpu_zero_dim(t)
            if t.device == common_device:
                if is_cpu_zero_dim:
                    is_cpu_zero_dim = t_is_cpu_zero_dim
                return

            # mismatching devices !
            # if current tensor is cpu 0 dim, defer to existing device
            if t_is_cpu_zero_dim:
                return

            # current device is from cpu 0 dim tensor, overwrite
            if is_cpu_zero_dim:
                common_device = t.device
                is_cpu_zero_dim = t_is_cpu_zero_dim
                return

            # mismatching devices of non-zero dim tensors, throw
            # This might be valid behavior and need to be explicitly modeled, e.g. reshape_as
            raise RuntimeError(
                f"Unhandled FakeTensor Device Propagation for {func}, found two different devices {common_device}, {t.device}"
            )

        tree_map(merge_devices, args)
        tree_map(merge_devices, kwargs)

        # some functions that allow Python numbers to bind to Tensors
        # if we have failed to find a device, and we're running one of these operators,
        # we must have scalar only inputs
        if (
            torch._C._should_allow_numbers_as_tensors(
                func.name().split("::")[-1].split(".")[0]
            )
            and common_device is None
        ):
            # ops with scalar only inputs always have result on cpu
            has_scalar_only_inputs = True
            common_device = torch.device("cpu")

        assert common_device is not None, f"Could not find common device for {func}"

        return common_device, has_scalar_only_inputs

    __torch_function__ = torch._C._disabled_torch_function_impl


# We keep one instantiation of `fake_tensor_converter` active
# for the duration of `with FakeTensorMode()`.
# This allows accurate storage aliasing across invocation of
# different operators. While this will keep all freshly allocated
# tensors alive during `FakeTensorMode`, there will no be no
# new allocations of Tensors which have non-meta storage so
# memory should not significantly incraese.


class FakeTensorMode(TorchDispatchMode):
    def __init__(
        self,
        *,
        allow_fallback_kernels=True,
        allow_meta=False,
        throw_on_data_dependent_ops=True,
        shape_env=None,
    ):
        self.allow_fallback_kernels = allow_fallback_kernels
        self.fake_tensor_converter = FakeTensorConverter()
        self.allow_meta = allow_meta

        # TODO: delete arg and default to true. waiting on dynamo perf regression testing
        self.throw_on_data_dependent_ops = throw_on_data_dependent_ops

        # [in_kernel_invocation]
        # when FakeTensor is invoked in user code, .device should return
        # the fake_device of the tensor so that code such as as `if x.is_cuda`
        # or torch.zeros([10, 10], device=x.device) continues to execute as if
        # the FakeTensor were real. However, within kernel execution, we return
        # the `Meta` device because all computation within the kernels should
        # behave as if the Tensors are on meta devices. Kernels should allocate
        # new tensors on meta devices, and checks like `is_meta` should return true.
        # within python refs, we always return the real device by defining
        # the device property
        self.in_kernel_invocation = False

        self.shape_env = shape_env

    def __torch_dispatch__(self, func, types, args=(), kwargs=None):
        kwargs = kwargs if kwargs else {}

        if func == torch.ops.prim.device.default:
            assert len(args) == 1 and isinstance(args[0], FakeTensor)
            if args[0].fake_mode.in_kernel_invocation:
                return torch.device("meta")
            else:
                return args[0].fake_device

        # Some attribute queries that can be serviced directly
        # See Note [is_coalesced is dispatched]
        if func in {
            torch.ops.aten.is_coalesced.default,
            torch.ops.aten.dense_dim.default,
            torch.ops.aten.sparse_dim.default,
        }:
            # NB: no_dispatch is ok here too, this func is very simple
            with in_kernel_invocation_manager(self):
                return func(*args, **kwargs)

        flat_arg_fake_tensors = tree_flatten_only(FakeTensor, (args, kwargs))
        flat_symints = tree_flatten_only(torch.SymInt, (args, kwargs))
        has_symbolic_sizes = (
            any([i._has_symbolic_sizes_strides for i in flat_arg_fake_tensors])
            or len(flat_symints) > 0
        )

        converter = self.fake_tensor_converter

        # If this is a lift, the input tensor is guaranteed to be a
        # constant, so we keep a copy of the original argument along so
        # we can query it if we're asked to item() it at some later point
        if func in self.lift_fns:
            out = func(*args, **kwargs)
            if self.may_turn_const(out):
                # NB: not in_kernel_invocation_manager because we're doing real
                # compute here
                with no_dispatch():
                    out = out.clone()
                return converter(self, out, make_constant=True)

        flat_arg_tensors = tree_flatten_only(torch.Tensor, (args, kwargs))
        # See [subclass inputs] below
        # NB: If you're seeing a mysterious infinite loop involving fake
        # tensor, it might be related to this line.  Though I'm not sure
        # how you'll know to read this comment, as this line won't show up
        # in the stack trace.
        if self.check_for_subclass(flat_arg_tensors):
            return NotImplemented

        # if we are in the dispatch mode, we will enter this function even if the inputs
        # are not FakeTensors. For now, throw if any non-Fake Tensor inputs
        # and just support constructors.

        # this is generated from torch.tensor(), which does not use the
        # dispatcher, to allow wrapper subclasses to wrap the new tensor
        if func in self.lift_fns:
            assert (
                len(kwargs) == 0 and len(args) == 1 and type(args[0]) is torch.Tensor
            ), f"{args} {kwargs}"
            return converter(self, args[0])

        if self.check_for_non_fake(flat_arg_tensors):
            raise Exception(
                "Invoking operators with non-Fake Tensor inputs in FakeTensorMode is not yet supported. "
                f"Please convert all Tensors to FakeTensors first. Found in {func}(*{args}, **{kwargs})"
            )

        # The current constant handling only support tracing systems
        # (aot autograd, torchdynamo) where each operation is run consecutively.
        # Because each operation is run in order, we can trace out and support
        # sequences like: x = torch.tensor(0.); y = x.add_(1)
        # Whenver a constant is written to but with inputs that cannot be evaluated
        # statically, such as random_(), we invalidate all constants that alias the input
        # We will rely on functionalization for use of fake tensors constants as persistent
        # objects on an FX Graph.

        # We dispatch size/stride/numel on the FakeTensor not its constant, so bail on inplace_view
        all_constant = all(e.constant is not None for e in flat_arg_fake_tensors)
        if (
            torch.Tag.nondeterministic_seeded not in func.tags  # type: ignore[attr-defined]
            and torch.Tag.inplace_view not in func.tags  # type: ignore[attr-defined]
            and all_constant
            and len(flat_arg_fake_tensors) != 0
            and not has_symbolic_sizes
        ):
            const_args, const_kwargs = pytree.tree_map_only(
                FakeTensor, lambda t: t.constant, (args, kwargs)
            )

            # NB: not in_kernel_invocation_manager(self) as we want to do REAL
            # compute
            with no_dispatch():
                out = func(*const_args, **const_kwargs)

            all_constant = pytree.tree_all_only(
                torch.Tensor, lambda t: self.may_turn_const(t), out
            )

            if all_constant:
                return pytree.tree_map_only(
                    torch.Tensor,
                    lambda t: converter(self, t, make_constant=True),
                    out,
                )

            # we weren't able to turn outputs to constants,
            # so invalidate all constants that might be aliases of the outputs
            for ten in tree_flatten_only(torch.Tensor, out):
                converter.invalidate_constant_aliases(ten)

        # we are falling through to running non constant tensors, any input constant that
        # is written to must be invalidated
        self.invalidate_written_to_constants(func, flat_arg_fake_tensors, args, kwargs)

        # If there's a Python meta, prefer that over the decomposition
        from torch._decomp import meta_table as meta_table

        if func not in meta_table and not self.cpp_meta_supports_symint(func):
            from torch._decomp import decomposition_table

            # Prefer Python decompositions over C++ ones
            if func in decomposition_table and (
                has_symbolic_sizes
                or (
                    # TODO: Remove these exclusions, so that we can remove
                    # this leg entirely
                    torch_decomp_decompositions(func)
                    and all(not e.is_sparse for e in flat_arg_fake_tensors)
                )
            ):
                with self:
                    return decomposition_table[func](*args, **kwargs)

            with self:
                # Decomposes CompositeImplicitAutograd ops
                r = func.decompose(*args, **kwargs)
                if r is not NotImplemented:
                    return r

        # prims already wrap FakeTensor inputs to FakeTensor outputs
        # and do device logic, we dont need do anything but run them
        # and ensure that Meta kernels are dispatched to (see)
        # Fake Tensor Dispatch Keys
        # TODO - we should be use the prim aten impl
        if "prims::" in func._schema.name and hasattr(func, "prim_meta_impl"):
            with self:
                return func.prim_meta_impl(*args, **kwargs)

        # special handling for funcs registered through `register_op_impl`,
        # e.g., manipulating args on constructor calls to construct meta tensors
        # and then afterwards wrapping them to a FakeTensor
        for run_impl_check, op_impl in op_implementations:
            if run_impl_check(func):
                op_impl_out = op_impl(self, func, *args, **kwargs)
                if op_impl_out != NotImplemented:
                    return op_impl_out

        # run kernel registered to meta for func, which include
        # python meta registrations, prims, decomps, and c++ meta fns (structured kernels)
        try:
            with in_kernel_invocation_manager(self):
                r = func(*args, **kwargs)
        except NotImplementedError as not_implemented_error:
            # no meta kernel registered, fallback to kernel for the device
            if not self.allow_fallback_kernels:
                raise not_implemented_error
            return run_fallback_kernel(self, func, args, kwargs, not_implemented_error)

        return self.wrap_meta_outputs_with_default_device_logic(r, func, args, kwargs)

    # [subclass inputs]
    # Suppose we enable fake tensor mode.  This means that fake tensor
    # mode will run first.  But what if we do an operation that
    # involves a tensor subclass that will desugar into normal tensor
    # operations?  Without returning NotImplemented, fake tensor mode will run first,
    # decide that a conversion was made (since there was a non fake
    # tensor argument), and report an error that converting non
    # fake tensor is not supported.  What we actually wanted to happen
    # was to give the subclass a chance to figure out what it wants to
    # before erroring out. Returning NotImplemented here allows this.
    def check_for_subclass(self, flat_arg_tensors):
        return any(
            not isinstance(x, FakeTensor)
            and type(x) is not torch.Tensor
            and type(x) is not torch.nn.Parameter
            for x in flat_arg_tensors
        )

    def check_for_non_fake(self, flat_arg_tensors):
        return any(
            isinstance(x, torch.Tensor) and not isinstance(x, FakeTensor)
            for x in flat_arg_tensors
        )

    def wrap_meta_outputs_with_default_device_logic(self, r, func, args, kwargs):
        wrap = self.gen_wrap_fn(func, args, kwargs)

        # if device is specified, use that
        if kwargs.get("device", None):
            return tree_map(partial(wrap, device=kwargs["device"]), r)

        return tree_map(partial(wrap), r)

    def gen_wrap_fn(self, func, args, kwargs):
        converter = self.fake_tensor_converter

        # Lazily initialized, in case there are no tensor returns
        common_device = None
        has_scalar_only_inputs = False

        def wrap(e, device=None):
            nonlocal common_device
            nonlocal has_scalar_only_inputs
            if isinstance(e, torch.Tensor) and not isinstance(e, FakeTensor):
                if common_device is None:
                    (
                        common_device,
                        has_scalar_only_inputs,
                    ) = FakeTensor._find_common_device(func, args, kwargs)

                if has_scalar_only_inputs:
                    # Under FakeTensorMode, op accepts scalar only inputs, such as aten.add/sub/mul/div,
                    # returns a real scalar tensor on CPU. See TensorMeta() in _prims/__init__.py for details.
                    # We thus directly convert real tensor to fake tensor.
                    return converter(self, e)
                else:
                    return converter.from_meta_and_device(
                        self, e, device or common_device
                    )
            else:
                return e

        return wrap

    def cpp_meta_supports_symint(self, func):
        if torch.Tag.view_copy in func.tags:  # type: ignore[attr-defined]
            return True
        return func in [
            aten.empty_strided.default,
            aten.as_strided_scatter.default,
            aten.as_strided.default,
            aten.as_strided_.default,
            aten.zeros.default,
            aten.detach.default,
            aten.view_as_real.default,
            aten.view_as_complex.default,
            aten.set_.source_Storage_storage_offset,
            aten._sparse_coo_tensor_with_dims_and_tensors.default,
        ]

    @property
    def lift_fns(self):
        return (aten.lift_fresh.default, aten.lift_fresh_copy.default)

    def may_turn_const(self, t):
        return (
            t.numel() <= CONSTANT_NUMEL_LIMIT
            and not t.is_sparse
            and not isinstance(t, FakeTensor)
        )

    def invalidate_written_to_constants(
        self, func, flat_arg_fake_tensors, args, kwargs
    ):
        any_constant = any(e.constant is not None for e in flat_arg_fake_tensors)
        if any_constant and get_schema_info(func).is_mutable():
            schema_info = get_schema_info(func)
            _, new_kwargs = normalize_function(
                func, args=args, kwargs=kwargs, normalize_to_only_use_kwargs=True
            )
            for k, v in new_kwargs.items():
                k = k if (k != "input" or schema_info.has_argument(k)) else "self"
                if (
                    isinstance(v, FakeTensor)
                    and schema_info.is_mutable(k)
                    and v.constant is not None
                ):
                    self.fake_tensor_converter.invalidate_constant_aliases(v.constant)

<<<<<<< HEAD
    def from_tensor(
        self,
        tensor,
        static_shapes=False,
        ignore_subclass=False,
        sname: Optional[str] = None,
    ):
        if static_shapes:
            return self.fake_tensor_converter(
                self, tensor, ignore_subclass=ignore_subclass, sname=sname
            )
        return self.fake_tensor_converter(
            self,
            tensor,
            shape_env=self.shape_env,
            ignore_subclass=ignore_subclass,
            sname=sname,
=======
    def from_tensor(self, tensor, static_shapes=False, ignore_subclass=False):
        if static_shapes:
            return self.fake_tensor_converter(
                self, tensor, ignore_subclass=ignore_subclass
            )
        return self.fake_tensor_converter(
            self, tensor, shape_env=self.shape_env, ignore_subclass=ignore_subclass
>>>>>>> 4b105349
        )


# NB: returns fake tensors
def run_fallback_kernel(fake_mode, func, args, kwargs, orig_not_implemented_exception):
    # these should all be supported, just to be safe
    # avoid fallback for operators which inplace modify metadata
    # because the input fake tensors would be umodified
    if torch.Tag.inplace_view in func.tags:  # type: ignore[attr-defined]
        raise orig_not_implemented_exception

    inp_impls = {}

    # Don't use in_kernel_invocation_manager(fake_mode) as we want to do
    # REAL compute (not with meta device)
    with no_dispatch():

        def to_real_tensor(e):
            if isinstance(e, FakeTensor):
                out = torch.zeros_like(e, device=e.fake_device)
                if e.is_sparse:
                    out._coalesced_(e.is_coalesced())
                inp_impls[id(out)] = e
                return out
            return e

        args = tree_map(to_real_tensor, args)
        kwargs = tree_map(to_real_tensor, kwargs)

        r = func(*args, **kwargs)

    tensor_impls = set()
    storages = set()

    for e in tree_flatten((args, kwargs))[0]:
        if isinstance(e, torch.Tensor):
            if not e.is_sparse:
                storages.add(e._typed_storage()._cdata)

    # TODO: also check metadata change on inputs
    # proper aliasing/metadata relationship between outputs and inputs will
    # not be set up, bc of conversion to device, unless we can reuse an
    # input impl
    for e in tree_flatten(r)[0]:
        if id(e) not in inp_impls and (
            isinstance(e, torch.Tensor)
            and not e.is_sparse
            and e._typed_storage()._cdata in storages
        ):
            raise orig_not_implemented_exception

    def map_out(e):
        if isinstance(e, torch.Tensor):
            if id(e) in inp_impls:
                return inp_impls[id(e)]
            else:
                return fake_mode.fake_tensor_converter(fake_mode, e)
        else:
            return e

    return tree_map(map_out, r)


# Just for use to allow copying a module to fake tensors,
# does not apply elsewhere
class FakeCopyMode(TorchFunctionMode):
    def __init__(self, fake_mode):
        self.fake_mode = fake_mode

    def __torch_function__(self, func, types, args=(), kwargs=None):
        kwargs = kwargs if kwargs else {}

        # clone will get called in Parameter deepcopy
        if func == torch._C._TensorBase.clone:
            return func(
                self.fake_mode.from_tensor(args[0], static_shapes=True), **kwargs
            )
        elif func == torch.Tensor.__deepcopy__:
            assert len(args) == 2 and len(kwargs) == 0
            tensor, memo = args

            if id(tensor) in memo:
                return memo[id(tensor)]

            out = self.fake_mode.from_tensor(tensor, static_shapes=True)
            memo[id(tensor)] = out
            return out
        else:
            with torch._C.DisableTorchFunction():
                return func(*args, **kwargs)<|MERGE_RESOLUTION|>--- conflicted
+++ resolved
@@ -205,7 +205,6 @@
         self.tensor_memo[th] = v
 
     def from_real_tensor(
-<<<<<<< HEAD
         self,
         fake_mode,
         t,
@@ -214,9 +213,6 @@
         ignore_subclass=False,
         *,
         sname=None,
-=======
-        self, fake_mode, t, make_constant=False, shape_env=None, ignore_subclass=False
->>>>>>> 4b105349
     ):
         maybe_memo = self._get_memo(t)
         if maybe_memo is not None:
@@ -249,10 +245,7 @@
             shape_env=shape_env,
             callback=mk_fake_tensor,
             ignore_subclass=ignore_subclass,
-<<<<<<< HEAD
             sname=sname,
-=======
->>>>>>> 4b105349
         )
         if out is NotImplemented:
             raise UnsupportedFakeTensorException("meta converter nyi")
@@ -288,10 +281,7 @@
         make_constant=False,
         shape_env=None,
         ignore_subclass=False,
-<<<<<<< HEAD
         sname=None,
-=======
->>>>>>> 4b105349
     ):
         return self.from_real_tensor(
             fake_mode,
@@ -299,10 +289,7 @@
             make_constant,
             shape_env=shape_env,
             ignore_subclass=ignore_subclass,
-<<<<<<< HEAD
             sname=sname,
-=======
->>>>>>> 4b105349
         )
 
 
@@ -1024,7 +1011,6 @@
                 ):
                     self.fake_tensor_converter.invalidate_constant_aliases(v.constant)
 
-<<<<<<< HEAD
     def from_tensor(
         self,
         tensor,
@@ -1042,15 +1028,6 @@
             shape_env=self.shape_env,
             ignore_subclass=ignore_subclass,
             sname=sname,
-=======
-    def from_tensor(self, tensor, static_shapes=False, ignore_subclass=False):
-        if static_shapes:
-            return self.fake_tensor_converter(
-                self, tensor, ignore_subclass=ignore_subclass
-            )
-        return self.fake_tensor_converter(
-            self, tensor, shape_env=self.shape_env, ignore_subclass=ignore_subclass
->>>>>>> 4b105349
         )
 
 
