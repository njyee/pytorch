--- conflicted
+++ resolved
@@ -16,18 +16,64 @@
 
 
 __all__ = [
+    "digamma",
+    "erf",
+    "erfc",
+    "erfinv",
+    "exp2",
+    "expit",
+    "expm1",
+    "gammaln",
+    "gammainc",
+    "gammaincc",
+    "i0",
     "i0e",
     "i1",
     "i1e",
+    "log1p",
     "logit",
-<<<<<<< HEAD
     "log_softmax",
+    "logsumexp",
+    "multigammaln",
+    "psi",
+    "round",
+    "sinc",
     "softmax",
-=======
-    "multigammaln",
->>>>>>> 9c127986
     "zeta",
 ]
+
+
+digamma = torch.digamma  # alias
+
+
+erf = torch.erf  # alias
+
+
+erfc = torch.erfc  # alias
+
+
+erfinv = torch.erfinv  # alias
+
+
+exp2 = torch.exp2  # alias
+
+
+expit = torch.sigmoid  # alias
+
+
+expm1 = torch.expm1  # alias
+
+
+gammaln = torch.lgamma  # alias
+
+
+gammainc = torch.igamma  # alias
+
+
+gammaincc = torch.igammac  # alias
+
+
+i0 = torch.i0  # alias
 
 
 @_make_elementwise_unary_reference(
@@ -66,6 +112,13 @@
     return torch.log(torch.true_divide(input, torch.sub(1, input)))
 
 
+log1p = torch.log1p  # alias
+
+
+multigammaln = torch.mvlgamma  # alias
+
+
+# Forwarding alias: the special variant doesn't support the out kwarg
 # CompositeImplicitAutograd - don't register decomp
 def log_softmax(
     a: TensorLikeType,
@@ -75,6 +128,18 @@
     return torch.log_softmax(a=a, dim=dim, dtype=dtype)  # type: ignore[call-overload]
 
 
+logsumexp = torch.logsumexp  # alias
+
+
+# Autograd note: This will give the right first derivative at zero (by chance),
+# but not the right second derivative
+@_make_elementwise_unary_reference(ELEMENTWISE_TYPE_PROMOTION_KIND.INT_TO_FLOAT)
+def sinc(a):
+    a = math.pi * a
+    return torch.where(a == 0, 1, torch.sin(a) / a)
+
+
+# Forwarding alias: the special variant doesn't support the out kwarg
 # CompositeImplicitAutograd - don't register decomp
 def softmax(
     a: TensorLikeType,
@@ -84,16 +149,10 @@
     return torch.softmax(a=a, dim=dim, dtype=dtype)  # type: ignore[call-overload]
 
 
-@register_decomposition(torch.ops.aten.mvlgamma)
-@out_wrapper()
-@elementwise_type_promotion_wrapper(
-    type_promoting_args=("a",),
-    type_promotion_kind=utils.ELEMENTWISE_TYPE_PROMOTION_KIND.INT_TO_FLOAT,
-)
-def multigammaln(a: TensorLikeType, p: int) -> TensorLikeType:
-    c = 0.25 * p * (p - 1) * math.log(math.pi)
-    b = 0.5 * torch.arange(start=(1 - p), end=1, step=1, dtype=a.dtype, device=a.device)
-    return torch.sum(torch.lgamma(a.unsqueeze(-1) + b), dim=-1) + c
+psi = torch.digamma  # alias
+
+
+round = torch.round  # alias
 
 
 zeta = _make_elementwise_binary_reference(
