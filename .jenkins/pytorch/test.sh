#!/bin/bash

# Required environment variable: $BUILD_ENVIRONMENT
# (This is set by default in the Docker images we build, so you don't
# need to set it yourself.

set -ex

TORCH_INSTALL_DIR=$(python -c "import site; print(site.getsitepackages()[0])")/torch
TORCH_BIN_DIR="$TORCH_INSTALL_DIR"/bin
TORCH_LIB_DIR="$TORCH_INSTALL_DIR"/lib
TORCH_TEST_DIR="$TORCH_INSTALL_DIR"/test

BUILD_DIR="build"
BUILD_RENAMED_DIR="build_renamed"
BUILD_BIN_DIR="$BUILD_DIR"/bin

export VALGRIND=ON
if [[ "$BUILD_ENVIRONMENT" == *clang9* ]]; then
  # clang9 appears to miscompile code involving c10::optional<c10::SymInt>,
  # such that valgrind complains along these lines:
  #
  # Conditional jump or move depends on uninitialised value(s)
  #    at 0x40303A: ~optional_base (Optional.h:281)
  #    by 0x40303A: call (Dispatcher.h:448)
  #    by 0x40303A: call(at::Tensor const&, c10::ArrayRef<c10::SymInt>, c10::ArrayRef<c10::SymInt>, c10::optional<c10::SymInt>) (basic.cpp:10)
  #    by 0x403700: main (basic.cpp:16)
  #  Uninitialised value was created by a stack allocation
  #    at 0x402AAA: call(at::Tensor const&, c10::ArrayRef<c10::SymInt>, c10::ArrayRef<c10::SymInt>, c10::optional<c10::SymInt>) (basic.cpp:6)
  #
  # The problem does not appear with gcc or newer versions of clang (we tested
  # clang14).  So we suppress valgrind testing for clang9 specifically.
  # You may need to suppress it for other versions of clang if they still have
  # the bug.
  #
  # A minimal repro for the valgrind error is below:
  #
  # #include <ATen/ATen.h>
  # #include <ATen/core/dispatch/Dispatcher.h>
  #
  # using namespace at;
  #
  # Tensor call(const at::Tensor & self, c10::SymIntArrayRef size, c10::SymIntArrayRef stride, c10::optional<c10::SymInt> storage_offset) {
  #   auto op = c10::Dispatcher::singleton()
  #       .findSchemaOrThrow(at::_ops::as_strided::name, at::_ops::as_strided::overload_name)
  #       .typed<at::_ops::as_strided::schema>();
  #   return op.call(self, size, stride, storage_offset);
  # }
  #
  # int main(int argv) {
  #   Tensor b = empty({3, 4});
  #   auto z = call(b, b.sym_sizes(), b.sym_strides(), c10::nullopt);
  # }
  export VALGRIND=OFF
fi

# Get fully qualified path using realpath
if [[ "$BUILD_ENVIRONMENT" != *bazel* ]]; then
  CUSTOM_TEST_ARTIFACT_BUILD_DIR=$(realpath "${CUSTOM_TEST_ARTIFACT_BUILD_DIR:-"build/custom_test_artifacts"}")
fi


# shellcheck source=./common.sh
source "$(dirname "${BASH_SOURCE[0]}")/common.sh"

echo "Environment variables"
env

echo "Testing pytorch"

export LANG=C.UTF-8

PR_NUMBER=${PR_NUMBER:-${CIRCLE_PR_NUMBER:-}}

if [[ "$TEST_CONFIG" == 'default' ]]; then
  export CUDA_VISIBLE_DEVICES=0
  export HIP_VISIBLE_DEVICES=0
fi

if [[ "$TEST_CONFIG" == 'distributed' ]] && [[ "$BUILD_ENVIRONMENT" == *rocm* ]]; then
  export HIP_VISIBLE_DEVICES=0,1
fi

if [[ "$TEST_CONFIG" == 'slow' ]]; then
  export PYTORCH_TEST_WITH_SLOW=1
  export PYTORCH_TEST_SKIP_FAST=1
fi

if [[ "$BUILD_ENVIRONMENT" == *slow-gradcheck* ]]; then
  export PYTORCH_TEST_WITH_SLOW_GRADCHECK=1
fi

if [[ "$BUILD_ENVIRONMENT" == *cuda* || "$BUILD_ENVIRONMENT" == *rocm* ]]; then
  # Used so that only cuda/rocm specific versions of tests are generated
  # mainly used so that we're not spending extra cycles testing cpu
  # devices on expensive gpu machines
  export PYTORCH_TESTING_DEVICE_ONLY_FOR="cuda"
fi

if [[ "$TEST_CONFIG" == *crossref* ]]; then
  export PYTORCH_TEST_WITH_CROSSREF=1
fi

if [[ "$TEST_CONFIG" == *dynamo* ]]; then
  export PYTORCH_TEST_WITH_DYNAMO=1
fi

if [[ "$TEST_CONFIG" == *inductor* ]]; then
  export PYTORCH_TEST_WITH_INDUCTOR=1
fi

# TODO: this condition is never true, need to fix this.
if [[ -n "$PR_NUMBER" ]] && [[ -z "$CI_MASTER" || "$CI_MASTER" == "false" ]]; then
  # skip expensive checks when on PR and CI_MASTER flag is not set
  export PYTORCH_TEST_SKIP_CUDA_MEM_LEAK_CHECK=1
else
  export PYTORCH_TEST_SKIP_CUDA_MEM_LEAK_CHECK=0
fi

if [[ "$BUILD_ENVIRONMENT" == *rocm* ]]; then
  # Print GPU info
  rocminfo
  rocminfo | grep -E 'Name:.*\sgfx|Marketing'
fi

if [[ "$BUILD_ENVIRONMENT" != *-bazel-* ]] ; then
  # JIT C++ extensions require ninja.
  pip_install --user ninja
  # ninja is installed in $HOME/.local/bin, e.g., /var/lib/jenkins/.local/bin for CI user jenkins
  # but this script should be runnable by any user, including root
  export PATH="$HOME/.local/bin:$PATH"
fi

# DANGER WILL ROBINSON.  The LD_PRELOAD here could cause you problems
# if you're not careful.  Check this if you made some changes and the
# ASAN test is not working
if [[ "$BUILD_ENVIRONMENT" == *asan* ]]; then
    # Suppress vptr violations arising from multiple copies of pybind11
    export ASAN_OPTIONS=detect_leaks=0:symbolize=1:detect_stack_use_after_return=1:strict_init_order=true:detect_odr_violation=0
    export UBSAN_OPTIONS=print_stacktrace=1:suppressions=$PWD/ubsan.supp
    export PYTORCH_TEST_WITH_ASAN=1
    export PYTORCH_TEST_WITH_UBSAN=1
    # TODO: Figure out how to avoid hard-coding these paths
    export ASAN_SYMBOLIZER_PATH=/usr/lib/llvm-7/bin/llvm-symbolizer
    export TORCH_USE_RTLD_GLOBAL=1
    # NB: We load libtorch.so with RTLD_GLOBAL for UBSAN, unlike our
    # default behavior.
    #
    # The reason for this is that without RTLD_GLOBAL, if we load multiple
    # libraries that depend on libtorch (as is the case with C++ extensions), we
    # will get multiple copies of libtorch in our address space.  When UBSAN is
    # turned on, it will do a bunch of virtual pointer consistency checks which
    # won't work correctly.  When this happens, you get a violation like:
    #
    #    member call on address XXXXXX which does not point to an object of
    #    type 'std::_Sp_counted_base<__gnu_cxx::_Lock_policy::_S_atomic>'
    #    XXXXXX note: object is of type
    #    'std::_Sp_counted_ptr<torch::nn::LinearImpl*, (__gnu_cxx::_Lock_policy)2>'
    #
    # (NB: the textual types of the objects here are misleading, because
    # they actually line up; it just so happens that there's two copies
    # of the type info floating around in the address space, so they
    # don't pointer compare equal.  See also
    #   https://github.com/google/sanitizers/issues/1175
    #
    # UBSAN is kind of right here: if we relied on RTTI across C++ extension
    # modules they would indeed do the wrong thing;  but in our codebase, we
    # don't use RTTI (because it doesn't work in mobile).  To appease
    # UBSAN, however, it's better if we ensure all the copies agree!
    #
    # By the way, an earlier version of this code attempted to load
    # libtorch_python.so with LD_PRELOAD, which has a similar effect of causing
    # it to be loaded globally.  This isn't really a good idea though, because
    # it depends on a ton of dynamic libraries that most programs aren't gonna
    # have, and it applies to child processes.

    # TODO: get rid of the hardcoded path
    export LD_PRELOAD=/usr/lib/llvm-7/lib/clang/7.0.1/lib/linux/libclang_rt.asan-x86_64.so
    # Increase stack size, because ASAN red zones use more stack
    ulimit -s 81920

    (cd test && python -c "import torch; print(torch.__version__, torch.version.git_version)")
    echo "The next three invocations are expected to crash; if they don't that means ASAN/UBSAN is misconfigured"
    (cd test && ! get_exit_code python -c "import torch; torch._C._crash_if_csrc_asan(3)")
    (cd test && ! get_exit_code python -c "import torch; torch._C._crash_if_csrc_ubsan(0)")
    (cd test && ! get_exit_code python -c "import torch; torch._C._crash_if_aten_asan(3)")
fi

if [[ "$BUILD_ENVIRONMENT" == *-tsan* ]]; then
  export PYTORCH_TEST_WITH_TSAN=1
fi

if [[ $TEST_CONFIG == 'nogpu_NO_AVX2' ]]; then
  export ATEN_CPU_CAPABILITY=default
elif [[ $TEST_CONFIG == 'nogpu_AVX512' ]]; then
  export ATEN_CPU_CAPABILITY=avx2
fi

test_python_legacy_jit() {
  time python test/run_test.py --include test_jit_legacy test_jit_fuser_legacy --verbose
  assert_git_not_dirty
}

test_python_shard() {
  if [[ -z "$NUM_TEST_SHARDS" ]]; then
    echo "NUM_TEST_SHARDS must be defined to run a Python test shard"
    exit 1
  fi

  time python test/run_test.py --exclude-jit-executor --exclude-distributed-tests --shard "$1" "$NUM_TEST_SHARDS" --verbose

  assert_git_not_dirty
}

test_python() {
  time python test/run_test.py --exclude-jit-executor --exclude-distributed-tests --verbose
  assert_git_not_dirty
}


test_dynamo_shard() {
  if [[ -z "$NUM_TEST_SHARDS" ]]; then
    echo "NUM_TEST_SHARDS must be defined to run a Python test shard"
    exit 1
  fi
  # Temporarily disable test_fx for dynamo pending the investigation on TTS
  # regression in https://github.com/pytorch/torchdynamo/issues/784
  time python test/run_test.py \
    --exclude-jit-executor \
    --exclude-distributed-tests \
    --exclude \
      test_autograd \
      test_proxy_tensor \
      test_quantization \
      test_public_bindings \
      test_dataloader \
      test_reductions \
      test_namedtensor \
      test_namedtuple_return_api \
      profiler/test_profiler \
      profiler/test_profiler_tree \
      test_overrides \
      test_python_dispatch \
      test_fx \
      test_package \
      test_vmap \
    --shard "$1" "$NUM_TEST_SHARDS" \
    --verbose
  assert_git_not_dirty
}


test_inductor() {
  echo "TODO: enable inductor unit tests"
  # time python test/run_test.py --core --exclude test_autograd --continue-through-error --verbose

  # PYTORCH_TEST_WITH_DYNAMO and PYTORCH_TEST_WITH_INDUCTOR are only needed for PyTorch tests not written with
  # using dynamo/inductor. For dynamo/inductor unit tests, specifiying them will trigger an error like
  # "Detected two calls to `torchdynamo.optimize(...)` with a different backend compiler arguments."
  # PYTORCH_TEST_WITH_DYNAMO=0 PYTORCH_TEST_WITH_INDUCTOR=0 pytest test/inductor
}

test_inductor_huggingface_shard() {
  if [[ -z "$NUM_TEST_SHARDS" ]]; then
    echo "NUM_TEST_SHARDS must be defined to run a Python test shard"
    exit 1
  fi
  TEST_REPORTS_DIR=/tmp/test-reports
  mkdir -p "$TEST_REPORTS_DIR"
  python benchmarks/dynamo/huggingface.py --ci --training --accuracy \
    --device cuda --inductor --float32 --total-partitions 1 --partition-id "$1" \
    --output "$TEST_REPORTS_DIR"/inductor_huggingface_"$1".csv
  python benchmarks/dynamo/check_csv.py -f "$TEST_REPORTS_DIR"/inductor_huggingface_"$1".csv
}

test_inductor_timm_shard() {
  if [[ -z "$NUM_TEST_SHARDS" ]]; then
    echo "NUM_TEST_SHARDS must be defined to run a Python test shard"
    exit 1
  fi
  TEST_REPORTS_DIR=/tmp/test-reports
  mkdir -p "$TEST_REPORTS_DIR"
  python benchmarks/dynamo/timm_models.py --ci --training --accuracy \
    --device cuda --inductor --float32 --total-partitions 8 --partition-id "$1" \
    --output "$TEST_REPORTS_DIR"/inductor_timm_"$1".csv
  python benchmarks/dynamo/check_csv.py -f "$TEST_REPORTS_DIR"/inductor_timm_"$1".csv
}

test_inductor_torchbench_shard() {
  if [[ -z "$NUM_TEST_SHARDS" ]]; then
    echo "NUM_TEST_SHARDS must be defined to run a Python test shard"
    exit 1
  fi
  TEST_REPORTS_DIR=/tmp/test-reports
  mkdir -p "$TEST_REPORTS_DIR"
  python benchmarks/dynamo/torchbench.py --ci --training --accuracy \
    --device cuda --inductor --float32 --total-partitions 2 --partition-id "$1" \
    --output "$TEST_REPORTS_DIR"/inductor_torchbench_"$1".csv
  python benchmarks/dynamo/check_csv.py -f "$TEST_REPORTS_DIR"/inductor_torchbench_"$1".csv
}

test_python_gloo_with_tls() {
  source "$(dirname "${BASH_SOURCE[0]}")/run_glootls_test.sh"
  assert_git_not_dirty
}


test_aten() {
  # Test ATen
  # The following test(s) of ATen have already been skipped by caffe2 in rocm environment:
  # scalar_tensor_test, basic, native_test
  if [[ "$BUILD_ENVIRONMENT" != *asan* ]] && [[ "$BUILD_ENVIRONMENT" != *rocm* ]]; then
    echo "Running ATen tests with pytorch lib"

    if [[ -n "$IN_WHEEL_TEST" ]]; then
      echo "Running test with the install folder"
      # Rename the build folder when running test to ensure it
      # is not depended on the folder
      mv "$BUILD_DIR" "$BUILD_RENAMED_DIR"
      TEST_BASE_DIR="$TORCH_TEST_DIR"
    else
      echo "Running test with the build folder"
      TEST_BASE_DIR="$BUILD_BIN_DIR"
    fi

    # NB: the ATen test binaries don't have RPATH set, so it's necessary to
    # put the dynamic libraries somewhere were the dynamic linker can find them.
    # This is a bit of a hack.
    ${SUDO} ln -sf "$TORCH_LIB_DIR"/libc10* "$TEST_BASE_DIR"
    ${SUDO} ln -sf "$TORCH_LIB_DIR"/libcaffe2* "$TEST_BASE_DIR"
    ${SUDO} ln -sf "$TORCH_LIB_DIR"/libmkldnn* "$TEST_BASE_DIR"
    ${SUDO} ln -sf "$TORCH_LIB_DIR"/libnccl* "$TEST_BASE_DIR"
    ${SUDO} ln -sf "$TORCH_LIB_DIR"/libtorch* "$TEST_BASE_DIR"
    ${SUDO} ln -sf "$TORCH_LIB_DIR"/libtbb* "$TEST_BASE_DIR"

    ls "$TEST_BASE_DIR"
    aten/tools/run_tests.sh "$TEST_BASE_DIR"

    if [[ -n "$IN_WHEEL_TEST" ]]; then
      # Restore the build folder to avoid any impact on other tests
      mv "$BUILD_RENAMED_DIR" "$BUILD_DIR"
    fi

    assert_git_not_dirty
  fi
}

test_without_numpy() {
  pushd "$(dirname "${BASH_SOURCE[0]}")"
  python -c "import sys;sys.path.insert(0, 'fake_numpy');from unittest import TestCase;import torch;x=torch.randn(3,3);TestCase().assertRaises(RuntimeError, lambda: x.numpy())"
  # Regression test for https://github.com/pytorch/pytorch/issues/66353
  python -c "import sys;sys.path.insert(0, 'fake_numpy');import torch;print(torch.tensor([torch.tensor(0.), torch.tensor(1.)]))"
  popd
}

# pytorch extensions require including torch/extension.h which includes all.h
# which includes utils.h which includes Parallel.h.
# So you can call for instance parallel_for() from your extension,
# but the compilation will fail because of Parallel.h has only declarations
# and definitions are conditionally included Parallel.h(see last lines of Parallel.h).
# I tried to solve it #39612 and #39881 by including Config.h into Parallel.h
# But if Pytorch is built with TBB it provides Config.h
# that has AT_PARALLEL_NATIVE_TBB=1(see #3961 or #39881) and it means that if you include
# torch/extension.h which transitively includes Parallel.h
# which transitively includes tbb.h which is not available!
if [[ "${BUILD_ENVIRONMENT}" == *tbb* ]]; then
  sudo mkdir -p /usr/include/tbb
  sudo cp -r "$PWD"/third_party/tbb/include/tbb/* /usr/include/tbb
fi

test_libtorch() {
  if [[ "$BUILD_ENVIRONMENT" != *rocm* ]]; then
    echo "Testing libtorch"
    ln -sf "$TORCH_LIB_DIR"/libbackend_with_compiler.so "$TORCH_BIN_DIR"
    ln -sf "$TORCH_LIB_DIR"/libjitbackend_test.so "$TORCH_BIN_DIR"
    ln -sf "$TORCH_LIB_DIR"/libc10* "$TORCH_BIN_DIR"
    ln -sf "$TORCH_LIB_DIR"/libshm* "$TORCH_BIN_DIR"
    ln -sf "$TORCH_LIB_DIR"/libtorch* "$TORCH_BIN_DIR"
    ln -sf "$TORCH_LIB_DIR"/libtbb* "$TORCH_BIN_DIR"

    # Start background download
    python tools/download_mnist.py --quiet -d test/cpp/api/mnist &

    # Make test_reports directory
    # NB: the ending test_libtorch must match the current function name for the current
    # test reporting process (in print_test_stats.py) to function as expected.
    TEST_REPORTS_DIR=test/test-reports/cpp-unittest/test_libtorch
    mkdir -p $TEST_REPORTS_DIR

    if [[ "$BUILD_ENVIRONMENT" != *-tsan* ]]; then
        # Run JIT cpp tests
        python test/cpp/jit/tests_setup.py setup
    fi

    if [[ "$BUILD_ENVIRONMENT" == *cuda* ]]; then
      "$TORCH_BIN_DIR"/test_jit  --gtest_output=xml:$TEST_REPORTS_DIR/test_jit.xml
    else
      "$TORCH_BIN_DIR"/test_jit  --gtest_filter='-*CUDA' --gtest_output=xml:$TEST_REPORTS_DIR/test_jit.xml
    fi

    # Run Lazy Tensor cpp tests
    if [[ "$BUILD_ENVIRONMENT" == *cuda* && "$TEST_CONFIG" != *nogpu* ]]; then
      LTC_TS_CUDA=1 "$TORCH_BIN_DIR"/test_lazy  --gtest_output=xml:$TEST_REPORTS_DIR/test_lazy.xml
    else
      "$TORCH_BIN_DIR"/test_lazy  --gtest_output=xml:$TEST_REPORTS_DIR/test_lazy.xml
    fi

    if [[ "$BUILD_ENVIRONMENT" != *-tsan* ]]; then
        python test/cpp/jit/tests_setup.py shutdown
    fi

    # Wait for background download to finish
    wait
    # Exclude IMethodTest that relies on torch::deploy, which will instead be ran in test_deploy.
    OMP_NUM_THREADS=2 TORCH_CPP_TEST_MNIST_PATH="test/cpp/api/mnist" "$TORCH_BIN_DIR"/test_api --gtest_filter='-IMethodTest.*' --gtest_output=xml:$TEST_REPORTS_DIR/test_api.xml
    "$TORCH_BIN_DIR"/test_tensorexpr --gtest_output=xml:$TEST_REPORTS_DIR/test_tensorexpr.xml

    # TODO: this condition is never (BUILD_ENVIRONMENT doesn't start with pytorch-), need to fix this.
    if [[ "${BUILD_ENVIRONMENT}" == pytorch-linux-xenial-py3* ]]; then
      if [[ "${BUILD_ENVIRONMENT}" != *android* && "${BUILD_ENVIRONMENT}" != *cuda* && "${BUILD_ENVIRONMENT}" != *asan* ]]; then
        # TODO: Consider to run static_runtime_test from $TORCH_BIN_DIR (may need modify build script)
        "$BUILD_BIN_DIR"/static_runtime_test --gtest_output=xml:$TEST_REPORTS_DIR/static_runtime_test.xml
      fi
    fi
    assert_git_not_dirty
  fi
}

test_aot_compilation() {
  echo "Testing Ahead of Time compilation"
  ln -sf "$TORCH_LIB_DIR"/libc10* "$TORCH_BIN_DIR"
  ln -sf "$TORCH_LIB_DIR"/libtorch* "$TORCH_BIN_DIR"

  # Make test_reports directory
  # NB: the ending test_libtorch must match the current function name for the current
  # test reporting process (in print_test_stats.py) to function as expected.
  TEST_REPORTS_DIR=test/test-reports/cpp-unittest/test_aot_compilation
  mkdir -p $TEST_REPORTS_DIR
  if [ -f "$TORCH_BIN_DIR"/test_mobile_nnc ]; then "$TORCH_BIN_DIR"/test_mobile_nnc --gtest_output=xml:$TEST_REPORTS_DIR/test_mobile_nnc.xml; fi
  # shellcheck source=test/mobile/nnc/test_aot_compile.sh
  if [ -f "$TORCH_BIN_DIR"/aot_model_compiler_test ]; then source test/mobile/nnc/test_aot_compile.sh; fi
}

test_vulkan() {
  if [[ "$BUILD_ENVIRONMENT" == *vulkan* ]]; then
    ln -sf "$TORCH_LIB_DIR"/libtorch* "$TORCH_TEST_DIR"
    ln -sf "$TORCH_LIB_DIR"/libc10* "$TORCH_TEST_DIR"
    export VK_ICD_FILENAMES=/var/lib/jenkins/swiftshader/swiftshader/build/Linux/vk_swiftshader_icd.json
    # NB: the ending test_vulkan must match the current function name for the current
    # test reporting process (in print_test_stats.py) to function as expected.
    TEST_REPORTS_DIR=test/test-reports/cpp-vulkan/test_vulkan
    mkdir -p $TEST_REPORTS_DIR
    LD_LIBRARY_PATH=/var/lib/jenkins/swiftshader/swiftshader/build/Linux/ "$TORCH_TEST_DIR"/vulkan_api_test --gtest_output=xml:$TEST_REPORTS_DIR/vulkan_test.xml
  fi
}

test_distributed() {
  echo "Testing distributed python tests"
  time python test/run_test.py --distributed-tests --shard "$SHARD_NUMBER" "$NUM_TEST_SHARDS" --verbose
  assert_git_not_dirty

  if [[ "$BUILD_ENVIRONMENT" == *cuda* && "$SHARD_NUMBER" == 1 ]]; then
    echo "Testing distributed C++ tests"
    ln -sf "$TORCH_LIB_DIR"/libtorch* "$TORCH_BIN_DIR"
    ln -sf "$TORCH_LIB_DIR"/libc10* "$TORCH_BIN_DIR"
    # NB: the ending test_distributed must match the current function name for the current
    # test reporting process (in print_test_stats.py) to function as expected.
    TEST_REPORTS_DIR=test/test-reports/cpp-distributed/test_distributed
    mkdir -p $TEST_REPORTS_DIR
    "$TORCH_BIN_DIR"/FileStoreTest --gtest_output=xml:$TEST_REPORTS_DIR/FileStoreTest.xml
    "$TORCH_BIN_DIR"/HashStoreTest --gtest_output=xml:$TEST_REPORTS_DIR/HashStoreTest.xml
    "$TORCH_BIN_DIR"/TCPStoreTest --gtest_output=xml:$TEST_REPORTS_DIR/TCPStoreTest.xml

    MPIEXEC=$(command -v mpiexec)
    # TODO: this is disabled on GitHub Actions until this issue is resolved
    # https://github.com/pytorch/pytorch/issues/60756
    if [[ -n "$MPIEXEC" ]] && [[ -z "$GITHUB_ACTIONS" ]]; then
      MPICMD="${MPIEXEC} -np 2 $TORCH_BIN_DIR/ProcessGroupMPITest"
      eval "$MPICMD"
    fi
    "$TORCH_BIN_DIR"/ProcessGroupGlooTest --gtest_output=xml:$TEST_REPORTS_DIR/ProcessGroupGlooTest.xml
    "$TORCH_BIN_DIR"/ProcessGroupNCCLTest --gtest_output=xml:$TEST_REPORTS_DIR/ProcessGroupNCCLTest.xml
    "$TORCH_BIN_DIR"/ProcessGroupNCCLErrorsTest --gtest_output=xml:$TEST_REPORTS_DIR/ProcessGroupNCCLErrorsTest.xml
  fi
}

test_rpc() {
  if [[ "$BUILD_ENVIRONMENT" != *rocm* ]]; then
    echo "Testing RPC C++ tests"
    # NB: the ending test_rpc must match the current function name for the current
    # test reporting process (in print_test_stats.py) to function as expected.
    ln -sf "$TORCH_LIB_DIR"/libtorch* "$TORCH_BIN_DIR"
    ln -sf "$TORCH_LIB_DIR"/libc10* "$TORCH_BIN_DIR"
    ln -sf "$TORCH_LIB_DIR"/libtbb* "$TORCH_BIN_DIR"
    TEST_REPORTS_DIR=test/test-reports/cpp-rpc/test_rpc
    mkdir -p $TEST_REPORTS_DIR
    "$TORCH_BIN_DIR"/test_cpp_rpc --gtest_output=xml:$TEST_REPORTS_DIR/test_cpp_rpc.xml
  fi
}

test_custom_backend() {
  if [[ "$BUILD_ENVIRONMENT" != *asan* ]] ; then
    echo "Testing custom backends"
    CUSTOM_BACKEND_BUILD="${CUSTOM_TEST_ARTIFACT_BUILD_DIR}/custom-backend-build"
    pushd test/custom_backend
    cp -a "$CUSTOM_BACKEND_BUILD" build
    # Run tests Python-side and export a lowered module.
    python test_custom_backend.py -v
    python backend.py --export-module-to=model.pt
    # Run tests C++-side and load the exported lowered module.
    build/test_custom_backend ./model.pt
    rm -f ./model.pt
    popd
    assert_git_not_dirty
  fi
}

test_custom_script_ops() {
  if [[ "$BUILD_ENVIRONMENT" != *asan* ]] ; then
    echo "Testing custom script operators"
    CUSTOM_OP_BUILD="${CUSTOM_TEST_ARTIFACT_BUILD_DIR}/custom-op-build"
    pushd test/custom_operator
    cp -a "$CUSTOM_OP_BUILD" build
    # Run tests Python-side and export a script module.
    python test_custom_ops.py -v
    python model.py --export-script-module=model.pt
    # Run tests C++-side and load the exported script module.
    build/test_custom_ops ./model.pt
    popd
    assert_git_not_dirty
  fi
}

test_jit_hooks() {
  if [[ "$BUILD_ENVIRONMENT" != *asan* ]] ; then
    echo "Testing jit hooks in cpp"
    HOOK_BUILD="${CUSTOM_TEST_ARTIFACT_BUILD_DIR}/jit-hook-build"
    pushd test/jit_hooks
    cp -a "$HOOK_BUILD" build
    # Run tests Python-side and export the script modules with hooks
    python model.py --export-script-module=model
    # Run tests C++-side and load the exported script modules
    build/test_jit_hooks ./model
    popd
    assert_git_not_dirty
  fi
}

test_torch_function_benchmark() {
  echo "Testing __torch_function__ benchmarks"
  pushd benchmarks/overrides_benchmark
  python bench.py -n 1 -m 2
  python pyspybench.py Tensor -n 1
  python pyspybench.py SubTensor -n 1
  python pyspybench.py WithTorchFunction -n 1
  python pyspybench.py SubWithTorchFunction -n 1
  popd
  assert_git_not_dirty
}

build_xla() {
  # xla test needs sccache setup.
  # shellcheck source=./common-build.sh
  source "$(dirname "${BASH_SOURCE[0]}")/common-build.sh"

  XLA_DIR=xla
  USE_CACHE=1
  clone_pytorch_xla
  # shellcheck disable=SC1091
  source "xla/.circleci/common.sh"

  # TODO: The torch pin #73164 is involved in the sev https://github.com/pytorch/pytorch/issues/86093
  # so this is temporarily removed until XLA fixes the weird logic in https://github.com/pytorch/xla/blob/master/scripts/apply_patches.sh#L17-L18
  rm "${XLA_DIR}/torch_patches/.torch_pin" || true

  apply_patches
  SITE_PACKAGES="$(python -c 'from distutils.sysconfig import get_python_lib; print(get_python_lib())')"
  # These functions are defined in .circleci/common.sh in pytorch/xla repo
  install_deps_pytorch_xla $XLA_DIR $USE_CACHE
  CMAKE_PREFIX_PATH="${SITE_PACKAGES}/torch:${CMAKE_PREFIX_PATH}" XLA_SANDBOX_BUILD=1 build_torch_xla $XLA_DIR
  assert_git_not_dirty
}

test_xla() {
  # xla test needs sccache setup.
  # shellcheck source=./common-build.sh
  source "$(dirname "${BASH_SOURCE[0]}")/common-build.sh"

  clone_pytorch_xla
  # shellcheck disable=SC1091
  source "./xla/.circleci/common.sh"
  SITE_PACKAGES="$(python -c 'from distutils.sysconfig import get_python_lib; print(get_python_lib())')"
  CMAKE_PREFIX_PATH="${SITE_PACKAGES}/torch:${CMAKE_PREFIX_PATH}" XLA_SKIP_MP_OP_TESTS=1 run_torch_xla_tests "$(pwd)" "$(pwd)/xla"
  assert_git_not_dirty
}

# Do NOT run this test before any other tests, like test_python_shard, etc.
# Because this function uninstalls the torch built from branch and installs
# the torch built on its base commit.
test_forward_backward_compatibility() {
  set -x
  REPO_DIR=$(pwd)
  if [[ "${BASE_SHA}" == "${SHA1}" ]]; then
    echo "On trunk, we should compare schemas with torch built from the parent commit"
    SHA_TO_COMPARE=$(git rev-parse "${SHA1}"^)
  else
    echo "On pull, we should compare schemas with torch built from the merge base"
    SHA_TO_COMPARE=$(git merge-base "${SHA1}" "${BASE_SHA}")
  fi
  export SHA_TO_COMPARE

  # create a dummy ts model at this version
  python test/create_dummy_torchscript_model.py /tmp/model_new.pt
  python -m venv venv
  # shellcheck disable=SC1091
  . venv/bin/activate

  # build torch at the base commit to generate a base function schema for comparison
  git reset --hard "${SHA_TO_COMPARE}"
  echo "::group::Installing Torch From Base Commit"
  pip install -r requirements.txt
  # shellcheck source=./common-build.sh
  source "$(dirname "${BASH_SOURCE[0]}")/common-build.sh"
  python setup.py bdist_wheel --bdist-dir="base_bdist_tmp" --dist-dir="base_dist"
  python -mpip install base_dist/*.whl
  echo "::endgroup::"

  pushd test/forward_backward_compatibility
  pip show torch
  python dump_all_function_schemas.py --filename nightly_schemas.txt

  git reset --hard "${SHA1}"
  # FC: verify new model can be load with old code.
  if ! python ../load_torchscript_model.py /tmp/model_new.pt; then
      echo "FC check failed: new model cannot be load in old code"
      return 1
  fi
  python ../create_dummy_torchscript_model.py /tmp/model_old.pt
  deactivate
  rm -r "${REPO_DIR}/venv" "${REPO_DIR}/base_dist"
  pip show torch
  python check_forward_backward_compatibility.py --existing-schemas nightly_schemas.txt
  # BC: verify old model can be load with new code
  if ! python ../load_torchscript_model.py /tmp/model_old.pt; then
      echo "BC check failed: old model cannot be load in new code"
      return 1
  fi
  popd
  set +x
  assert_git_not_dirty
}

test_bazel() {
  set -e

  # bazel test needs sccache setup.
  # shellcheck source=./common-build.sh
  source "$(dirname "${BASH_SOURCE[0]}")/common-build.sh"

  get_bazel

   # Test //c10/... without Google flags and logging libraries. The
   # :all_tests target in the subsequent Bazel invocation tests
   # //c10/... with the Google libraries.
  tools/bazel test --config=cpu-only --test_timeout=480 --test_output=all --test_tag_filters=-gpu-required --test_filter=-*CUDA \
              --no//c10:use_gflags --no//c10:use_glog //c10/...

  tools/bazel test --config=cpu-only --test_timeout=480 --test_output=all --test_tag_filters=-gpu-required --test_filter=-*CUDA :all_tests
}

test_benchmarks() {
  if [[ "$BUILD_ENVIRONMENT" == *cuda* && $TEST_CONFIG != *nogpu* ]]; then
    pip_install --user "pytest-benchmark==3.2.3"
    pip_install --user "requests"
    BENCHMARK_DATA="benchmarks/.data"
    mkdir -p ${BENCHMARK_DATA}
    pytest benchmarks/fastrnns/test_bench.py --benchmark-sort=Name --benchmark-json=${BENCHMARK_DATA}/fastrnns_default.json --fuser=default --executor=default
    pytest benchmarks/fastrnns/test_bench.py --benchmark-sort=Name --benchmark-json=${BENCHMARK_DATA}/fastrnns_legacy_old.json --fuser=old --executor=legacy
    pytest benchmarks/fastrnns/test_bench.py --benchmark-sort=Name --benchmark-json=${BENCHMARK_DATA}/fastrnns_profiling_te.json --fuser=te --executor=profiling
    # TODO: Enable these for GHA once we have credentials for forked pull requests
    if [[ -z "${GITHUB_ACTIONS}" ]]; then
      python benchmarks/upload_scribe.py --pytest_bench_json ${BENCHMARK_DATA}/fastrnns_default.json
      python benchmarks/upload_scribe.py --pytest_bench_json ${BENCHMARK_DATA}/fastrnns_legacy_old.json
      python benchmarks/upload_scribe.py --pytest_bench_json ${BENCHMARK_DATA}/fastrnns_profiling_te.json
    fi
    assert_git_not_dirty
  fi
}

test_cpp_extensions() {
  # This is to test whether cpp extension build is compatible with current env. No need to test both ninja and no-ninja build
  time python test/run_test.py --include test_cpp_extensions_aot_ninja --verbose
  assert_git_not_dirty
}

test_vec256() {
  # This is to test vec256 instructions DEFAULT/AVX/AVX2 (platform dependent, some platforms might not support AVX/AVX2)
  if [[ "$BUILD_ENVIRONMENT" != *asan* ]] && [[ "$BUILD_ENVIRONMENT" != *rocm* ]]; then
    echo "Testing vec256 instructions"
    mkdir -p test/test-reports/vec256
    pushd build/bin
    vec256_tests=$(find . -maxdepth 1 -executable -name 'vec256_test*')
    for vec256_exec in $vec256_tests
    do
      $vec256_exec --gtest_output=xml:test/test-reports/vec256/"$vec256_exec".xml
    done
    popd
    assert_git_not_dirty
  fi
}

test_docs_test() {
  .jenkins/pytorch/docs-test.sh
}

if ! [[ "${BUILD_ENVIRONMENT}" == *libtorch* || "${BUILD_ENVIRONMENT}" == *-bazel-* || "${BUILD_ENVIRONMENT}" == *-tsan* ]]; then
  (cd test && python -c "import torch; print(torch.__config__.show())")
  (cd test && python -c "import torch; print(torch.__config__.parallel_info())")
fi
if [[ "${TEST_CONFIG}" == *backward* ]]; then
  test_forward_backward_compatibility
  # Do NOT add tests after bc check tests, see its comment.
elif [[ "${TEST_CONFIG}" == *xla* ]]; then
  install_torchvision
  build_xla
  test_xla
elif [[ "$TEST_CONFIG" == 'jit_legacy' ]]; then
  test_python_legacy_jit
elif [[ "${BUILD_ENVIRONMENT}" == *libtorch* ]]; then
  # TODO: run some C++ tests
  echo "no-op at the moment"
elif [[ "$TEST_CONFIG" == distributed ]]; then
  install_filelock
  install_triton
  test_distributed
  # Only run RPC C++ tests on the first shard
  if [[ "${SHARD_NUMBER}" == 1 ]]; then
    test_rpc
  fi
elif [[ "$TEST_CONFIG" == deploy ]]; then
  checkout_install_torchdeploy
  test_torch_deploy
elif [[ "${TEST_CONFIG}" == *dynamo* && "${SHARD_NUMBER}" == 1 && $NUM_TEST_SHARDS -gt 1 ]]; then
  test_without_numpy
  install_torchvision
  install_triton
  test_dynamo_shard 1
  test_aten
elif [[ "${TEST_CONFIG}" == *dynamo* && "${SHARD_NUMBER}" == 2 && $NUM_TEST_SHARDS -gt 1 ]]; then
  install_torchvision
  install_filelock
  install_triton
  test_dynamo_shard 2
elif [[ "${TEST_CONFIG}" == *inductor* && $SHARD_NUMBER -lt 9 && $NUM_TEST_SHARDS -gt 1 ]]; then
  install_torchvision
  install_filelock
  install_triton
  install_timm
  id=$((SHARD_NUMBER-1))
  test_inductor_timm_shard $id
elif [[ "${TEST_CONFIG}" == *inductor* && "${SHARD_NUMBER}" == 9 && $NUM_TEST_SHARDS -gt 1 ]]; then
  install_torchvision
  install_filelock
  install_triton
  install_huggingface
  test_inductor_huggingface_shard 0
elif [[ "${TEST_CONFIG}" == *inductor* && "${SHARD_NUMBER}" == 10 && $NUM_TEST_SHARDS -gt 1 ]]; then
  install_torchvision
  install_filelock
  install_triton
<<<<<<< HEAD
  install_timm
  test_inductor_timm_shard 2
elif [[ "${TEST_CONFIG}" == *inductor* && "${SHARD_NUMBER}" == 6 && $NUM_TEST_SHARDS -gt 1 ]]; then
  install_torchtext
  install_torchvision
  install_filelock
  install_triton
  checkout_install_torchbench
  test_inductor_torchbench_shard 0
elif [[ "${TEST_CONFIG}" == *inductor* && "${SHARD_NUMBER}" == 7 && $NUM_TEST_SHARDS -gt 1 ]]; then
  install_torchtext
  install_torchvision
  install_filelock
  install_triton
  install_timm
  checkout_install_torchbench
  test_inductor_torchbench_shard 1
=======
  test_inductor
>>>>>>> f3ee3ade
elif [[ "${SHARD_NUMBER}" == 1 && $NUM_TEST_SHARDS -gt 1 ]]; then
  test_without_numpy
  install_torchvision
  install_triton
  test_python_shard 1
  test_aten
elif [[ "${SHARD_NUMBER}" == 2 && $NUM_TEST_SHARDS -gt 1 ]]; then
  install_torchvision
  install_triton
  test_python_shard 2
  test_libtorch
  test_aot_compilation
  test_custom_script_ops
  test_custom_backend
  test_torch_function_benchmark
elif [[ "${SHARD_NUMBER}" -gt 2 ]]; then
  # Handle arbitrary number of shards
  install_triton
  test_python_shard "$SHARD_NUMBER"
elif [[ "${BUILD_ENVIRONMENT}" == *vulkan* ]]; then
  test_vulkan
elif [[ "${BUILD_ENVIRONMENT}" == *-bazel-* ]]; then
  test_bazel
elif [[ "${BUILD_ENVIRONMENT}" == *-mobile-lightweight-dispatch* ]]; then
  test_libtorch
elif [[ "${BUILD_ENVIRONMENT}" == *-tsan* ]]; then
  # TODO: TSAN check is currently failing with 415 data race warnings. This will
  # be addressed later, the first PR can be merged first to setup the CI jobs
  test_libtorch || true
elif [[ "${TEST_CONFIG}" = docs_test ]]; then
  test_docs_test
elif [[ "${TEST_CONFIG}" == *functorch* ]]; then
  test_functorch
else
  install_torchvision
  install_triton
  install_monkeytype
  test_python
  test_aten
  test_vec256
  test_libtorch
  test_aot_compilation
  test_custom_script_ops
  test_custom_backend
  test_torch_function_benchmark
  test_benchmarks
fi<|MERGE_RESOLUTION|>--- conflicted
+++ resolved
@@ -751,44 +751,37 @@
   install_filelock
   install_triton
   test_dynamo_shard 2
-elif [[ "${TEST_CONFIG}" == *inductor* && $SHARD_NUMBER -lt 9 && $NUM_TEST_SHARDS -gt 1 ]]; then
+# Inductor CI sharding:
+# 1: unit test
+# 2: Huggingface
+# 3-10: TIMM
+# 11-12: TorchBench
+elif [[ "${TEST_CONFIG}" == *inductor* && "${SHARD_NUMBER}" == 1 && $NUM_TEST_SHARDS -gt 1 ]]; then
   install_torchvision
   install_filelock
   install_triton
-  install_timm
-  id=$((SHARD_NUMBER-1))
-  test_inductor_timm_shard $id
-elif [[ "${TEST_CONFIG}" == *inductor* && "${SHARD_NUMBER}" == 9 && $NUM_TEST_SHARDS -gt 1 ]]; then
+  test_inductor
+elif [[ "${TEST_CONFIG}" == *inductor* && "${SHARD_NUMBER}" == 2 && $NUM_TEST_SHARDS -gt 1 ]]; then
   install_torchvision
   install_filelock
   install_triton
   install_huggingface
   test_inductor_huggingface_shard 0
-elif [[ "${TEST_CONFIG}" == *inductor* && "${SHARD_NUMBER}" == 10 && $NUM_TEST_SHARDS -gt 1 ]]; then
+elif [[ "${TEST_CONFIG}" == *inductor* && $SHARD_NUMBER -lt 11 && $NUM_TEST_SHARDS -gt 1 ]]; then
   install_torchvision
   install_filelock
   install_triton
-<<<<<<< HEAD
   install_timm
-  test_inductor_timm_shard 2
-elif [[ "${TEST_CONFIG}" == *inductor* && "${SHARD_NUMBER}" == 6 && $NUM_TEST_SHARDS -gt 1 ]]; then
+  id=$((SHARD_NUMBER-3))
+  test_inductor_timm_shard $id
+elif [[ "${TEST_CONFIG}" == *inductor* && $SHARD_NUMBER -lt 13 && $NUM_TEST_SHARDS -gt 1 ]]; then
   install_torchtext
   install_torchvision
   install_filelock
   install_triton
   checkout_install_torchbench
-  test_inductor_torchbench_shard 0
-elif [[ "${TEST_CONFIG}" == *inductor* && "${SHARD_NUMBER}" == 7 && $NUM_TEST_SHARDS -gt 1 ]]; then
-  install_torchtext
-  install_torchvision
-  install_filelock
-  install_triton
-  install_timm
-  checkout_install_torchbench
-  test_inductor_torchbench_shard 1
-=======
-  test_inductor
->>>>>>> f3ee3ade
+  id=$((SHARD_NUMBER-11))
+  test_inductor_torchbench_shard $id
 elif [[ "${SHARD_NUMBER}" == 1 && $NUM_TEST_SHARDS -gt 1 ]]; then
   test_without_numpy
   install_torchvision
