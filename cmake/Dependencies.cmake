--- conflicted
+++ resolved
@@ -123,7 +123,6 @@
 endif()
 
 # ---[ OpenMP
-<<<<<<< HEAD
 if(USE_OPENMP)
   find_package(OpenMP)
   if(OpenMP_FOUND)
@@ -132,12 +131,6 @@
     set(CMAKE_CXX_FLAGS "${CMAKE_CXX_FLAGS} ${OpenMP_CXX_FLAGS}")
     set(CMAKE_EXE_LINKER_FLAGS "${CMAKE_EXE_LINKER_FLAGS} ${OpenMP_EXE_LINKER_FLAGS}")
   endif()
-=======
-find_package(OpenMP)
-if(OpenMP_FOUND)
-  # set(CMAKE_CXX_FLAGS ${OpenMP_CXX_FLAGS})
-  list(APPEND Caffe2_DEPENDENCY_LIBS ${OpenMP_CXX_FLAGS})
->>>>>>> 7ea9f9e0
 endif()
 
 # ---[ CUDA
